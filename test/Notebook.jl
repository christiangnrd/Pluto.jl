--- conflicted
+++ resolved
@@ -230,13 +230,9 @@
             end
             write(new_path, join(to_write, '\n'))
             @test_logs (:warn, r"Backup saved to") load_notebook(new_path)
-<<<<<<< HEAD
             @test num_backups_in(new_dir) == 1
-=======
-            @test num_backups_in(new_dir) == 2
-
-            @test readdir(new_dir) == ["nb backup 1.jl", "nb backup 2.jl", "nb.jl"]
->>>>>>> 20323442
+
+            @test readdir(new_dir) == ["nb backup 1.jl", "nb.jl"]
         end
     end
 
