--- conflicted
+++ resolved
@@ -1,5 +1,4 @@
 using Test
-import Pluto.ExpressionExplorer: external_package_names
 
 #= 
 `@test_broken` means that the test doesn't pass right now, but we want it to pass. Feel free to try to fix it and open a PR!
@@ -447,7 +446,6 @@
         @test testee(:(ex = :(yayo + $r)), [], [:ex], [], [])
         # @test_broken testee(:(ex = :(yayo + $r)), [:r], [:ex], [], [], verbose=false)
     end
-<<<<<<< HEAD
     @testset "Extracting `using` and `import`" begin
         expr = quote
             using A
@@ -477,11 +475,8 @@
         @test ExpressionExplorer.external_package_names(result) == Set{Symbol}([
             :A, :B, :H, :J, :K
         ])
-=======
-
-    @testset "Detecting usings and imports" begin
-        @test external_package_names(:(using Plots, Something.Else, .LocalModule)) == Set([:Plots, :Something])
-        @test external_package_names(:(import Plots.A: b, c)) == Set([:Plots])
->>>>>>> a454b61a
+
+        @test ExpressionExplorer.external_package_names(:(using Plots, Something.Else, .LocalModule)) == Set([:Plots, :Something])
+        @test ExpressionExplorer.external_package_names(:(import Plots.A: b, c)) == Set([:Plots])
     end
 end