name = "Pluto"
uuid = "c3e4b0f8-55cb-11ea-2926-15256bba5781"
license = "MIT"
<<<<<<< HEAD
authors = ["Fons van der Plas <fonsvdplas@gmail.com>"]
version = "0.15.0"
=======
authors = ["Fons van der Plas <fons@plutojl.org>"]
version = "0.14.5"
>>>>>>> 20323442

[deps]
Base64 = "2a0f44e3-6c83-55bd-87e4-b1978d98bd5f"
Configurations = "5218b696-f38b-4ac9-8b61-a12ec717816d"
Dates = "ade2ca70-3891-5945-98fb-dc099432e06a"
Distributed = "8ba89e20-285c-5b6f-9357-94700520ee1b"
FileWatching = "7b1f6079-737a-58dc-b8bc-7a2ca5c1b5ee"
FuzzyCompletions = "fb4132e2-a121-4a70-b8a1-d5b831dcdcc2"
HTTP = "cd3eb016-35fb-5094-929b-558a96fad6f3"
InteractiveUtils = "b77e0a4c-d291-57a0-90e8-8db25a27a240"
Logging = "56ddb016-857b-54e1-b83d-db4d58db5568"
Markdown = "d6f4376e-aef5-505a-96c1-9c027394607a"
MsgPack = "99f44e22-a591-53d1-9472-aa23ef4bd671"
Pkg = "44cfe95a-1eb2-52ea-b672-e2afdf69b78f"
REPL = "3fa0cd96-eef1-5676-8a61-b3b8758bbffb"
Sockets = "6462fe0b-24de-5631-8697-dd941f90decc"
TableIOInterface = "d1efa939-5518-4425-949f-ab857e148477"
Tables = "bd369af6-aec1-5ad0-b16a-f7cc5008161c"
UUIDs = "cf7118a7-6976-5b1a-9a39-7adc72f591a4"

[compat]
Configurations = "0.15"
FuzzyCompletions = "0.3,0.4"
HTTP = "0.8.18,0.9"
MsgPack = "1.1"
TableIOInterface = "0.1"
Tables = "1"
julia = "^1.5"

[extras]
DataFrames = "a93c6f00-e57d-5684-b7b6-d8193f3e46c0"
OffsetArrays = "6fe1bfb0-de20-5000-8ca7-80f57d26f881"
Random = "9a3f8284-a2c9-5f02-9a11-845980a1fd5c"
Test = "8dfed614-e22c-5e08-85e1-65c5234f0b40"

[targets]
test = ["Test", "Random", "DataFrames", "OffsetArrays"]<|MERGE_RESOLUTION|>--- conflicted
+++ resolved
@@ -1,13 +1,8 @@
 name = "Pluto"
 uuid = "c3e4b0f8-55cb-11ea-2926-15256bba5781"
 license = "MIT"
-<<<<<<< HEAD
-authors = ["Fons van der Plas <fonsvdplas@gmail.com>"]
+authors = ["Fons van der Plas <fons@plutojl.org>"]
 version = "0.15.0"
-=======
-authors = ["Fons van der Plas <fons@plutojl.org>"]
-version = "0.14.5"
->>>>>>> 20323442
 
 [deps]
 Base64 = "2a0f44e3-6c83-55bd-87e4-b1978d98bd5f"
