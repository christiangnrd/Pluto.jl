import .ExpressionExplorer
import Markdown

"Generate a file name to be given to the parser (will show up in stack traces)."
pluto_filename(notebook::Notebook, cell::Cell)::String = notebook.path * "#==#" * string(cell.cell_id)

"Is Julia new enough to support filenames in parsing?"
const can_insert_filename = (Base.parse_input_line("1;2") != Base.parse_input_line("1\n2"))

<<<<<<< HEAD
"Parse the code from `cell.last_run_code` into a Julia expression (`Expr`). Equivalent to `Meta.parse_input_line` in Julia v1.3, no matter the actual Julia version.
=======
"""
Parse the code from `cell.code` into a Julia expression (`Expr`). Equivalent to `Meta.parse_input_line` in Julia v1.3, no matter the actual Julia version.
>>>>>>> 17d105b6

1. Turn multiple expressions into an error expression.
2. Fix some `LineNumberNode` idiosyncrasies to be more like modern Julia.
3. Will always produce an expression of the form: `Expr(:toplevel, LineNumberNode(..), root)`. It gets transformed (i.e. wrapped) into this form if needed. A `LineNumberNode` contains a line number and a file name. We use the cell UUID as a 'file name', which makes the stack traces easier to interpret. (Otherwise it would be impossible to tell from which cell a stack frame originates.) Not all Julia versions insert these `LineNumberNode`s, so we insert it ourselves if Julia doesn't.
4. Apply `preprocess_expr` (below) to `root` (from rule 2).
"""
function parse_custom(notebook::Notebook, cell::Cell)::Expr
    # 1.
    raw = if can_insert_filename
        filename = pluto_filename(notebook, cell)
        ex = Base.parse_input_line(cell.code, filename=filename)
        if Meta.isexpr(ex, :toplevel)
            # if there is more than one expression:
            if count(a -> !(a isa LineNumberNode), ex.args) > 1
                Expr(:error, "extra token after end of expression\n\nBoundaries: $(expression_boundaries(cell.code))")
            else
                ex
            end
        else
            ex
        end
    else
        # Meta.parse returns the "extra token..." like we want, but also in cases like "\n\nx = 1\n# comment", so we need to do the multiple expressions check ourselves after all
        parsed1, next_ind1 = Meta.parse(cell.code, 1, raise=false)
        parsed2, next_ind2 = Meta.parse(cell.code, next_ind1, raise=false)

        if parsed2 === nothing
            # only whitespace or comments after the first expression
            parsed1
        else
            Expr(:error, "extra token after end of expression\n\nBoundaries: $(expression_boundaries(cell.code))")
        end
    end

    # 2.
    filename = pluto_filename(notebook, cell)

    if !can_insert_filename
        fix_linenumbernodes!(raw, filename)
    end

    # 3.
    topleveled = if ExpressionExplorer.is_toplevel_expr(raw)
        raw
    else
        Expr(:toplevel, LineNumberNode(1, Symbol(filename)), raw)
    end

    # 4.
    Expr(topleveled.head, topleveled.args[1], preprocess_expr(topleveled.args[2]))
end

"Old Julia versions insert some `LineNumberNode`s with `:none` as filename, which are useless and break stack traces, so we replace those."
function fix_linenumbernodes!(ex::Expr, actual_filename)
    for (i, a) in enumerate(ex.args)
        if a isa Expr
            fix_linenumbernodes!(a, actual_filename)
        elseif a isa LineNumberNode
            if a.file === nothing || a.file == :none
                ex.args[i] = LineNumberNode(a.line, Symbol(actual_filename))
            end
        end
    end
end
fix_linenumbernodes!(::Any, actual_filename) = nothing

"""Get the list of string indices that denote expression boundaries.

# Examples

`expression_boundaries("sqrt(1)") == [ncodeunits("sqrt(1)") + 1]`

`expression_boundaries("sqrt(1)\n\n123") == [ncodeunits("sqrt(1)\n\n") + 1, ncodeunits("sqrt(1)\n\n123") + 1]`

"""
function expression_boundaries(code::String, start=1)::Vector{<:Integer}
    expr, next = Meta.parse(code, start, raise=false)
    if next <= ncodeunits(code)
        [next, expression_boundaries(code, next)...]
    else
        [next]
    end
end

"""
Make some small adjustments to the `expr` to make it work nicely inside a timed, wrapped expression:

1. If `expr` is a `:toplevel` expression (this is the case iff the expression is a combination of expressions using semicolons, like `a = 1; b` or `123;`), then it gets turned into a `:block` expression. The reason for this transformation is that `:toplevel` does not return/relay the output of its last argument, unlike `begin`, `let`, `if`, etc. (But we want it!)
2. If `expr` is a `:module` expression, wrap it in a `:toplevel` block - module creation needs to be at toplevel. Rule 1. is not applied.
3. If `expr` is a `:(=)` expression with a curly assignment, wrap it in a `:const` to allow execution - see https://github.com/fonsp/Pluto.jl/issues/517
"""
function preprocess_expr(expr::Expr)
    if expr.head === :toplevel
		Expr(:block, expr.args...)
    elseif expr.head === :module
        Expr(:toplevel, expr)
    elseif expr.head === :(=) && (expr.args[1] isa Expr && expr.args[1].head == :curly)
        Expr(:const, expr)
    elseif expr.head === :incomplete
        Expr(:call, :(PlutoRunner.throw_syntax_error), expr.args...)
    else
        expr
    end
end

# for expressions that are just values, like :(1) or :(x)
preprocess_expr(val::Any) = val<|MERGE_RESOLUTION|>--- conflicted
+++ resolved
@@ -7,12 +7,8 @@
 "Is Julia new enough to support filenames in parsing?"
 const can_insert_filename = (Base.parse_input_line("1;2") != Base.parse_input_line("1\n2"))
 
-<<<<<<< HEAD
-"Parse the code from `cell.last_run_code` into a Julia expression (`Expr`). Equivalent to `Meta.parse_input_line` in Julia v1.3, no matter the actual Julia version.
-=======
 """
 Parse the code from `cell.code` into a Julia expression (`Expr`). Equivalent to `Meta.parse_input_line` in Julia v1.3, no matter the actual Julia version.
->>>>>>> 17d105b6
 
 1. Turn multiple expressions into an error expression.
 2. Fix some `LineNumberNode` idiosyncrasies to be more like modern Julia.
