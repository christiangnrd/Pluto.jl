import .ExpressionExplorer: SymbolsState, FunctionName

"Information container about the cells to run in a reactive call and any cells that will err."
struct TopologicalOrder
	"Cells that form a directed acyclic graph, in topological order."
	runnable::Array{Cell,1}
	"Cells that are in a directed cycle, with corresponding `ReactivityError`s."
	errable::Dict{Cell,ReactivityError}
end

"Return a `TopologicalOrder` that lists the cells to be evaluated in a single reactive run, in topological order. Includes the given roots."
function topological_order(notebook::Notebook, topology::NotebookTopology, roots::Array{Cell,1}; allow_multiple_defs=false)::TopologicalOrder
	entries = Cell[]
	exits = Cell[]
	errable = Dict{Cell,ReactivityError}()

	# https://xkcd.com/2407/
	function dfs(cell::Cell)
		if cell in exits
			return
		elseif haskey(errable, cell)
			return
		elseif length(entries) > 0 && entries[end] == cell
			return # a cell referencing itself is legal
		elseif cell in entries
			currently_in = setdiff(entries, exits)
			cycle = currently_in[findfirst(isequal(cell), currently_in):end]
			for cell in cycle
				errable[cell] = CyclicReferenceError(topology, cycle...)
			end
			return
		end

		push!(entries, cell)
		assigners = where_assigned(notebook, topology, cell)
		if !allow_multiple_defs && length(assigners) > 1
			for c in assigners
				errable[c] = MultipleDefinitionsError(topology, c, assigners)
			end
		end
		referencers = where_referenced(notebook, topology, cell) |> Iterators.reverse
		for c in (allow_multiple_defs ? referencers : union(assigners, referencers))
			if c != cell
				dfs(c)
			end
		end
		push!(exits, cell)
	end

	# we first move cells to the front if they call `import` or `using`
    # we use MergeSort because it is a stable sort: leaves cells in order if they are in the same category
    prelim_order_1 = sort(roots, alg=MergeSort, by=c -> cell_precedence_heuristic(topology, c))
	# reversing because our search returns reversed order
	prelim_order_2 = Iterators.reverse(prelim_order_1)
	dfs.(prelim_order_2)
	ordered = reverse(exits)
	TopologicalOrder(setdiff(ordered, keys(errable)), errable)
end

function disjoint(a::Set, b::Set)
	!any(x in a for x in b)
end

"Return the cells that reference any of the symbols defined by the given cell. Non-recursive: only direct dependencies are found."
function where_referenced(notebook::Notebook, topology::NotebookTopology, myself::Cell)::Array{Cell,1}
	to_compare = union(topology[myself].definitions, topology[myself].funcdefs_without_signatures)
	where_referenced(notebook, topology, to_compare)
end
"Return the cells that reference any of the given symbols. Non-recursive: only direct dependencies are found."
function where_referenced(notebook::Notebook, topology::NotebookTopology, to_compare::Set{Symbol})::Array{Cell,1}
	return filter(notebook.cells) do cell
		!disjoint(to_compare, topology[cell].references)
	end
end

"Return the cells that also assign to any variable or method defined by the given cell. If more than one cell is returned (besides the given cell), then all of them should throw a `MultipleDefinitionsError`. Non-recursive: only direct dependencies are found."
function where_assigned(notebook::Notebook, topology::NotebookTopology, myself::Cell)::Array{Cell,1}
	self = topology[myself]
	return filter(notebook.cells) do cell
		other = topology[cell]
		!(
			disjoint(self.definitions,                 other.definitions) &&

			disjoint(self.definitions,                 other.funcdefs_without_signatures) &&
			disjoint(self.funcdefs_without_signatures, other.definitions) &&

			disjoint(self.funcdefs_with_signatures,    other.funcdefs_with_signatures)
		)
	end
end

function where_assigned(notebook::Notebook, topology::NotebookTopology, to_compare::Set{Symbol})::Array{Cell,1}
	filter(notebook.cells) do cell
		other = topology[cell]
		!(
			disjoint(to_compare, other.definitions) &&
			disjoint(to_compare, other.funcdefs_without_signatures)
		)
	end
end

"Return whether any cell references the given symbol. Used for the @bind mechanism."
function is_referenced_anywhere(notebook::Notebook, topology::NotebookTopology, sym::Symbol)::Bool
	any(notebook.cells) do cell
		sym ∈ topology[cell].references
	end
end

"Return whether any cell defines the given symbol. Used for the @bind mechanism."
function is_assigned_anywhere(notebook::Notebook, topology::NotebookTopology, sym::Symbol)::Bool
	any(notebook.cells) do cell
		sym ∈ topology[cell].definitions
	end
end


"""Assigns a number to a cell - cells with a lower number might run first. 

This is used to treat reactive dependencies between cells that cannot be found using static code anylsis."""
function cell_precedence_heuristic(topology::NotebookTopology, cell::Cell)::Real
	top = topology[cell]
	if :Pkg ∈ top.definitions
		1
<<<<<<< HEAD
	elseif !isempty(cell.module_usings_imports.usings)
=======
	elseif Symbol("Pkg.API.activate") ∈ top.references || 
		Symbol("Pkg.activate") ∈ top.references ||
		Symbol("@pkg_str") ∈ top.references
		2
	elseif Symbol("Pkg.API.add") ∈ top.references ||
		Symbol("Pkg.add") ∈ top.references ||
		Symbol("Pkg.API.develop") ∈ top.references ||
		Symbol("Pkg.develop") ∈ top.references
		3
	elseif :LOAD_PATH ∈ top.references
		# https://github.com/fonsp/Pluto.jl/issues/323
		4
	elseif !isempty(cell.module_usings)
>>>>>>> 0c5b2a2f
		# always do `using X` before other cells, because we don't (yet) know which cells depend on it (we only know it with `import X` and `import X: y, z`)
		5
	elseif :include ∈ top.references
		# https://github.com/fonsp/Pluto.jl/issues/193
		# because we don't (yet) know which cells depend on it
		6
	else
		7
	end
end

const md_and_friends = [Symbol("@md_str"), Symbol("@html_str")]

"""Does the cell only contain md"..." and html"..."?

This is used to run these cells first."""
function is_just_text(topology::NotebookTopology, cell::Cell)::Bool
	# https://github.com/fonsp/Pluto.jl/issues/209
	isempty(topology[cell].definitions) && isempty(topology[cell].funcdefs_with_signatures) && 
		topology[cell].references ⊆ md_and_friends &&
		no_loops(ExpressionExplorer.maybe_macroexpand(cell.parsedcode; recursive=true))
end

function no_loops(ex::Expr)
	if ex.head ∈ [:while, :for, :comprehension, :generator, :try]
		false
	else
		all(no_loops.(ex.args))
	end
end

no_loops(x) = true<|MERGE_RESOLUTION|>--- conflicted
+++ resolved
@@ -121,9 +121,6 @@
 	top = topology[cell]
 	if :Pkg ∈ top.definitions
 		1
-<<<<<<< HEAD
-	elseif !isempty(cell.module_usings_imports.usings)
-=======
 	elseif Symbol("Pkg.API.activate") ∈ top.references || 
 		Symbol("Pkg.activate") ∈ top.references ||
 		Symbol("@pkg_str") ∈ top.references
@@ -137,7 +134,6 @@
 		# https://github.com/fonsp/Pluto.jl/issues/323
 		4
 	elseif !isempty(cell.module_usings)
->>>>>>> 0c5b2a2f
 		# always do `using X` before other cells, because we don't (yet) know which cells depend on it (we only know it with `import X` and `import X: y, z`)
 		5
 	elseif :include ∈ top.references
