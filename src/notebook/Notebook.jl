--- conflicted
+++ resolved
@@ -61,11 +61,7 @@
     last_hot_reload_time::Float64=zero(time())
 
     bonds::Dict{Symbol,BondValue}=Dict{Symbol,BondValue}()
-<<<<<<< HEAD
     inline_widgets::Dict{Symbol,String}=Dict{Symbol,String}()
-end
-=======
->>>>>>> 3ed303ec
 
     metadata::Dict{String, Any}=copy(DEFAULT_NOTEBOOK_METADATA)
 end
