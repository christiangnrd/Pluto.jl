--- conflicted
+++ resolved
@@ -148,18 +148,20 @@
                     end
                 end
 
-<<<<<<< HEAD
-                @info "Resolving"
-                Pkg.resolve(ctx)
+                # @info "Resolving"
+                # Pkg.resolve(ctx)
                 @info "Instantiating"
-=======
->>>>>>> 1022697b
                 Pkg.instantiate(ctx)
 
                 write_semver_compat_entries!(ctx)
+
+                # Now that Pkg is set up, the notebook process will call `using Package`, which can take some time. We write this message to the io, to notify the user.
+                println(iolistener.buffer, "\e[32m\e[1mLoading\e[22m\e[39m packages...")
 
                 ctx.io = old_io
                 stoplistening(iolistener)
+
+                @info "PlutoPkg done"
             end
 
             return (
@@ -194,7 +196,7 @@
 Base.@kwdef struct IOListener
     callback::Function
     buffer::IOBuffer=IOBuffer()
-    interval::Real=1.0/10
+    interval::Real=1.0/60
     running::Ref{Bool}=Ref(false)
     last_size::Ref{Int}=Ref(-1)
 end
