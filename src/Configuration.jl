"""
The full list of keyword arguments that can be passed to [`Pluto.run`](@ref) (or [`Pluto.Configuration.from_flat_kwargs`](@ref)) is divided into four categories. Take a look at the documentation for:

- [`Pluto.Configuration.CompilerOptions`](@ref) defines the command line arguments for notebook `julia` processes.
- [`Pluto.Configuration.ServerOptions`](@ref) configures the HTTP server.
- [`Pluto.Configuration.SecurityOptions`](@ref) configures the authentication options for Pluto's HTTP server. Change with caution.
- [`Pluto.Configuration.EvaluationOptions`](@ref) is used internally during Pluto's testing.

Note that Pluto is designed to be _zero-configuration_, and most users should not (have to) change these settings. Most 'customization' can be achieved using Julia's wide range of packages! That being said, the available settings are useful if you are using Pluto in a special environment, such as docker, mybinder, etc.
"""
module Configuration

using Configurations # https://github.com/Roger-luo/Configurations.jl

import ..Pluto: tamepath

# This can't be a simple `const` because this would hard-code it into the precompile image.
const notebook_path_suggestion_ref = Ref{Union{Nothing,String}}(nothing)
function notebook_path_suggestion()
    if notebook_path_suggestion_ref[] === nothing
        notebook_path_suggestion_ref[] = let
            preferred_dir = startswith(Sys.BINDIR, pwd()) ? homedir() : pwd()
            joinpath(preferred_dir, "") # so that it ends with / or \
        end
    end
    notebook_path_suggestion_ref[]
end

"""
    ServerOptions([; kwargs...])

The HTTP server options. See [`SecurityOptions`](@ref) for additional settings.

# Arguments

- `root_url::Union{Nothing,String} = nothing`
- `host::String = "127.0.0.1"`
- `port::Union{Nothing,Integer} = nothing`
- `launch_browser::Bool = true`
- `dismiss_update_notification::Bool = false`
- `show_file_system::Bool = true`
- `notebook_path_suggestion::String = notebook_path_suggestion()`
- `disable_writing_notebook_files::Bool = false`
- `auto_reload_from_file::Bool = false` Watch notebook files for outside changes and update running notebook state automatically
- `auto_reload_from_file_cooldown::Real = 0.5` Experimental, will be removed
- `auto_reload_from_file_ignore_pkg::Bool = false` Experimental flag, will be removed
- `notebook::Union{Nothing,String} = nothing` Optional path of notebook to launch at start
<<<<<<< HEAD
- `simulated_lag::Real=0.0`
- `injected_javascript_data_url`::String = "data:text/javascript;base64," Optional javascript injectables to the front-end. Useful to customize editor.
=======
- `simulated_lag::Real=0.0` (internal) Extra lag to add to our server responses. Will be multiplied by `0.5 + rand()`.
>>>>>>> 1b229b8e
"""
@option mutable struct ServerOptions
    root_url::Union{Nothing,String} = nothing
    host::String = "127.0.0.1"
    port::Union{Nothing,Integer} = nothing
    launch_browser::Bool = true
    dismiss_update_notification::Bool = false
    show_file_system::Bool = true
    notebook_path_suggestion::String = notebook_path_suggestion()
    disable_writing_notebook_files::Bool = false
    auto_reload_from_file::Bool = false
    auto_reload_from_file_cooldown::Real = 0.4
    auto_reload_from_file_ignore_pkg::Bool = false
    notebook::Union{Nothing,String,Vector{<:String}} = nothing
    init_with_file_viewer::Bool = false
    simulated_lag::Real = 0.0
    injected_javascript_data_url::String = "data:text/javascript;base64,"
end

"""
    SecurityOptions([; kwargs...])

Security settings for the HTTP server. 

# Arguments

- `require_secret_for_open_links::Bool = true`

    Whether the links `http://localhost:1234/open?path=/a/b/c.jl`  and `http://localhost:1234/open?url=http://www.a.b/c.jl` should be protected. 

    Use `true` for almost every setup. Only use `false` if Pluto is running in a safe container (like mybinder.org), where arbitrary code execution is not a problem.

- `require_secret_for_access::Bool = true`

    If false, you do not need to use a `secret` in the URL to access Pluto: you will be authenticated by visiting `http://localhost:1234/` in your browser. An authentication cookie is still used for access (to prevent XSS and deceptive links or an img src to `http://localhost:1234/open?url=badpeople.org/script.jl`), and is set automatically, but this request to `/` is protected by cross-origin policy.

    Use `true` on a computer used by multiple people simultaneously. Only use `false` if necessary.

**Leave these options on `true` for the most secure setup.**

Note that Pluto is quickly evolving software, maintained by designers, educators and enthusiasts — not security experts. If security is a serious concern for your application, then we recommend running Pluto inside a container and verifying the relevant security aspects of Pluto yourself.
"""
@option mutable struct SecurityOptions
    require_secret_for_open_links::Bool = true
    require_secret_for_access::Bool = true
end

"""
    EvaluationOptions([; kwargs...])

Options to change Pluto's evaluation behaviour during internal testing. These options are not intended to be changed during normal use.

- `run_notebook_on_load::Bool = true`
- `workspace_use_distributed::Bool = true`
- `lazy_workspace_creation::Bool = false`
"""
@option mutable struct EvaluationOptions
    run_notebook_on_load::Bool = true
    workspace_use_distributed::Bool = true
    lazy_workspace_creation::Bool = false
end

"""
    CompilerOptions([; kwargs...])

These options will be passed as command line argument to newly launched processes. See [the Julia documentation on command-line options](https://docs.julialang.org/en/v1/manual/command-line-options/).

# Arguments
- `compile::Union{Nothing,String} = nothing`
- `sysimage::Union{Nothing,String} = nothing`
- `banner::Union{Nothing,String} = nothing`
- `optimize::Union{Nothing,Int} = nothing`
- `math_mode::Union{Nothing,String} = nothing`
- `startup_file::Union{Nothing,String} = "no"`
- `history_file::Union{Nothing,String} = "no"`
- `threads::Union{Nothing,String,Int} = default_number_of_threads()`
"""
@option mutable struct CompilerOptions
    compile::Union{Nothing,String} = nothing
    sysimage::Union{Nothing,String} = nothing
    banner::Union{Nothing,String} = nothing
    optimize::Union{Nothing,Int} = nothing
    math_mode::Union{Nothing,String} = nothing

    # notebook specified options
    # the followings are different from
    # the default julia compiler options

    # we don't load startup file in notebook
    startup_file::Union{Nothing,String} = "no"
    # we don't load history file in notebook
    history_file::Union{Nothing,String} = "no"

    threads::Union{Nothing,String,Int} = default_number_of_threads()
end

function default_number_of_threads()
    env_value = get(ENV, "JULIA_NUM_THREADS", "")
    all(isspace, env_value) ? roughly_the_number_of_physical_cpu_cores() : parse(Int, env_value)
end

function roughly_the_number_of_physical_cpu_cores()
    # https://gist.github.com/fonsp/738fe244719cae820245aa479e7b4a8d
    if Sys.CPU_THREADS == 1
        1
    elseif Sys.CPU_THREADS == 2 || Sys.CPU_THREADS == 3
        2
    else
        Sys.CPU_THREADS ÷ 2
    end
end

"""
Collection of all settings that configure a Pluto session. 

`ServerSession` contains a `Configuration`.
"""
@option struct Options
    server::ServerOptions = ServerOptions()
    security::SecurityOptions = SecurityOptions()
    evaluation::EvaluationOptions = EvaluationOptions()
    compiler::CompilerOptions = CompilerOptions()
end

from_flat_kwargs(; kwargs...) = Configurations.from_field_kwargs(Options; kwargs...)

function _merge_notebook_compiler_options(notebook, options::CompilerOptions)::CompilerOptions
    if notebook.compiler_options === nothing
        return options
    end

    kwargs = Dict{Symbol,Any}()
    for each in fieldnames(CompilerOptions)
        # 1. not specified by notebook options
        # 2. general notebook specified options
        if getfield(notebook.compiler_options, each) === nothing
            kwargs[each] = getfield(options, each)
        else
            kwargs[each] = getfield(notebook.compiler_options, each)
        end
    end
    return CompilerOptions(; kwargs...)
end

function _convert_to_flags(options::CompilerOptions)::Vector{String}
    option_list = String[]

    for name in fieldnames(CompilerOptions)
        flagname = string("--", replace(String(name), "_" => "-"))
        value = getfield(options, name)
        if value !== nothing
            if !(VERSION <= v"1.5.0-" && name === :threads)
                push!(option_list, string(flagname, "=", value))
            end
        end
    end

    return option_list
end


end<|MERGE_RESOLUTION|>--- conflicted
+++ resolved
@@ -45,12 +45,9 @@
 - `auto_reload_from_file_cooldown::Real = 0.5` Experimental, will be removed
 - `auto_reload_from_file_ignore_pkg::Bool = false` Experimental flag, will be removed
 - `notebook::Union{Nothing,String} = nothing` Optional path of notebook to launch at start
-<<<<<<< HEAD
-- `simulated_lag::Real=0.0`
+- `simulated_lag::Real=0.0` (internal) Extra lag to add to our server responses. Will be multiplied by `0.5 + rand()`.
 - `injected_javascript_data_url`::String = "data:text/javascript;base64," Optional javascript injectables to the front-end. Useful to customize editor.
-=======
-- `simulated_lag::Real=0.0` (internal) Extra lag to add to our server responses. Will be multiplied by `0.5 + rand()`.
->>>>>>> 1b229b8e
+
 """
 @option mutable struct ServerOptions
     root_url::Union{Nothing,String} = nothing
