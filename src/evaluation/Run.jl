--- conflicted
+++ resolved
@@ -288,14 +288,10 @@
 		user_requested_run,
 		capture_stdout,
 	)
-<<<<<<< HEAD
-	set_output!(cell, run, expr_cache; persist_js_state=persist_js_state)
+	set_output!(cell, run, expr_cache; persist_js_state=!user_requested_run)
 	if session_notebook isa Tuple && run.new_inline_widgets !== nothing
 		session_notebook[2].inline_widgets = run.new_inline_widgets
 	end
-=======
-	set_output!(cell, run, expr_cache; persist_js_state=!user_requested_run)
->>>>>>> 3ed303ec
 	if session_notebook isa Tuple && run.process_exited
 		session_notebook[2].process_status = ProcessStatus.no_process
 	end
