--- conflicted
+++ resolved
@@ -210,10 +210,6 @@
 end
 
 update_save_run!(session::ServerSession, notebook::Notebook, cell::Cell; kwargs...) = update_save_run!(session, notebook, [cell]; kwargs...)
-<<<<<<< HEAD
-# Only used in tests!
-update_run!(args...) = update_save_run!(args...; save=false)
-=======
 update_run!(args...) = update_save_run!(args...; save=false)
 
 
@@ -234,5 +230,4 @@
 		end
 		nothing
 	end
-end
->>>>>>> 9a554d11
+end