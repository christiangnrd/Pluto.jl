import REPL:ends_with_semicolon
import .Configuration
import .ExpressionExplorer: FunctionNameSignaturePair, is_joined_funcname, UsingsImports, external_package_names
import .WorkspaceManager: macroexpand_in_workspace
import .MoreAnalysis: find_bound_variables

Base.push!(x::Set{Cell}) = x

<<<<<<< HEAD
"Returns the cells that should be indirectly deactivated based on the explicitely deactivated cells"
function find_indirectly_deactivated_cells(topology::NotebookTopology, deactivated_cells)
    length(deactivated_cells) == 0 && return Cell[]

    order = topological_order(topology, deactivated_cells)
    to_delete = Set{Int}()

    for cell in order.runnable
        if !is_disabled(cell)
            continue
        end

        others = where_assigned(topology, cell)

        if length(others) > 1
            other_other = others[findfirst(c -> c != cell && !is_disabled(c), others)]

            # NOTE(paul):
            #   This is pretty unoptimized since we somehow need to recompute a lot of things from the
            #   topological_order call, maybe could be solved as a tree traversal instead
            parents = where_assigned(topology, topology.nodes[other_other].references)
            if any(is_disabled, parents)
                continue # this is disabled down the line
            end

            # There is a cycle, find its childs
            childs = topological_order(topology, [other_other]).runnable |> Set{Cell}
            childs_and_other = findall(
                c -> c != cell && (c == other_other || c ∈ childs),
                order.runnable
            )

            push!(to_delete, childs_and_other...)
        end
    end

    deleteat!(order.runnable, sort(collect(to_delete)))

    collect(order)
end

"Run given cells and all the cells that depend on them, based on the topology information before and after the changes."
=======
"""
```julia
set_bond_value_pairs!(session::ServerSession, notebook::Notebook, bond_value_pairs::Vector{Tuple{Symbol, Any}})
```

Given a list of tuples of the form `(bound variable name, (untransformed) value)`, assign each (transformed) value to the corresponding global bound variable in the notebook workspace.

`bond_value_pairs` can also be an iterator.
"""
function set_bond_value_pairs!(session::ServerSession, notebook::Notebook, bond_value_pairs)
	for (bound_sym, new_value) in bond_value_pairs
		WorkspaceManager.eval_in_workspace((session, notebook), :($(bound_sym) = Main.PlutoRunner.transform_bond_value($(QuoteNode(bound_sym)), $(new_value))))
	end
end

const _empty_bond_value_pairs = zip(Symbol[],Any[])

"""
Run given cells and all the cells that depend on them, based on the topology information before and after the changes.
"""
>>>>>>> 72555eda
function run_reactive!(
    session::ServerSession,
    notebook::Notebook,
    old_topology::NotebookTopology,
    new_topology::NotebookTopology,
    roots::Vector{Cell};
    deletion_hook::Function = WorkspaceManager.move_vars,
    user_requested_run::Bool = true,
    bond_value_pairs=_empty_bond_value_pairs,
)::TopologicalOrder
    withtoken(notebook.executetoken) do
        run_reactive_core!(
            session,
            notebook,
            old_topology,
            new_topology,
            roots;
            deletion_hook,
            user_requested_run,
            bond_value_pairs
        )
    end
end

"""
Run given cells and all the cells that depend on them, based on the topology information before and after the changes.

!!! warning
    You should probably not call this directly and use `run_reactive!` instead.
"""
function run_reactive_core!(
    session::ServerSession,
    notebook::Notebook,
    old_topology::NotebookTopology,
    new_topology::NotebookTopology,
    roots::Vector{Cell};
    deletion_hook::Function = WorkspaceManager.move_vars,
    user_requested_run::Bool = true,
    already_run::Vector{Cell} = Cell[],
    bond_value_pairs = _empty_bond_value_pairs,
)::TopologicalOrder
    @assert !isready(notebook.executetoken) "run_reactive_core!() was called with a free notebook.executetoken."
    @assert will_run_code(notebook)

    old_workspace_name, _ = WorkspaceManager.bump_workspace_module((session, notebook))

    if !is_resolved(new_topology)
        unresolved_topology = new_topology
        new_topology = notebook.topology = resolve_topology(session, notebook, unresolved_topology, old_workspace_name; current_roots = setdiff(roots, already_run))

        # update cache and save notebook because the dependencies might have changed after expanding macros
        update_dependency_cache!(notebook)
    end

    removed_cells = setdiff(all_cells(old_topology), all_cells(new_topology))
    roots = vcat(roots, removed_cells)

    # by setting the reactive node and expression caches of deleted cells to "empty", we are essentially pretending that those cells still exist, but now have empty code. this makes our algorithm simpler.
    new_topology = NotebookTopology(
        nodes = merge(
            new_topology.nodes,
            Dict(cell => ReactiveNode() for cell in removed_cells),
        ),
        codes = merge(
            new_topology.codes,
            Dict(cell => ExprAnalysisCache() for cell in removed_cells)
        ),
        unresolved_cells = new_topology.unresolved_cells,
        cell_order = new_topology.cell_order,
    )

    # save the old topological order - we'll delete variables assigned from its
    # and re-evalutate its cells unless the cells have already run previously in the reactive run
    old_order = topological_order(old_topology, roots)

    old_runnable = setdiff(old_order.runnable, already_run)
    to_delete_vars = union!(Set{Symbol}(), defined_variables(old_topology, old_runnable)...)
    to_delete_funcs = union!(Set{Tuple{UUID,FunctionName}}(), defined_functions(old_topology, old_runnable)...)

    # get the new topological order
    new_order = topological_order(new_topology, union(roots, keys(old_order.errable)))
    new_runnable = setdiff(new_order.runnable, already_run)
    to_run_raw = setdiff(union(new_runnable, old_runnable), keys(new_order.errable))::Vector{Cell} # TODO: think if old error cell order matters

    deactivated = filter(c -> c.metadata["disabled"], notebook.cells)
    # find (indirectly) deactivated cells and update their status
<<<<<<< HEAD
    # indirectly_deactivated = collect(topological_order(notebook, new_topology, deactivated))
    indirectly_deactivated = find_indirectly_deactivated_cells(new_topology, deactivated)
=======
    disabled_cells = filter(is_disabled, notebook.cells)
    indirectly_deactivated = collect(topological_order(new_topology, disabled_cells))
>>>>>>> 72555eda
    for cell in indirectly_deactivated
        cell.running = false
        cell.queued = false
        cell.depends_on_disabled_cells = true
    end

    # find (indirectly) skipped cells and update their status
    update_skipped_cells_dependency!(notebook, new_topology)

    to_run = setdiff(to_run_raw, indirectly_deactivated)

    # change the bar on the sides of cells to "queued"
    for cell in to_run
        cell.queued = true
        cell.depends_on_disabled_cells = false
    end

    for (cell, error) in setdiff(new_order.errable, indirectly_deactivated)
        cell.running = false
        cell.queued = false
        cell.depends_on_disabled_cells = false
        relay_reactivity_error!(cell, error)
    end

	# Save the notebook. This is the only time that we save the notebook, so any state changes that influence the file contents (like `depends_on_disabled_cells`) should be behind this point.
	save_notebook(session, notebook)

    # Send intermediate updates to the clients at most 20 times / second during a reactive run. (The effective speed of a slider is still unbounded, because the last update is not throttled.)
    # flush_send_notebook_changes_throttled, 
    send_notebook_changes_throttled, flush_notebook_changes = throttled(1.0 / 20) do
        send_notebook_changes!(ClientRequest(session = session, notebook = notebook))
    end
    send_notebook_changes_throttled()

    # delete new variables that will be defined by a cell unless this cell has already run in the current reactive run
    to_delete_vars = union!(to_delete_vars, defined_variables(new_topology, new_runnable)...)
    to_delete_funcs = union!(to_delete_funcs, defined_functions(new_topology, new_runnable)...)

    # delete new variables in case a cell errors (then the later cells show an UndefVarError)
    new_errable = keys(new_order.errable)
    to_delete_vars = union!(to_delete_vars, defined_variables(new_topology, new_errable)...)
    to_delete_funcs = union!(to_delete_funcs, defined_functions(new_topology, new_errable)...)

    cells_to_macro_invalidate = map(c -> c.cell_id, cells_with_deleted_macros(old_topology, new_topology)) |> Set{UUID}

    to_reimport = union!(Set{Expr}(), map(c -> new_topology.codes[c].module_usings_imports.usings, setdiff(notebook.cells, to_run))...)
    if will_run_code(notebook)
        deletion_hook((session, notebook), old_workspace_name, nothing, to_delete_vars, to_delete_funcs, to_reimport, cells_to_macro_invalidate; to_run = to_run) # `deletion_hook` defaults to `WorkspaceManager.move_vars`
    end

    delete!.([notebook.bonds], to_delete_vars)

    local any_interrupted = false
    for (i, cell) in enumerate(to_run)

		cell.queued = false
		cell.running = true
		# Important to not use empty! here because AppendonlyMarker requires a new array identity.
		# Eventually we could even make AppendonlyArray to enforce this but idk if it's worth it. yadiyadi.
		cell.logs = []
		send_notebook_changes_throttled()

        if any_interrupted || notebook.wants_to_interrupt || !will_run_code(notebook)
            relay_reactivity_error!(cell, InterruptException())
        else
            run = run_single!(
                (session, notebook), cell,
                new_topology.nodes[cell], new_topology.codes[cell];
                user_requested_run = (user_requested_run && cell ∈ roots),
				capture_stdout = session.options.evaluation.capture_stdout,
            )
            any_interrupted |= run.interrupted

			# Support one bond defining another when setting both simultaneously in PlutoSliderServer
			# https://github.com/fonsp/Pluto.jl/issues/1695

			# set the redefined bound variables to their original value from the request
			defs = notebook.topology.nodes[cell].definitions
			set_bond_value_pairs!(session, notebook, Iterators.filter(((sym,val),) -> sym ∈ defs, bond_value_pairs))
        end

        cell.running = false

        defined_macros_in_cell = defined_macros(new_topology, cell) |> Set{Symbol}

        # Also set unresolved the downstream cells using the defined macros
        if !isempty(defined_macros_in_cell)
            new_topology = set_unresolved(new_topology, where_referenced(notebook, new_topology, defined_macros_in_cell))
        end

        implicit_usings = collect_implicit_usings(new_topology, cell)
        if !is_resolved(new_topology) && can_help_resolve_cells(new_topology, cell)
            notebook.topology = new_new_topology = resolve_topology(session, notebook, new_topology, old_workspace_name)

            if !isempty(implicit_usings)
                new_soft_definitions = WorkspaceManager.collect_soft_definitions((session, notebook), implicit_usings)
                notebook.topology = new_new_topology = with_new_soft_definitions(new_new_topology, cell, new_soft_definitions)
            end

            # update cache and save notebook because the dependencies might have changed after expanding macros
            update_dependency_cache!(notebook)
            save_notebook(session, notebook)

            return run_reactive_core!(session, notebook, new_topology, new_new_topology, to_run; deletion_hook, user_requested_run, already_run = to_run[1:i])
        elseif !isempty(implicit_usings)
            new_soft_definitions = WorkspaceManager.collect_soft_definitions((session, notebook), implicit_usings)
            notebook.topology = new_new_topology = with_new_soft_definitions(new_topology, cell, new_soft_definitions)

            # update cache and save notebook because the dependencies might have changed after expanding macros
            update_dependency_cache!(notebook)
            save_notebook(session, notebook)

            return run_reactive_core!(session, notebook, new_topology, new_new_topology, to_run; deletion_hook, user_requested_run, already_run = to_run[1:i])
        end
    end

    notebook.wants_to_interrupt = false
    flush_notebook_changes()
    return new_order
end

run_reactive_async!(session::ServerSession, notebook::Notebook, to_run::Vector{Cell}; kwargs...) = run_reactive_async!(session, notebook, notebook.topology, notebook.topology, to_run; kwargs...)

function run_reactive_async!(session::ServerSession, notebook::Notebook, old::NotebookTopology, new::NotebookTopology, to_run::Vector{Cell}; run_async::Bool=true, kwargs...)::Union{Task,TopologicalOrder}
	maybe_async(run_async) do 
		run_reactive!(session, notebook, old, new, to_run; kwargs...)
	end
end

function maybe_async(f::Function, async::Bool)
	run_task = @asynclog f()
	if async
		run_task
	else
		fetch(run_task)
	end
end

const lazymap = Base.Generator

function defined_variables(topology::NotebookTopology, cells)
	lazymap(cells) do cell
		topology.nodes[cell].definitions
	end
end

function defined_functions(topology::NotebookTopology, cells)
	lazymap(cells) do cell
		((cell.cell_id, namesig.name) for namesig in topology.nodes[cell].funcdefs_with_signatures)
	end
end

"Run a single cell non-reactively, set its output, return run information."
function run_single!(
	session_notebook::Union{Tuple{ServerSession,Notebook},WorkspaceManager.Workspace}, 
	cell::Cell, 
	reactive_node::ReactiveNode, 
	expr_cache::ExprAnalysisCache; 
	user_requested_run::Bool=true,
	capture_stdout::Bool=true,
)
	run = WorkspaceManager.eval_format_fetch_in_workspace(
		session_notebook,
		expr_cache.parsedcode,
		cell.cell_id;
		
		ends_with_semicolon =
			ends_with_semicolon(cell.code),
		function_wrapped_info =
			expr_cache.function_wrapped ? (filter(!is_joined_funcname, reactive_node.references), reactive_node.definitions) : nothing,
		forced_expr_id =
			expr_cache.forced_expr_id,
		known_published_objects =
			collect(keys(cell.published_objects)),
		user_requested_run,
		capture_stdout,
	)
	set_output!(cell, run, expr_cache; persist_js_state=!user_requested_run)
	if session_notebook isa Tuple && run.process_exited
		session_notebook[2].process_status = ProcessStatus.no_process
	end
	return run
end

function set_output!(cell::Cell, run, expr_cache::ExprAnalysisCache; persist_js_state::Bool=false)
	cell.output = CellOutput(
		body=run.output_formatted[1],
		mime=run.output_formatted[2],
		rootassignee=if ends_with_semicolon(expr_cache.code)
			nothing
		else
			try 
				ExpressionExplorer.get_rootassignee(expr_cache.parsedcode)
			catch _
				# @warn "Error in get_rootassignee" expr=expr_cache.parsedcode
				nothing
			end
		end,
		last_run_timestamp=time(),
		persist_js_state=persist_js_state,
		has_pluto_hook_features=run.has_pluto_hook_features,
	)
	cell.published_objects = let
		old_published = cell.published_objects
		new_published = run.published_objects
		for (k,v) in old_published
			if haskey(new_published, k)
				new_published[k] = v
			end
		end
		new_published
	end
	
	cell.runtime = run.runtime
	cell.errored = run.errored
	cell.running = cell.queued = false
end

will_run_code(notebook::Notebook) = notebook.process_status != ProcessStatus.no_process && notebook.process_status != ProcessStatus.waiting_to_restart

is_macro_identifier(symbol::Symbol) = startswith(string(symbol), "@")

function with_new_soft_definitions(topology::NotebookTopology, cell::Cell, soft_definitions)
    old_node = topology.nodes[cell]
    new_node = union!(ReactiveNode(), old_node, ReactiveNode(soft_definitions=soft_definitions))
    NotebookTopology(
		codes=topology.codes, 
		nodes=merge(topology.nodes, Dict(cell => new_node)), 
		unresolved_cells=topology.unresolved_cells,
		cell_order=topology.cell_order,
	)
end

collect_implicit_usings(topology::NotebookTopology, cell::Cell) = ExpressionExplorer.collect_implicit_usings(topology.codes[cell].module_usings_imports)

function cells_with_deleted_macros(old_topology::NotebookTopology, new_topology::NotebookTopology)
    old_macros = mapreduce(c -> defined_macros(old_topology, c), union!, all_cells(old_topology); init=Set{Symbol}())
    new_macros = mapreduce(c -> defined_macros(new_topology, c), union!, all_cells(new_topology); init=Set{Symbol}())
    removed_macros = setdiff(old_macros, new_macros)

    where_referenced(old_topology, removed_macros)
end

"Returns the set of macros names defined by this cell"
defined_macros(topology::NotebookTopology, cell::Cell) = defined_macros(topology.nodes[cell])
defined_macros(node::ReactiveNode) = union!(filter(is_macro_identifier, node.funcdefs_without_signatures), filter(is_macro_identifier, node.definitions)) # macro definitions can come from imports

"Tells whether or not a cell can 'unlock' the resolution of other cells"
function can_help_resolve_cells(topology::NotebookTopology, cell::Cell)
    cell_code = topology.codes[cell]
    cell_node = topology.nodes[cell]
    macros = defined_macros(cell_node)

	!isempty(cell_code.module_usings_imports.usings) ||
		(!isempty(macros) && any(calls -> !disjoint(calls, macros), topology.nodes[c].macrocalls for c in topology.unresolved_cells))
end

# Sorry couldn't help myself - DRAL
abstract type Result end
struct Success <: Result
	result
end
struct Failure <: Result
	error
end
struct Skipped <: Result end

"""We still have 'unresolved' macrocalls, use the current and maybe previous workspace to do macro-expansions.

You can optionally specify the roots for the current reactive run. If a cell macro contains only macros that will
be re-defined during this reactive run, we don't expand yet and expect the `can_help_resolve_cells` function above
to be true for the cell defining the macro, triggering a new topology resolution without needing to fallback to the
previous workspace.
"""
function resolve_topology(
	session::ServerSession,
	notebook::Notebook,
	unresolved_topology::NotebookTopology,
	old_workspace_name::Symbol;
	current_roots::Vector{Cell}=Cell[],
)::NotebookTopology


	sn = (session, notebook)

	function macroexpand_cell(cell)
		try_macroexpand(module_name::Union{Nothing,Symbol}=nothing) = begin
			success, result = macroexpand_in_workspace(sn, unresolved_topology.codes[cell].parsedcode, cell.cell_id, module_name)
			if success
				Success(result)
			else
				Failure(result)
			end
		end

		result = try_macroexpand()
		if result isa Success
			result
		else
			if (result.error isa LoadError && result.error.error isa UndefVarError) || result.error isa UndefVarError
				try_macroexpand(old_workspace_name)
			else
				result
			end
		end
	end

	function analyze_macrocell(cell::Cell)
		if unresolved_topology.nodes[cell].macrocalls ⊆ ExpressionExplorer.can_macroexpand
			return Skipped()
		end

		result = macroexpand_cell(cell)
		if result isa Success
			(expr, computer_id) = result.result
			expanded_node = ExpressionExplorer.try_compute_symbolreferences(expr) |> ReactiveNode
			function_wrapped = ExpressionExplorer.can_be_function_wrapped(expr)
			Success((expanded_node, function_wrapped, computer_id))
		else
			result
		end
	end

	run_defined_macros = mapreduce(c -> defined_macros(unresolved_topology, c), union!, current_roots; init=Set{Symbol}())

	# create new node & new codes for macrocalled cells
	new_nodes = Dict{Cell,ReactiveNode}()
	new_codes = Dict{Cell,ExprAnalysisCache}()
	still_unresolved_nodes = Set{Cell}()

	for cell in unresolved_topology.unresolved_cells
		if unresolved_topology.nodes[cell].macrocalls ⊆ run_defined_macros
			# Do not try to expand if a newer version of the macro is also scheduled to run in the
			# current run. The recursive reactive runs will take care of it.
			push!(still_unresolved_nodes, cell)
			continue
		end

		result = try
			if will_run_code(notebook)
				analyze_macrocell(cell)
			else
				Failure(ErrorException("shutdown"))
			end
		catch error
			@error "Macro call expansion failed with a non-macroexpand error" error
			Failure(error)
		end
		if result isa Success
			(new_node, function_wrapped, forced_expr_id) = result.result
			union!(new_node.macrocalls, unresolved_topology.nodes[cell].macrocalls)
			union!(new_node.references, new_node.macrocalls)
			new_nodes[cell] = new_node

			# set function_wrapped to the function wrapped analysis of the expanded expression.
			new_codes[cell] = ExprAnalysisCache(unresolved_topology.codes[cell]; forced_expr_id, function_wrapped)
		elseif result isa Skipped
			# Skipped because it has already been resolved during ExpressionExplorer.
		else
			@debug "Could not resolve" result cell.code
			push!(still_unresolved_nodes, cell)
		end
	end

	all_nodes = merge(unresolved_topology.nodes, new_nodes)
	all_codes = merge(unresolved_topology.codes, new_codes)
	
	new_unresolved_cells = if length(still_unresolved_nodes) == length(unresolved_topology.unresolved_cells)
		# then they must equal, and we can skip creating a new one to preserve identity:
		unresolved_topology.unresolved_cells
	else
		ImmutableSet(still_unresolved_nodes; skip_copy=true)
	end

	NotebookTopology(
		nodes=all_nodes, 
		codes=all_codes, 
		unresolved_cells=new_unresolved_cells,
		cell_order=unresolved_topology.cell_order,
	)
end

"""Tries to add information about macro calls without running any code, using knowledge about common macros.
So, the resulting reactive nodes may not be absolutely accurate. If you can run code in a session, use `resolve_topology` instead.
"""
function static_macroexpand(topology::NotebookTopology, cell::Cell)
	new_node = ExpressionExplorer.maybe_macroexpand(topology.codes[cell].parsedcode; recursive=true) |>
		ExpressionExplorer.try_compute_symbolreferences |> ReactiveNode
	union!(new_node.macrocalls, topology.nodes[cell].macrocalls)

	new_node
end

"The same as `resolve_topology` but does not require custom code execution, only works with a few `Base` & `PlutoRunner` macros"
function static_resolve_topology(topology::NotebookTopology)
	new_nodes = Dict{Cell,ReactiveNode}(cell => static_macroexpand(topology, cell) for cell in topology.unresolved_cells)
	all_nodes = merge(topology.nodes, new_nodes)

	NotebookTopology(
		nodes=all_nodes, 
		codes=topology.codes, 
		unresolved_cells=topology.unresolved_cells,
		cell_order=topology.cell_order,
	)
end

###
# CONVENIENCE FUNCTIONS
###


"Do all the things!"
function update_save_run!(
	session::ServerSession, 
	notebook::Notebook, 
	cells::Vector{Cell}; 
	save::Bool=true, 
	run_async::Bool=false, 
	prerender_text::Bool=false, 
	kwargs...
)
	old = notebook.topology
	new = notebook.topology = updated_topology(old, notebook, cells) # macros are not yet resolved

	update_dependency_cache!(notebook)
	save && save_notebook(session, notebook)

	# _assume `prerender_text == false` if you want to skip some details_
	to_run_online = if !prerender_text
		cells
	else
		# this code block will run cells that only contain text offline, i.e. on the server process, before doing anything else
		# this makes the notebook load a lot faster - the front-end does not have to wait for each output, and perform costly reflows whenever one updates
		# "A Workspace on the main process, used to prerender markdown before starting a notebook process for speedy UI."
		original_pwd = pwd()
		offline_workspace = WorkspaceManager.make_workspace(
			(
				ServerSession(),
				notebook,
			),
			is_offline_renderer=true,
		)

		new = notebook.topology = static_resolve_topology(new)

		to_run_offline = filter(c -> !c.running && is_just_text(new, c) && is_just_text(old, c), cells)
		for cell in to_run_offline
			run_single!(offline_workspace, cell, new.nodes[cell], new.codes[cell])
		end
		
		cd(original_pwd)
		setdiff(cells, to_run_offline)
	end
	
	# this setting is not officially supported (default is `false`), so you can skip this block when reading the code
	if !session.options.evaluation.run_notebook_on_load && prerender_text
		# these cells do something like settings up an environment, we should always run them
		setup_cells = filter(notebook.cells) do c
			cell_precedence_heuristic(notebook.topology, c) < DEFAULT_PRECEDENCE_HEURISTIC
		end
		
		# for the remaining cells, clear their topology info so that they won't run as dependencies
		old = notebook.topology
		to_remove = setdiff(to_run_online, setup_cells)
		notebook.topology = NotebookTopology(
			nodes=setdiffkeys(old.nodes, to_remove),
			codes=setdiffkeys(old.codes, to_remove),
			unresolved_cells=setdiff(old.unresolved_cells, to_remove),
			cell_order=old.cell_order,
		)
		
		# and don't run them
		to_run_online = to_run_online ∩ setup_cells
	end

	maybe_async(run_async) do
        withtoken(notebook.executetoken) do
            sync_nbpkg(session, notebook, old, new; save=(save && !session.options.server.disable_writing_notebook_files), take_token=false)
            if !(isempty(to_run_online) && session.options.evaluation.lazy_workspace_creation) && will_run_code(notebook)
                # not async because that would be double async
                run_reactive_core!(session, notebook, old, new, to_run_online; kwargs...)
                # run_reactive_async!(session, notebook, old, new, to_run_online; deletion_hook=deletion_hook, run_async=false, kwargs...)
            end
        end
	end
end

update_save_run!(session::ServerSession, notebook::Notebook, cell::Cell; kwargs...) = update_save_run!(session, notebook, [cell]; kwargs...)
update_run!(args...; kwargs...) = update_save_run!(args...; save=false, kwargs...)

function notebook_differences(from::Notebook, to::Notebook)
	old_codes = Dict(
		id => c.code
		for (id,c) in from.cells_dict
	)
	new_codes = Dict(
		id => c.code
		for (id,c) in to.cells_dict
	)

	(
		# it's like D3 joins: https://observablehq.com/@d3/learn-d3-joins#cell-528
		added = setdiff(keys(new_codes), keys(old_codes)),
		removed = setdiff(keys(old_codes), keys(new_codes)),
		changed = let
			remained = keys(old_codes) ∩ keys(new_codes)
			filter(id -> old_codes[id] != new_codes[id], remained)
		end,
		
		order_changed = from.cell_order != to.cell_order,
		nbpkg_changed = !is_nbpkg_equal(from.nbpkg_ctx, to.nbpkg_ctx),
	)
end

notebook_differences(from_filename::String, to_filename::String) = notebook_differences(load_notebook_nobackup(from_filename), load_notebook_nobackup(to_filename))

"""
Read the notebook file at `notebook.path`, and compare the read result with the notebook's current state. Any changes will be applied to the running notebook, i.e. code changes are run, removed cells are removed, etc.

Returns `false` if the file could not be parsed, `true` otherwise.
"""
function update_from_file(session::ServerSession, notebook::Notebook; kwargs...)::Bool
	include_nbpg = !session.options.server.auto_reload_from_file_ignore_pkg
	
	just_loaded = try
		load_notebook_nobackup(notebook.path)
	catch e
		@error "Skipping hot reload because loading the file went wrong" exception=(e,catch_backtrace())
		return false
	end::Notebook
	
	new_codes = Dict(
		id => c.code
		for (id,c) in just_loaded.cells_dict
	)

	d = notebook_differences(notebook, just_loaded)
	
	added = d.added
	removed = d.removed
	changed = d.changed
	
	# @show added removed changed
	
	cells_changed = !(isempty(added) && isempty(removed) && isempty(changed))
	order_changed = d.order_changed
	nbpkg_changed = d.nbpkg_changed
		
	something_changed = cells_changed || order_changed || (include_nbpg && nbpkg_changed)
	
	if something_changed
		@info "Reloading notebook from file and applying changes!"
		notebook.last_hot_reload_time = time()
	end

	for c in added
		notebook.cells_dict[c] = just_loaded.cells_dict[c]
	end
	for c in removed
		delete!(notebook.cells_dict, c)
	end
	for c in changed
		notebook.cells_dict[c].code = new_codes[c]
	end

	notebook.cell_order = just_loaded.cell_order
	
	if include_nbpg && nbpkg_changed
		@info "nbpkgs not equal" (notebook.nbpkg_ctx isa Nothing) (just_loaded.nbpkg_ctx isa Nothing)
		
		if (notebook.nbpkg_ctx isa Nothing) != (just_loaded.nbpkg_ctx isa Nothing)
			@info "nbpkg status changed, overriding..."
			notebook.nbpkg_ctx = just_loaded.nbpkg_ctx
		else
			@info "Old new project" PkgCompat.read_project_file(notebook) PkgCompat.read_project_file(just_loaded)
			@info "Old new manifest" PkgCompat.read_manifest_file(notebook) PkgCompat.read_manifest_file(just_loaded)
			
			write(PkgCompat.project_file(notebook), PkgCompat.read_project_file(just_loaded))
			write(PkgCompat.manifest_file(notebook), PkgCompat.read_manifest_file(just_loaded))
		end
		notebook.nbpkg_restart_required_msg = "Yes, because the file was changed externally and the embedded Pkg changed."
	end
	
	if something_changed
		update_save_run!(session, notebook, Cell[notebook.cells_dict[c] for c in union(added, changed)]; kwargs...) # this will also update nbpkg
	end
	
	return true
end

function update_skipped_cells_dependency!(notebook::Notebook, topology::NotebookTopology=notebook.topology)
    skipped_cells = filter(is_skipped_as_script, notebook.cells)
    indirectly_skipped = collect(topological_order(topology, skipped_cells))
    for cell in indirectly_skipped
        cell.depends_on_skipped_cells = true
    end
    for cell in setdiff(notebook.cells, indirectly_skipped)
        cell.depends_on_skipped_cells = false
    end
end<|MERGE_RESOLUTION|>--- conflicted
+++ resolved
@@ -6,7 +6,6 @@
 
 Base.push!(x::Set{Cell}) = x
 
-<<<<<<< HEAD
 "Returns the cells that should be indirectly deactivated based on the explicitely deactivated cells"
 function find_indirectly_deactivated_cells(topology::NotebookTopology, deactivated_cells)
     length(deactivated_cells) == 0 && return Cell[]
@@ -48,8 +47,7 @@
     collect(order)
 end
 
-"Run given cells and all the cells that depend on them, based on the topology information before and after the changes."
-=======
+
 """
 ```julia
 set_bond_value_pairs!(session::ServerSession, notebook::Notebook, bond_value_pairs::Vector{Tuple{Symbol, Any}})
@@ -70,7 +68,6 @@
 """
 Run given cells and all the cells that depend on them, based on the topology information before and after the changes.
 """
->>>>>>> 72555eda
 function run_reactive!(
     session::ServerSession,
     notebook::Notebook,
@@ -155,15 +152,8 @@
     new_runnable = setdiff(new_order.runnable, already_run)
     to_run_raw = setdiff(union(new_runnable, old_runnable), keys(new_order.errable))::Vector{Cell} # TODO: think if old error cell order matters
 
-    deactivated = filter(c -> c.metadata["disabled"], notebook.cells)
-    # find (indirectly) deactivated cells and update their status
-<<<<<<< HEAD
-    # indirectly_deactivated = collect(topological_order(notebook, new_topology, deactivated))
-    indirectly_deactivated = find_indirectly_deactivated_cells(new_topology, deactivated)
-=======
     disabled_cells = filter(is_disabled, notebook.cells)
-    indirectly_deactivated = collect(topological_order(new_topology, disabled_cells))
->>>>>>> 72555eda
+    indirectly_deactivated = find_indirectly_deactivated_cells(new_topology, disabled_cells)
     for cell in indirectly_deactivated
         cell.running = false
         cell.queued = false
