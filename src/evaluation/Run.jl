--- conflicted
+++ resolved
@@ -10,21 +10,6 @@
 	take!(notebook.executetoken)
 
 	removed_cells = setdiff(keys(old_topology.nodes), keys(new_topology.nodes))
-<<<<<<< HEAD
-	for cell::Cell in removed_cells
-		cell.code = ""
-		cell.parsedcode = parse_custom(notebook, cell)
-		cell.module_usings_imports = UsingsImports()
-		cell.rootassignee = nothing
-	end
-
-	# include removed cells as empty cells in our new topology to simplify our algorithm
-	cells = Cell[cells..., removed_cells...]
-	new_topology = NotebookTopology(merge(
-		new_topology.nodes,
-		Dict{Cell,ReactiveNode}(cell => ReactiveNode() for cell in removed_cells),
-	))
-=======
 	cells = Cell[cells..., removed_cells...]
 
 	# by setting the reactive node and expression caches of deleted cells to "empty", we are essentially pretending that those cells still exist, but now have empty code. this makes our algorithm simpler.
@@ -38,7 +23,6 @@
 			Dict(cell => ExprAnalysisCache() for cell in removed_cells)
 		)
 	)
->>>>>>> b87ad83b
 
 	# save the old topological order - we'll delete variables assigned from it and re-evalutate its cells
 	old_order = topological_order(notebook, old_topology, cells)
@@ -78,11 +62,7 @@
 	to_delete_vars = union!(to_delete_vars, defined_variables(new_topology, new_errable)...)
 	to_delete_funcs = union!(to_delete_funcs, defined_functions(new_topology, new_errable)...)
 
-<<<<<<< HEAD
-	to_reimport = union(Set{Expr}(), map(c -> c.module_usings_imports.usings, setdiff(notebook.cells, to_run))...)
-=======
-	to_reimport = union(Set{Expr}(), map(c -> new_topology.codes[c].module_usings, setdiff(notebook.cells, to_run))...)
->>>>>>> b87ad83b
+	to_reimport = union(Set{Expr}(), map(c -> new_topology.codes[c].module_usings_imports.usings, setdiff(notebook.cells, to_run))...)
 
 	deletion_hook((session, notebook), to_delete_vars, to_delete_funcs, to_reimport; to_run=to_run) # `deletion_hook` defaults to `WorkspaceManager.delete_vars`
 
