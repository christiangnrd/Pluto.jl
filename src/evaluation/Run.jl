import REPL: ends_with_semicolon
import .Configuration
import ExpressionExplorer: is_joined_funcname

"""
Run given cells and all the cells that depend on them, based on the topology information before and after the changes.
"""
function run_reactive!(
    session::ServerSession,
    notebook::Notebook,
    old_topology::NotebookTopology,
    new_topology::NotebookTopology,
    roots::Vector{Cell};
	save::Bool=true,
    deletion_hook::Function = WorkspaceManager.move_vars,
    user_requested_run::Bool = true,
    bond_value_pairs=zip(Symbol[],Any[]),
)::TopologicalOrder
    topological_order = withtoken(notebook.executetoken) do
        run_reactive_core!(
            session,
            notebook,
            old_topology,
            new_topology,
            roots;
			save,
            deletion_hook,
            user_requested_run,
            bond_value_pairs,
        )
    end
    try_event_call(session, NotebookExecutionDoneEvent(notebook, user_requested_run))
	return topological_order
end

"""
Run given cells and all the cells that depend on them, based on the topology information before and after the changes.

!!! warning
    You should probably not call this directly and use `run_reactive!` instead.
"""
function run_reactive_core!(
    session::ServerSession,
    notebook::Notebook,
    old_topology::NotebookTopology,
    new_topology::NotebookTopology,
    roots::Vector{Cell};
	save::Bool=true,
    deletion_hook::Function = WorkspaceManager.move_vars,
    user_requested_run::Bool = true,
    already_run::Vector{Cell} = Cell[],
    bond_value_pairs=zip(Symbol[],Any[]),
)::TopologicalOrder
    @assert !isready(notebook.executetoken) "run_reactive_core!() was called with a free notebook.executetoken."
    @assert will_run_code(notebook)
	
    old_workspace_name, _ = WorkspaceManager.bump_workspace_module((session, notebook))
	
	run_status = Status.report_business_started!(notebook.status_tree, :run)
	Status.report_business_started!(run_status, :resolve_topology)
	cell_status = Status.report_business_planned!(run_status, :evaluate)
	
    if !PlutoDependencyExplorer.is_resolved(new_topology)
        unresolved_topology = new_topology
        new_topology = notebook.topology = resolve_topology(session, notebook, unresolved_topology, old_workspace_name; current_roots = setdiff(roots, already_run))

        # update cache and save notebook because the dependencies might have changed after expanding macros
        update_dependency_cache!(notebook)
    end
	
    # find (indirectly) skipped-as-script cells and update their status
    update_skipped_cells_dependency!(notebook, new_topology)

    removed_cells = setdiff(all_cells(old_topology), all_cells(new_topology))
    roots = vcat(roots, removed_cells)

    # by setting the reactive node and expression caches of deleted cells to "empty", we are essentially pretending that those cells still exist, but now have empty code. this makes our algorithm simpler.
    new_topology = PlutoDependencyExplorer.exclude_roots(new_topology, removed_cells)

    # find (indirectly) deactivated cells and update their status
    indirectly_deactivated = collect(topological_order(new_topology, collect(new_topology.disabled_cells); allow_multiple_defs=true, skip_at_partial_multiple_defs=true))

    for cell in indirectly_deactivated
        cell.running = false
        cell.queued = false
        cell.depends_on_disabled_cells = true
    end

    new_topology = PlutoDependencyExplorer.exclude_roots(new_topology, indirectly_deactivated)

    # save the old topological order - we'll delete variables assigned from its
    # and re-evalutate its cells unless the cells have already run previously in the reactive run
    old_order = topological_order(old_topology, roots)

    old_runnable = setdiff(old_order.runnable, already_run, indirectly_deactivated)
    to_delete_vars = union!(Set{Symbol}(), defined_variables(old_topology, old_runnable)...)
    to_delete_funcs = union!(Set{Tuple{UUID,FunctionName}}(), defined_functions(old_topology, old_runnable)...)


    new_roots = setdiff(union(roots, keys(old_order.errable)), indirectly_deactivated)
    # get the new topological order
    new_order = topological_order(new_topology, new_roots)
    new_runnable = setdiff(new_order.runnable, already_run)
    to_run = setdiff!(union(new_runnable, old_runnable), keys(new_order.errable))::Vector{Cell} # TODO: think if old error cell order matters


    # change the bar on the sides of cells to "queued"
    for cell in to_run
        cell.queued = true
        cell.depends_on_disabled_cells = false
    end
	
    for (cell, error) in new_order.errable
        cell.running = false
        cell.queued = false
		cell.depends_on_disabled_cells = false
        relay_reactivity_error!(cell, error)
    end

	# Save the notebook. In most cases, this is the only time that we save the notebook, so any state changes that influence the file contents (like `depends_on_disabled_cells`) should be behind this point. (More saves might happen if a macro expansion or package using happens.)
	save && save_notebook(session, notebook)

    # Send intermediate updates to the clients at most 20 times / second during a reactive run. (The effective speed of a slider is still unbounded, because the last update is not throttled.)
    # flush_send_notebook_changes_throttled, 
    send_notebook_changes_throttled, flush_notebook_changes = throttled(1.0 / 20) do
        send_notebook_changes!(ClientRequest(; session, notebook))
    end
    send_notebook_changes_throttled()
	
	Status.report_business_finished!(run_status, :resolve_topology)
	Status.report_business_started!(cell_status)
	for i in eachindex(to_run)
		Status.report_business_planned!(cell_status, Symbol(i))
	end

    # delete new variables that will be defined by a cell unless this cell has already run in the current reactive run
    to_delete_vars = union!(to_delete_vars, defined_variables(new_topology, new_runnable)...)
    to_delete_funcs = union!(to_delete_funcs, defined_functions(new_topology, new_runnable)...)

    # delete new variables in case a cell errors (then the later cells show an UndefVarError)
    new_errable = keys(new_order.errable)
    to_delete_vars = union!(to_delete_vars, defined_variables(new_topology, new_errable)...)
    to_delete_funcs = union!(to_delete_funcs, defined_functions(new_topology, new_errable)...)
	
    cells_to_macro_invalidate = Set{UUID}(c.cell_id for c in cells_with_deleted_macros(old_topology, new_topology))
	cells_to_js_link_invalidate = Set{UUID}(c.cell_id for c in union!(Set{Cell}(), to_run, new_order.errable, indirectly_deactivated))

    module_imports_to_move = reduce(all_cells(new_topology); init=Set{Expr}()) do module_imports_to_move, c
        c ∈ to_run && return module_imports_to_move
        usings_imports = new_topology.codes[c].module_usings_imports
        for (using_, isglobal) in zip(usings_imports.usings, usings_imports.usings_isglobal)
            isglobal || continue
            push!(module_imports_to_move, using_)
        end
        module_imports_to_move
    end

    if will_run_code(notebook)
		to_delete_funcs_simple = Set{Tuple{UUID,Tuple{Vararg{Symbol}}}}((id, name.parts) for (id,name) in to_delete_funcs)
<<<<<<< HEAD
        deletion_hook((session, notebook), old_workspace_name, nothing, to_delete_vars, to_delete_funcs_simple, to_reimport, cells_to_macro_invalidate, cells_to_js_link_invalidate; to_run) # `deletion_hook` defaults to `WorkspaceManager.move_vars`
=======
        deletion_hook((session, notebook), old_workspace_name, nothing, to_delete_vars, to_delete_funcs_simple, module_imports_to_move, cells_to_macro_invalidate; to_run) # `deletion_hook` defaults to `WorkspaceManager.move_vars`
>>>>>>> 34693b19
    end

	foreach(v -> delete!(notebook.bonds, v), to_delete_vars)

    local any_interrupted = false
    for (i, cell) in enumerate(to_run)
		Status.report_business_started!(cell_status, Symbol(i))

        cell.queued = false
        cell.running = true
        # Important to not use empty! here because AppendonlyMarker requires a new array identity.
        # Eventually we could even make AppendonlyArray to enforce this but idk if it's worth it. yadiyadi.
        cell.logs = Vector{Dict{String,Any}}()
        send_notebook_changes_throttled()

        if any_interrupted || notebook.wants_to_interrupt || !will_run_code(notebook)
            relay_reactivity_error!(cell, InterruptException())
        else
            run = run_single!(
                (session, notebook), cell,
                new_topology.nodes[cell], new_topology.codes[cell];
                user_requested_run = (user_requested_run && cell ∈ roots),
                capture_stdout = session.options.evaluation.capture_stdout,
            )
            any_interrupted |= run.interrupted

            # Support one bond defining another when setting both simultaneously in PlutoSliderServer
            # https://github.com/fonsp/Pluto.jl/issues/1695

            # set the redefined bound variables to their original value from the request
            defs = notebook.topology.nodes[cell].definitions
            set_bond_value_pairs!(session, notebook, Iterators.filter(((sym,val),) -> sym ∈ defs, bond_value_pairs))
        end

        cell.running = false
		Status.report_business_finished!(cell_status, Symbol(i))

        defined_macros_in_cell = defined_macros(new_topology, cell) |> Set{Symbol}

        # Also set unresolved the downstream cells using the defined macros
        if !isempty(defined_macros_in_cell)
            new_topology = PlutoDependencyExplorer.set_unresolved(new_topology, PlutoDependencyExplorer.where_referenced(new_topology, defined_macros_in_cell))
        end

        implicit_usings = collect_implicit_usings(new_topology, cell)
        if !PlutoDependencyExplorer.is_resolved(new_topology) && can_help_resolve_cells(new_topology, cell)
            notebook.topology = new_new_topology = resolve_topology(session, notebook, new_topology, old_workspace_name)

            if !isempty(implicit_usings)
                new_soft_definitions = WorkspaceManager.collect_soft_definitions((session, notebook), implicit_usings)
                notebook.topology = new_new_topology = with_new_soft_definitions(new_new_topology, cell, new_soft_definitions)
            end

            # update cache and save notebook because the dependencies might have changed after expanding macros
            update_dependency_cache!(notebook)
            save && save_notebook(session, notebook)

            return run_reactive_core!(session, notebook, new_topology, new_new_topology, to_run; save, deletion_hook, user_requested_run, already_run = to_run[1:i])
        elseif !isempty(implicit_usings)
            new_soft_definitions = WorkspaceManager.collect_soft_definitions((session, notebook), implicit_usings)
            notebook.topology = new_new_topology = with_new_soft_definitions(new_topology, cell, new_soft_definitions)

            # update cache and save notebook because the dependencies might have changed after expanding macros
            update_dependency_cache!(notebook)
            save && save_notebook(session, notebook)

            return run_reactive_core!(session, notebook, new_topology, new_new_topology, to_run; save, deletion_hook, user_requested_run, already_run = to_run[1:i])
        end
    end

    notebook.wants_to_interrupt = false
    flush_notebook_changes()
	Status.report_business_finished!(run_status)
    return new_order
end

"""
```julia
set_bond_value_pairs!(session::ServerSession, notebook::Notebook, bond_value_pairs::Vector{Tuple{Symbol, Any}})
```
Given a list of tuples of the form `(bound variable name, (untransformed) value)`, assign each (transformed) value to the corresponding global bound variable in the notebook workspace.
`bond_value_pairs` can also be an iterator.
"""
function set_bond_value_pairs!(session::ServerSession, notebook::Notebook, bond_value_pairs)
	for (bound_sym, new_value) in bond_value_pairs
		WorkspaceManager.eval_in_workspace((session, notebook), :($(bound_sym) = Main.PlutoRunner.transform_bond_value($(QuoteNode(bound_sym)), $(new_value))))
	end
end

run_reactive_async!(session::ServerSession, notebook::Notebook, to_run::Vector{Cell}; kwargs...) = run_reactive_async!(session, notebook, notebook.topology, notebook.topology, to_run; kwargs...)

function run_reactive_async!(session::ServerSession, notebook::Notebook, old::NotebookTopology, new::NotebookTopology, to_run::Vector{Cell}; run_async::Bool=true, kwargs...)::Union{Task,TopologicalOrder}
	maybe_async(run_async) do 
		run_reactive!(session, notebook, old, new, to_run; kwargs...)
	end
end

function maybe_async(f::Function, async::Bool)
	run_task = @asynclog f()
	if async
		run_task
	else
		fetch(run_task)
	end
end

"Run a single cell non-reactively, set its output, return run information."
function run_single!(
	session_notebook::Union{Tuple{ServerSession,Notebook},WorkspaceManager.Workspace}, 
	cell::Cell, 
	reactive_node::ReactiveNode, 
	expr_cache::ExprAnalysisCache; 
	user_requested_run::Bool=true,
	capture_stdout::Bool=true,
)
	run = WorkspaceManager.eval_format_fetch_in_workspace(
		session_notebook,
		expr_cache.parsedcode,
		cell.cell_id;
		
		ends_with_semicolon =
			ends_with_semicolon(cell.code),
		function_wrapped_info =
			expr_cache.function_wrapped ? (filter(!is_joined_funcname, reactive_node.references), reactive_node.definitions) : nothing,
		forced_expr_id =
			expr_cache.forced_expr_id,
		known_published_objects =
			collect(keys(cell.published_objects)),
		user_requested_run,
		capture_stdout,
	)
	set_output!(cell, run, expr_cache; persist_js_state=!user_requested_run)
	if session_notebook isa Tuple && run.process_exited
		session_notebook[2].process_status = ProcessStatus.no_process
	end
	return run
end

function set_output!(cell::Cell, run, expr_cache::ExprAnalysisCache; persist_js_state::Bool=false)
	cell.output = CellOutput(
		body=run.output_formatted[1],
		mime=run.output_formatted[2],
		rootassignee=if ends_with_semicolon(expr_cache.code)
			nothing
		else
			try 
				ExpressionExplorer.get_rootassignee(expr_cache.parsedcode)
			catch _
				# @warn "Error in get_rootassignee" expr=expr_cache.parsedcode
				nothing
			end
		end,
		last_run_timestamp=time(),
		persist_js_state=persist_js_state,
		has_pluto_hook_features=run.has_pluto_hook_features,
	)
	cell.published_objects = let
		old_published = cell.published_objects
		new_published = run.published_objects
		for (k,v) in old_published
			if haskey(new_published, k)
				new_published[k] = v
			end
		end
		new_published
	end
	
	cell.runtime = run.runtime
	cell.errored = run.errored
	cell.running = cell.queued = false
end

function clear_output!(cell::Cell)
	cell.output = CellOutput()
	cell.published_objects = Dict{String,Any}()
	
	cell.runtime = nothing
	cell.errored = false
	cell.running = cell.queued = false
end


"Send `error` to the frontend without backtrace. Runtime errors are handled by `WorkspaceManager.eval_format_fetch_in_workspace` - this function is for Reactivity errors."
function relay_reactivity_error!(cell::Cell, error::Exception)
	body, mime = PlutoRunner.format_output(CapturedException(error, []))
	cell.output = CellOutput(
		body=body,
		mime=mime,
		rootassignee=nothing,
		last_run_timestamp=time(),
		persist_js_state=false,
	)
	cell.published_objects = Dict{String,Any}()
	cell.runtime = nothing
	cell.errored = true
end

will_run_code(notebook::Notebook) = notebook.process_status ∈ (ProcessStatus.ready, ProcessStatus.starting)
will_run_pkg(notebook::Notebook) = notebook.process_status !== ProcessStatus.waiting_for_permission


"Do all the things!"
function update_save_run!(
	session::ServerSession, 
	notebook::Notebook, 
	cells::Vector{Cell}; 
	save::Bool=true, 
	run_async::Bool=false, 
	prerender_text::Bool=false, 
	clear_not_prerenderable_cells::Bool=false, 
	auto_solve_multiple_defs::Bool=false,
	on_auto_solve_multiple_defs::Function=identity,
	kwargs...
)
	old = notebook.topology
	new = notebook.topology = updated_topology(old, notebook, cells) # macros are not yet resolved
	
	# _assume `auto_solve_multiple_defs == false` if you want to skip some details_
	if auto_solve_multiple_defs
		to_disable_dict = cells_to_disable_to_resolve_multiple_defs(old, new, cells)
		
		if !isempty(to_disable_dict)
			to_disable = keys(to_disable_dict)
			@debug "Using augmented topology" cell_id.(to_disable)
			
			foreach(c -> set_disabled(c, true), to_disable)
			
			cells = union(cells, to_disable)
			# need to update the topology because the topology also keeps track of disabled cells
			new = notebook.topology = updated_topology(new, notebook, to_disable)
		end
		
		on_auto_solve_multiple_defs(to_disable_dict)
	end

	update_dependency_cache!(notebook)
	save && save_notebook(session, notebook)

	# _assume `prerender_text == false` if you want to skip some details_
	to_run_online = cells
	if prerender_text
		# this code block will run cells that only contain text offline, i.e. on the server process, before doing anything else
		# this makes the notebook load a lot faster - the front-end does not have to wait for each output, and perform costly reflows whenever one updates
		# "A Workspace on the main process, used to prerender markdown before starting a notebook process for speedy UI."
		original_pwd = pwd()
		offline_workspace = WorkspaceManager.make_workspace(
			(
				ServerSession(),
				notebook,
			),
			is_offline_renderer=true,
		)

		to_run_offline = filter(c -> !c.running && is_just_text(new, c), cells)
		for cell in to_run_offline
			run_single!(offline_workspace, cell, new.nodes[cell], new.codes[cell])
		end

		cd(original_pwd)
		to_run_online = setdiff(cells, to_run_offline)
		
		clear_not_prerenderable_cells && foreach(clear_output!, to_run_online)
		
		send_notebook_changes!(ClientRequest(; session, notebook))
	end

	# this setting is not officially supported (default is `true`), so you can skip this block when reading the code
	if !session.options.evaluation.run_notebook_on_load && prerender_text
		# these cells do something like settings up an environment, we should always run them
		setup_cells = filter(notebook.cells) do c
			PlutoDependencyExplorer.cell_precedence_heuristic(notebook.topology, c) < DEFAULT_PRECEDENCE_HEURISTIC
		end
		
		# for the remaining cells, clear their topology info so that they won't run as dependencies
		old = notebook.topology
		to_remove = setdiff(to_run_online, setup_cells)
		notebook.topology = NotebookTopology(
			nodes=PlutoDependencyExplorer.setdiffkeys(old.nodes, to_remove),
			codes=PlutoDependencyExplorer.setdiffkeys(old.codes, to_remove),
			unresolved_cells=setdiff(old.unresolved_cells, to_remove),
			cell_order=old.cell_order,
			disabled_cells=setdiff(old.disabled_cells, to_remove),
		)
		
		# and don't run them
		to_run_online = to_run_online ∩ setup_cells
	end

	maybe_async(run_async) do
        topological_order = withtoken(notebook.executetoken) do
			run_code = !(
				isempty(to_run_online) && 
				session.options.evaluation.lazy_workspace_creation
			) && will_run_code(notebook)
			
			if run_code
				# this will trigger the notebook process to start. @async makes it run in the background, so that sync_nbpkg (below) can start running in parallel.
				# Some notes:
				# - @async is enough, we don't need multithreading because the notebook runs in a separate process.
				# - sync_nbpkg manages the notebook package environment using Pkg on this server process. This means that sync_nbpkg does not need the notebook process at all, and it can run in parallel, before it has even started.
				@async WorkspaceManager.get_workspace((session, notebook))
			end
			
			if will_run_pkg(notebook)
				# downloading and precompiling packages from the General registry is also arbitrary code execution
				sync_nbpkg(session, notebook, old, new; 
					save=(save && !session.options.server.disable_writing_notebook_files), 
					take_token=false
				)
			end
			
            if run_code
                # not async because that would be double async
                run_reactive_core!(session, notebook, old, new, to_run_online; save, kwargs...)
                # run_reactive_async!(session, notebook, old, new, to_run_online; deletion_hook=deletion_hook, run_async=false, kwargs...)
            end
        end
        try_event_call(
            session,
            NotebookExecutionDoneEvent(notebook, get(kwargs, :user_requested_run, true))
        )
		topological_order
    end
end

update_save_run!(session::ServerSession, notebook::Notebook, cell::Cell; kwargs...) = update_save_run!(session, notebook, [cell]; kwargs...)
update_run!(args...; kwargs...) = update_save_run!(args...; save=false, kwargs...)


function cells_to_disable_to_resolve_multiple_defs(old::NotebookTopology, new::NotebookTopology, cells::Vector{Cell})::Dict{Cell,Any}
	# keys are cells to disable
	# values are the reason why
	to_disable_and_why = Dict{Cell,Any}()
	
	for cell in cells
		new_node = new.nodes[cell]
		
		fellow_assigners_old = filter!(c -> !PlutoDependencyExplorer.is_disabled(old, c), PlutoDependencyExplorer.where_assigned(old, new_node))
		fellow_assigners_new = filter!(c -> !PlutoDependencyExplorer.is_disabled(new, c), PlutoDependencyExplorer.where_assigned(new, new_node))
		
		if length(fellow_assigners_new) > length(fellow_assigners_old)
			other_definers = setdiff(fellow_assigners_new, (cell,))
			
			@debug "Solving multiple defs" cell.cell_id cell_id.(other_definers) disjoint(cells, other_definers)

			# we want cell to be the only element of cells that defines this varialbe, i.e. all other definers must have been created previously
			if disjoint(cells, other_definers)
				# all fellow cells (including the current cell) should meet some criteria:
				all_fellows_are_simple_enough = all(fellow_assigners_new) do c
					node = new.nodes[c]
					
					# all must be true:
					return (
						length(node.definitions) == 1 && # for more than one defined variable, we might confuse the user, or disable more things than we want to.
						disjoint(node.references, node.definitions) && # avoid self-reference like `x = x + 1`
						isempty(node.funcdefs_without_signatures) &&
						node.macrocalls ⊆ (Symbol("@bind"),) # allow no macros (except for `@bind`)
					)
				end
				
				if all_fellows_are_simple_enough 
					for c in other_definers
						# if the cell is already disabled (indirectly), then we don't need to disable it. probably.
						if !c.depends_on_disabled_cells
							to_disable_and_why[c] = (cell_id(cell), only(new.nodes[c].definitions))
						end
					end
				end
			end
		end
	end
	
	to_disable_and_why
end



function notebook_differences(from::Notebook, to::Notebook)
	from_cells = from.cells_dict
	to_cells = to.cells_dict

	(
		# it's like D3 joins: https://observablehq.com/@d3/learn-d3-joins#cell-528
		added = setdiff(keys(to_cells), keys(from_cells)),
		removed = setdiff(keys(from_cells), keys(to_cells)),
		changed = let
			remained = keys(from_cells) ∩ keys(to_cells)
			filter(remained) do id
				from_cells[id].code != to_cells[id].code || from_cells[id].metadata != to_cells[id].metadata
			end
		end,
		
		folded_changed = any(from_cells[id].code_folded != to_cells[id].code_folded for id in keys(from_cells) if haskey(to_cells, id)),
		order_changed = from.cell_order != to.cell_order,
		nbpkg_changed = !is_nbpkg_equal(from.nbpkg_ctx, to.nbpkg_ctx),
	)
end

notebook_differences(from_filename::String, to_filename::String) = notebook_differences(load_notebook_nobackup(from_filename), load_notebook_nobackup(to_filename))

"""
Read the notebook file at `notebook.path`, and compare the read result with the notebook's current state. Any changes will be applied to the running notebook, i.e. code changes are run, removed cells are removed, etc.

Returns `false` if the file could not be parsed, `true` otherwise.
"""
function update_from_file(session::ServerSession, notebook::Notebook; kwargs...)::Bool
	include_nbpg = !session.options.server.auto_reload_from_file_ignore_pkg
	
	just_loaded = try
		load_notebook_nobackup(notebook.path)
	catch e
		@error "Skipping hot reload because loading the file went wrong" exception=(e,catch_backtrace())
		return false
	end::Notebook
	
	d = notebook_differences(notebook, just_loaded)
	
	added = d.added
	removed = d.removed
	changed = d.changed
	
	# @show added removed changed
	
	cells_changed = !(isempty(added) && isempty(removed) && isempty(changed))
	folded_changed = d.folded_changed
	order_changed = d.order_changed
	nbpkg_changed = d.nbpkg_changed
		
	something_changed = cells_changed || folded_changed || order_changed || (include_nbpg && nbpkg_changed)

	if something_changed
		@info "Reloading notebook from file and applying changes!"
		notebook.last_hot_reload_time = time()
	end
	
	for c in added
		notebook.cells_dict[c] = just_loaded.cells_dict[c]
	end
	for c in removed
		delete!(notebook.cells_dict, c)
	end
	for c in changed
		notebook.cells_dict[c].code = just_loaded.cells_dict[c].code
		notebook.cells_dict[c].metadata = just_loaded.cells_dict[c].metadata
	end

	for c in keys(notebook.cells_dict) ∩ keys(just_loaded.cells_dict)
		notebook.cells_dict[c].code_folded = just_loaded.cells_dict[c].code_folded
	end

	notebook.cell_order = just_loaded.cell_order
	notebook.metadata = just_loaded.metadata

	if include_nbpg && nbpkg_changed
		@info "nbpkgs not equal" (notebook.nbpkg_ctx isa Nothing) (just_loaded.nbpkg_ctx isa Nothing)
		
		if (notebook.nbpkg_ctx isa Nothing) != (just_loaded.nbpkg_ctx isa Nothing)
			@info "nbpkg status changed, overriding..."
			notebook.nbpkg_ctx = just_loaded.nbpkg_ctx
			notebook.nbpkg_install_time_ns = just_loaded.nbpkg_install_time_ns
		else
			@info "Old new project" PkgCompat.read_project_file(notebook) PkgCompat.read_project_file(just_loaded)
			@info "Old new manifest" PkgCompat.read_manifest_file(notebook) PkgCompat.read_manifest_file(just_loaded)
			
			write(PkgCompat.project_file(notebook), PkgCompat.read_project_file(just_loaded))
			write(PkgCompat.manifest_file(notebook), PkgCompat.read_manifest_file(just_loaded))
		end
		notebook.nbpkg_restart_required_msg = "Yes, because the file was changed externally and the embedded Pkg changed."
	end

	if something_changed
		update_save_run!(session, notebook, Cell[notebook.cells_dict[c] for c in union(added, changed)]; kwargs...) # this will also update nbpkg if needed
	end

	return true
end

function update_skipped_cells_dependency!(notebook::Notebook, topology::NotebookTopology=notebook.topology)
    skipped_cells = filter(is_skipped_as_script, notebook.cells)
    indirectly_skipped = collect(topological_order(topology, skipped_cells))
    for cell in notebook.cells
        cell.depends_on_skipped_cells = false
    end
    for cell in indirectly_skipped
        cell.depends_on_skipped_cells = true
    end
end

function update_disabled_cells_dependency!(notebook::Notebook, topology::NotebookTopology=notebook.topology)
    disabled_cells = filter(is_disabled, notebook.cells)
    indirectly_disabled = collect(topological_order(topology, disabled_cells))
    for cell in notebook.cells
        cell.depends_on_disabled_cells = false
    end
    for cell in indirectly_disabled
        cell.depends_on_disabled_cells = true
    end
end<|MERGE_RESOLUTION|>--- conflicted
+++ resolved
@@ -157,11 +157,7 @@
 
     if will_run_code(notebook)
 		to_delete_funcs_simple = Set{Tuple{UUID,Tuple{Vararg{Symbol}}}}((id, name.parts) for (id,name) in to_delete_funcs)
-<<<<<<< HEAD
         deletion_hook((session, notebook), old_workspace_name, nothing, to_delete_vars, to_delete_funcs_simple, to_reimport, cells_to_macro_invalidate, cells_to_js_link_invalidate; to_run) # `deletion_hook` defaults to `WorkspaceManager.move_vars`
-=======
-        deletion_hook((session, notebook), old_workspace_name, nothing, to_delete_vars, to_delete_funcs_simple, module_imports_to_move, cells_to_macro_invalidate; to_run) # `deletion_hook` defaults to `WorkspaceManager.move_vars`
->>>>>>> 34693b19
     end
 
 	foreach(v -> delete!(notebook.bonds, v), to_delete_vars)
