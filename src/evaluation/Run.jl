import REPL:ends_with_semicolon
import .Configuration
import .ExpressionExplorer: FunctionNameSignaturePair, is_joined_funcname, UsingsImports, external_package_names
import .WorkspaceManager: macroexpand_in_workspace

Base.push!(x::Set{Cell}) = x

"Returns the cells that should be indirectly deactivated based on the explicitely deactivated cells"
function find_indirectly_deactivated_cells(topology::NotebookTopology, deactivated_cells)
    length(deactivated_cells) == 0 && return Cell[]

    order = topological_order(topology, deactivated_cells)
    to_delete = Set{Int}()

    for cell in order.runnable
        if !is_disabled(cell)
            continue
        end

        others = where_assigned(topology, cell)

        if length(others) > 1
            other_other = others[findfirst(c -> c != cell && !is_disabled(c), others)]

            # NOTE(paul):
            #   This is pretty unoptimized since we somehow need to recompute a lot of things from the
            #   topological_order call, maybe could be solved as a tree traversal instead
            parents = where_assigned(topology, topology.nodes[other_other].references)
            if any(is_disabled, parents)
                continue # this is disabled down the line
            end

            # There is a cycle, find its childs
            childs = topological_order(topology, [other_other]).runnable |> Set{Cell}
            childs_and_other = findall(
                c -> c != cell && (c == other_other || c ∈ childs),
                order.runnable
            )

            push!(to_delete, childs_and_other...)
        end
    end

    deleteat!(order.runnable, sort(collect(to_delete)))

    collect(order)
end

"Run given cells and all the cells that depend on them, based on the topology information before and after the changes."
function run_reactive!(
	session::ServerSession, 
	notebook::Notebook, 
	old_topology::NotebookTopology, new_topology::NotebookTopology, 
	roots::Vector{Cell}; 
	deletion_hook::Function = WorkspaceManager.move_vars, 
	user_requested_run::Bool = true, 
	already_in_run::Bool = false, 
	already_run::Vector{Cell} = Cell[]
)::TopologicalOrder
    if !already_in_run
        # make sure that we're the only `run_reactive!` being executed - like a semaphor
        take!(notebook.executetoken)
    else
        @assert !isready(notebook.executetoken) "run_reactive!(; already_in_run=true) was called when no reactive run was launched."
    end
	
	@assert will_run_code(notebook)

    old_workspace_name, _ = WorkspaceManager.bump_workspace_module((session, notebook))

    if !is_resolved(new_topology)
        unresolved_topology = new_topology
        new_topology = notebook.topology = resolve_topology(session, notebook, unresolved_topology, old_workspace_name; current_roots = setdiff(roots, already_run))

        # update cache and save notebook because the dependencies might have changed after expanding macros
        update_dependency_cache!(notebook)
    end

    removed_cells = setdiff(keys(old_topology.nodes), keys(new_topology.nodes))
    roots = Cell[roots..., removed_cells...]

    # by setting the reactive node and expression caches of deleted cells to "empty", we are essentially pretending that those cells still exist, but now have empty code. this makes our algorithm simpler.
    new_topology = NotebookTopology(
        nodes = merge(
            new_topology.nodes,
            Dict(cell => ReactiveNode() for cell in removed_cells),
        ),
        codes = merge(
            new_topology.codes,
            Dict(cell => ExprAnalysisCache() for cell in removed_cells)
        ),
        unresolved_cells = new_topology.unresolved_cells,
        cell_order = new_topology.cell_order,
    )

    # save the old topological order - we'll delete variables assigned from it and re-evalutate its cells unless the cells have already run previously in the reactive run
    old_order = topological_order(old_topology, roots)

    old_runnable = setdiff(old_order.runnable, already_run)
    to_delete_vars = union!(Set{Symbol}(), defined_variables(old_topology, old_runnable)...)
    to_delete_funcs = union!(Set{Tuple{UUID,FunctionName}}(), defined_functions(old_topology, old_runnable)...)

    # get the new topological order
    new_order = topological_order(new_topology, union(roots, keys(old_order.errable)))
    new_runnable = setdiff(new_order.runnable, already_run)
    to_run_raw = setdiff(union(new_runnable, old_runnable), keys(new_order.errable))::Vector{Cell} # TODO: think if old error cell order matters

    deactivated = filter(c -> c.metadata["disabled"], notebook.cells)
    # find (indirectly) deactivated cells and update their status
    # indirectly_deactivated = collect(topological_order(notebook, new_topology, deactivated))
    indirectly_deactivated = find_indirectly_deactivated_cells(new_topology, deactivated)
    for cell in indirectly_deactivated
        cell.running = false
        cell.queued = false
        cell.depends_on_disabled_cells = true
    end

    to_run = setdiff(to_run_raw, indirectly_deactivated)

    # change the bar on the sides of cells to "queued"
    for cell in to_run
        cell.queued = true
        cell.depends_on_disabled_cells = false
    end

<<<<<<< HEAD
    for (cell, error) in setdiff(new_order.errable, indirectly_deactivated)
=======
    for (cell, error) in new_order.errable
>>>>>>> 05a0e053
        cell.running = false
        cell.queued = false
		cell.depends_on_disabled_cells = false
        relay_reactivity_error!(cell, error)
    end

	# Save the notebook. This is the only time that we save the notebook, so any state changes that influence the file contents (like `depends_on_disabled_cells`) should be behind this point.
	save_notebook(session, notebook)

    # Send intermediate updates to the clients at most 20 times / second during a reactive run. (The effective speed of a slider is still unbounded, because the last update is not throttled.)
    # flush_send_notebook_changes_throttled, 
    send_notebook_changes_throttled, flush_notebook_changes = throttled(1.0 / 20) do
        send_notebook_changes!(ClientRequest(session = session, notebook = notebook))
    end
    send_notebook_changes_throttled()

    # delete new variables that will be defined by a cell unless this cell has already run in the current reactive run
    to_delete_vars = union!(to_delete_vars, defined_variables(new_topology, new_runnable)...)
    to_delete_funcs = union!(to_delete_funcs, defined_functions(new_topology, new_runnable)...)

    # delete new variables in case a cell errors (then the later cells show an UndefVarError)
    new_errable = keys(new_order.errable)
    to_delete_vars = union!(to_delete_vars, defined_variables(new_topology, new_errable)...)
    to_delete_funcs = union!(to_delete_funcs, defined_functions(new_topology, new_errable)...)

    to_reimport = union!(Set{Expr}(), map(c -> new_topology.codes[c].module_usings_imports.usings, setdiff(notebook.cells, to_run))...)
    if will_run_code(notebook)
		deletion_hook((session, notebook), old_workspace_name, nothing, to_delete_vars, to_delete_funcs, to_reimport; to_run) # `deletion_hook` defaults to `WorkspaceManager.move_vars`
	end

    delete!.([notebook.bonds], to_delete_vars)

    local any_interrupted = false
    for (i, cell) in enumerate(to_run)

		cell.queued = false
		cell.running = true
		# Important to not use empty! here because AppendonlyMarker requires a new array identity.
		# Eventually we could even make AppendonlyArray to enforce this but idk if it's worth it. yadiyadi.
		cell.logs = []
		send_notebook_changes_throttled()

        if any_interrupted || notebook.wants_to_interrupt || !will_run_code(notebook)
            relay_reactivity_error!(cell, InterruptException())
        else
            run = run_single!(
                (session, notebook), cell,
                new_topology.nodes[cell], new_topology.codes[cell];
                user_requested_run = (user_requested_run && cell ∈ roots)
            )
            any_interrupted |= run.interrupted
        end

        cell.running = false

        defined_macros_in_cell = defined_macros(new_topology, cell) |> Set{Symbol}

        # Also set unresolved the downstream cells using the defined macros
        if !isempty(defined_macros_in_cell)
            new_topology = set_unresolved(new_topology, where_referenced(notebook, new_topology, defined_macros_in_cell))
        end

        implicit_usings = collect_implicit_usings(new_topology, cell)
		if !will_run_code(notebook)
			# then skip these special cases.
        elseif !is_resolved(new_topology) && can_help_resolve_cells(new_topology, cell)
            notebook.topology = new_new_topology = resolve_topology(session, notebook, new_topology, old_workspace_name)

            if !isempty(implicit_usings)
                new_soft_definitions = WorkspaceManager.collect_soft_definitions((session, notebook), implicit_usings)
                notebook.topology = new_new_topology = with_new_soft_definitions(new_new_topology, cell, new_soft_definitions)
            end

            # update cache and save notebook because the dependencies might have changed after expanding macros
            update_dependency_cache!(notebook)
            save_notebook(session, notebook)

            return run_reactive!(session, notebook, new_topology, new_new_topology, to_run; deletion_hook, user_requested_run, already_in_run = true, already_run = to_run[1:i])
        elseif !isempty(implicit_usings)
            new_soft_definitions = WorkspaceManager.collect_soft_definitions((session, notebook), implicit_usings)
            notebook.topology = new_new_topology = with_new_soft_definitions(new_topology, cell, new_soft_definitions)

            # update cache and save notebook because the dependencies might have changed after expanding macros
            update_dependency_cache!(notebook)
            save_notebook(session, notebook)

            return run_reactive!(session, notebook, new_topology, new_new_topology, to_run; deletion_hook, user_requested_run, already_in_run = true, already_run = to_run[1:i])
        end
    end

    notebook.wants_to_interrupt = false
    flush_notebook_changes()
    # allow other `run_reactive!` calls to be executed
    put!(notebook.executetoken)
    return new_order
end

run_reactive_async!(session::ServerSession, notebook::Notebook, to_run::Vector{Cell}; kwargs...) = run_reactive_async!(session, notebook, notebook.topology, notebook.topology, to_run; kwargs...)

function run_reactive_async!(session::ServerSession, notebook::Notebook, old::NotebookTopology, new::NotebookTopology, to_run::Vector{Cell}; run_async::Bool=true, kwargs...)::Union{Task,TopologicalOrder}
	maybe_async(run_async) do 
		run_reactive!(session, notebook, old, new, to_run; kwargs...)
	end
end

function maybe_async(f::Function, async::Bool)
	run_task = @asynclog f()
	if async
		run_task
	else
		fetch(run_task)
	end
end

const lazymap = Base.Generator

function defined_variables(topology::NotebookTopology, cells)
	lazymap(cells) do cell
		topology.nodes[cell].definitions
	end
end

function defined_functions(topology::NotebookTopology, cells)
	lazymap(cells) do cell
		((cell.cell_id, namesig.name) for namesig in topology.nodes[cell].funcdefs_with_signatures)
	end
end

"Run a single cell non-reactively, set its output, return run information."
function run_single!(
	session_notebook::Union{Tuple{ServerSession,Notebook},WorkspaceManager.Workspace}, 
	cell::Cell, 
	reactive_node::ReactiveNode, 
	expr_cache::ExprAnalysisCache; 
	user_requested_run::Bool=true
)
	run = WorkspaceManager.eval_format_fetch_in_workspace(
		session_notebook, 
		expr_cache.parsedcode, 
		cell.cell_id, 
		ends_with_semicolon(cell.code), 
		expr_cache.function_wrapped ? (filter(!is_joined_funcname, reactive_node.references), reactive_node.definitions) : nothing,
		expr_cache.forced_expr_id,
		user_requested_run,
		collect(keys(cell.published_objects)),
	)
	set_output!(cell, run, expr_cache; persist_js_state=!user_requested_run)
	if session_notebook isa Tuple && run.process_exited
		session_notebook[2].process_status = ProcessStatus.no_process
	end
	return run
end

function set_output!(cell::Cell, run, expr_cache::ExprAnalysisCache; persist_js_state::Bool=false)
	cell.output = CellOutput(
		body=run.output_formatted[1],
		mime=run.output_formatted[2],
		rootassignee=if ends_with_semicolon(expr_cache.code)
			nothing
		else
			try 
				ExpressionExplorer.get_rootassignee(expr_cache.parsedcode)
			catch _
				# @warn "Error in get_rootassignee" expr=expr_cache.parsedcode
				nothing
			end
		end,
		last_run_timestamp=time(),
		persist_js_state=persist_js_state,
		has_pluto_hook_features=run.has_pluto_hook_features,
	)
	cell.published_objects = let
		old_published = cell.published_objects
		new_published = run.published_objects
		for (k,v) in old_published
			if haskey(new_published, k)
				new_published[k] = v
			end
		end
		new_published
	end
	
	cell.runtime = run.runtime
	cell.errored = run.errored
	cell.running = cell.queued = false
end

will_run_code(notebook::Notebook) = notebook.process_status != ProcessStatus.no_process && notebook.process_status != ProcessStatus.waiting_to_restart

is_macro_identifier(symbol::Symbol) = startswith(string(symbol), "@")

function with_new_soft_definitions(topology::NotebookTopology, cell::Cell, soft_definitions)
    old_node = topology.nodes[cell]
    new_node = union!(ReactiveNode(), old_node, ReactiveNode(soft_definitions=soft_definitions))
    NotebookTopology(
		codes=topology.codes, 
		nodes=merge(topology.nodes, Dict(cell => new_node)), 
		unresolved_cells=topology.unresolved_cells,
		cell_order=topology.cell_order,
	)
end

collect_implicit_usings(topology::NotebookTopology, cell::Cell) = ExpressionExplorer.collect_implicit_usings(topology.codes[cell].module_usings_imports)

"Returns the set of macros names defined by this cell"
defined_macros(topology::NotebookTopology, cell::Cell) = defined_macros(topology.nodes[cell])
defined_macros(node::ReactiveNode) = filter(is_macro_identifier, node.funcdefs_without_signatures) ∪ filter(is_macro_identifier, node.definitions) # macro definitions can come from imports

"Tells whether or not a cell can 'unlock' the resolution of other cells"
function can_help_resolve_cells(topology::NotebookTopology, cell::Cell)
    cell_code = topology.codes[cell]
    cell_node = topology.nodes[cell]
    macros = defined_macros(cell_node)

	!isempty(cell_code.module_usings_imports.usings) ||
		(!isempty(macros) && any(calls -> !disjoint(calls, macros), topology.nodes[c].macrocalls for c in topology.unresolved_cells))
end

# Sorry couldn't help myself - DRAL
abstract type Result end
struct Success <: Result
	result
end
struct Failure <: Result
	error
end
struct Skipped <: Result end

"""We still have 'unresolved' macrocalls, use the current and maybe previous workspace to do macro-expansions.

You can optionally specify the roots for the current reactive run. If a cell macro contains only macros that will
be re-defined during this reactive run, we don't expand yet and expect the `can_help_resolve_cells` function above
to be true for the cell defining the macro, triggering a new topology resolution without needing to fallback to the
previous workspace.
"""
function resolve_topology(
	session::ServerSession,
	notebook::Notebook,
	unresolved_topology::NotebookTopology,
	old_workspace_name::Symbol;
	current_roots::Vector{Cell}=Cell[],
)::NotebookTopology


	sn = (session, notebook)

	function macroexpand_cell(cell)
		try_macroexpand(module_name::Union{Nothing,Symbol}=nothing) = begin
			success, result = macroexpand_in_workspace(sn, unresolved_topology.codes[cell].parsedcode, cell.cell_id, module_name)
			if success
				Success(result)
			else
				Failure(result)
			end
		end

		result = try_macroexpand()
		if result isa Success
			result
		else
			if (result.error isa LoadError && result.error.error isa UndefVarError) || result.error isa UndefVarError
				try_macroexpand(old_workspace_name)
			else
				result
			end
		end
	end

	function analyze_macrocell(cell::Cell)
		if unresolved_topology.nodes[cell].macrocalls ⊆ ExpressionExplorer.can_macroexpand
			return Skipped()
		end

		result = macroexpand_cell(cell)
		if result isa Success
			(expr, computer_id) = result.result
			expanded_node = ExpressionExplorer.try_compute_symbolreferences(expr) |> ReactiveNode
			function_wrapped = ExpressionExplorer.can_be_function_wrapped(expr)
			Success((expanded_node, function_wrapped, computer_id))
		else
			result
		end
	end

	run_defined_macros = mapreduce(c -> defined_macros(unresolved_topology, c), union!, current_roots; init=Set{Symbol}())

	# create new node & new codes for macrocalled cells
	new_nodes = Dict{Cell,ReactiveNode}()
	new_codes = Dict{Cell,ExprAnalysisCache}()
	still_unresolved_nodes = Set{Cell}()

	for cell in unresolved_topology.unresolved_cells
			if unresolved_topology.nodes[cell].macrocalls ⊆ run_defined_macros
				# Do not try to expand if a newer version of the macro is also scheduled to run in the
				# current run. The recursive reactive runs will take care of it.
				push!(still_unresolved_nodes, cell)
			end

			result = try
				if will_run_code(notebook)
					analyze_macrocell(cell)
				else
					Failure(ErrorException("shutdown"))
				end
			catch error
				@error "Macro call expansion failed with a non-macroexpand error" error
				Failure(error)
			end
			if result isa Success
				(new_node, function_wrapped, forced_expr_id) = result.result
				union!(new_node.macrocalls, unresolved_topology.nodes[cell].macrocalls)
				union!(new_node.references, new_node.macrocalls)
				new_nodes[cell] = new_node

				# set function_wrapped to the function wrapped analysis of the expanded expression.
				new_codes[cell] = ExprAnalysisCache(unresolved_topology.codes[cell]; forced_expr_id, function_wrapped)
			else
				if result isa Failure
					@debug "Expansion failed" err=result.error
				end
				push!(still_unresolved_nodes, cell)
			end
	end

	all_nodes = merge(unresolved_topology.nodes, new_nodes)
	all_codes = merge(unresolved_topology.codes, new_codes)

	NotebookTopology(
		nodes=all_nodes, 
		codes=all_codes, 
		unresolved_cells=ImmutableSet(still_unresolved_nodes; skip_copy=true),
		cell_order=unresolved_topology.cell_order,
	)
end

"""Tries to add information about macro calls without running any code, using knowledge about common macros.
So, the resulting reactive nodes may not be absolutely accurate. If you can run code in a session, use `resolve_topology` instead.
"""
function static_macroexpand(topology::NotebookTopology, cell::Cell)
	new_node = ExpressionExplorer.maybe_macroexpand(topology.codes[cell].parsedcode; recursive=true) |>
		ExpressionExplorer.try_compute_symbolreferences |> ReactiveNode
	union!(new_node.macrocalls, topology.nodes[cell].macrocalls)

	new_node
end

"The same as `resolve_topology` but does not require custom code execution, only works with a few `Base` & `PlutoRunner` macros"
function static_resolve_topology(topology::NotebookTopology)
	new_nodes = Dict{Cell,ReactiveNode}(cell => static_macroexpand(topology, cell) for cell in topology.unresolved_cells)
	all_nodes = merge(topology.nodes, new_nodes)

	NotebookTopology(
		nodes=all_nodes, 
		codes=topology.codes, 
		unresolved_cells=topology.unresolved_cells,
		cell_order=topology.cell_order,
	)
end

###
# CONVENIENCE FUNCTIONS
###


"Do all the things!"
function update_save_run!(
	session::ServerSession, 
	notebook::Notebook, 
	cells::Vector{Cell}; 
	save::Bool=true, 
	run_async::Bool=false, 
	prerender_text::Bool=false, 
	kwargs...
)
	old = notebook.topology
	new = notebook.topology = updated_topology(old, notebook, cells) # macros are not yet resolved

	update_dependency_cache!(notebook)
	save && save_notebook(session, notebook)

	# _assume `prerender_text == false` if you want to skip some details_
	to_run_online = if !prerender_text
		cells
	else
		# this code block will run cells that only contain text offline, i.e. on the server process, before doing anything else
		# this makes the notebook load a lot faster - the front-end does not have to wait for each output, and perform costly reflows whenever one updates
		# "A Workspace on the main process, used to prerender markdown before starting a notebook process for speedy UI."
		original_pwd = pwd()
		offline_workspace = WorkspaceManager.make_workspace(
			(
				ServerSession(),
				notebook,
			),
			is_offline_renderer=true,
		)

		new = notebook.topology = static_resolve_topology(new)

		to_run_offline = filter(c -> !c.running && is_just_text(new, c) && is_just_text(old, c), cells)
		for cell in to_run_offline
			run_single!(offline_workspace, cell, new.nodes[cell], new.codes[cell])
		end
		
		cd(original_pwd)
		setdiff(cells, to_run_offline)
	end
	
	# this setting is not officially supported (default is `false`), so you can skip this block when reading the code
	if !session.options.evaluation.run_notebook_on_load && prerender_text
		# these cells do something like settings up an environment, we should always run them
		setup_cells = filter(notebook.cells) do c
			cell_precedence_heuristic(notebook.topology, c) < DEFAULT_PRECEDENCE_HEURISTIC
		end
		
		# for the remaining cells, clear their topology info so that they won't run as dependencies
		old = notebook.topology
		to_remove = setdiff(to_run_online, setup_cells)
		notebook.topology = NotebookTopology(
			nodes=setdiffkeys(old.nodes, to_remove),
			codes=setdiffkeys(old.codes, to_remove),
			unresolved_cells=setdiff(old.unresolved_cells, to_remove),
			cell_order=old.cell_order,
		)
		
		# and don't run them
		to_run_online = to_run_online ∩ setup_cells
	end

	maybe_async(run_async) do
		sync_nbpkg(session, notebook; save=(save && !session.options.server.disable_writing_notebook_files))
		if !(isempty(to_run_online) && session.options.evaluation.lazy_workspace_creation) && will_run_code(notebook)
			# not async because that would be double async
			run_reactive_async!(session, notebook, old, new, to_run_online; run_async=false, kwargs...)
			# run_reactive_async!(session, notebook, old, new, to_run_online; deletion_hook=deletion_hook, run_async=false, kwargs...)
		end
	end
end

update_save_run!(session::ServerSession, notebook::Notebook, cell::Cell; kwargs...) = update_save_run!(session, notebook, [cell]; kwargs...)
update_run!(args...; kwargs...) = update_save_run!(args...; save=false, kwargs...)

function notebook_differences(from::Notebook, to::Notebook)
	old_codes = Dict(
		id => c.code
		for (id,c) in from.cells_dict
	)
	new_codes = Dict(
		id => c.code
		for (id,c) in to.cells_dict
	)

	(
		# it's like D3 joins: https://observablehq.com/@d3/learn-d3-joins#cell-528
		added = setdiff(keys(new_codes), keys(old_codes)),
		removed = setdiff(keys(old_codes), keys(new_codes)),
		changed = let
			remained = keys(old_codes) ∩ keys(new_codes)
			filter(id -> old_codes[id] != new_codes[id], remained)
		end,
		
		order_changed = from.cell_order != to.cell_order,
		nbpkg_changed = !is_nbpkg_equal(from.nbpkg_ctx, to.nbpkg_ctx),
	)
end

notebook_differences(from_filename::String, to_filename::String) = notebook_differences(load_notebook_nobackup(from_filename), load_notebook_nobackup(to_filename))

"""
Read the notebook file at `notebook.path`, and compare the read result with the notebook's current state. Any changes will be applied to the running notebook, i.e. code changes are run, removed cells are removed, etc.

Returns `false` if the file could not be parsed, `true` otherwise.
"""
function update_from_file(session::ServerSession, notebook::Notebook; kwargs...)::Bool
	include_nbpg = !session.options.server.auto_reload_from_file_ignore_pkg
	
	just_loaded = try
		load_notebook_nobackup(notebook.path)
	catch e
		@error "Skipping hot reload because loading the file went wrong" exception=(e,catch_backtrace())
		return false
	end::Notebook
	
	new_codes = Dict(
		id => c.code
		for (id,c) in just_loaded.cells_dict
	)

	d = notebook_differences(notebook, just_loaded)
	
	added = d.added
	removed = d.removed
	changed = d.changed
	
	# @show added removed changed
	
	cells_changed = !(isempty(added) && isempty(removed) && isempty(changed))
	order_changed = d.order_changed
	nbpkg_changed = d.nbpkg_changed
		
	something_changed = cells_changed || order_changed || (include_nbpg && nbpkg_changed)
	
	if something_changed
		@info "Reloading notebook from file and applying changes!"
		notebook.last_hot_reload_time = time()
	end

	for c in added
		notebook.cells_dict[c] = just_loaded.cells_dict[c]
	end
	for c in removed
		delete!(notebook.cells_dict, c)
	end
	for c in changed
		notebook.cells_dict[c].code = new_codes[c]
	end

	notebook.cell_order = just_loaded.cell_order
	
	if include_nbpg && nbpkg_changed
		@info "nbpkgs not equal" (notebook.nbpkg_ctx isa Nothing) (just_loaded.nbpkg_ctx isa Nothing)
		
		if (notebook.nbpkg_ctx isa Nothing) != (just_loaded.nbpkg_ctx isa Nothing)
			@info "nbpkg status changed, overriding..."
			notebook.nbpkg_ctx = just_loaded.nbpkg_ctx
		else
			@info "Old new project" PkgCompat.read_project_file(notebook) PkgCompat.read_project_file(just_loaded)
			@info "Old new manifest" PkgCompat.read_manifest_file(notebook) PkgCompat.read_manifest_file(just_loaded)
			
			write(PkgCompat.project_file(notebook), PkgCompat.read_project_file(just_loaded))
			write(PkgCompat.manifest_file(notebook), PkgCompat.read_manifest_file(just_loaded))
		end
		notebook.nbpkg_restart_required_msg = "Yes, because the file was changed externally and the embedded Pkg changed."
	end
	
	if something_changed
		update_save_run!(session, notebook, Cell[notebook.cells_dict[c] for c in union(added, changed)]; kwargs...) # this will also update nbpkg
	end
	
	return true
end<|MERGE_RESOLUTION|>--- conflicted
+++ resolved
@@ -123,14 +123,10 @@
         cell.depends_on_disabled_cells = false
     end
 
-<<<<<<< HEAD
     for (cell, error) in setdiff(new_order.errable, indirectly_deactivated)
-=======
-    for (cell, error) in new_order.errable
->>>>>>> 05a0e053
         cell.running = false
         cell.queued = false
-		cell.depends_on_disabled_cells = false
+        cell.depends_on_disabled_cells = false
         relay_reactivity_error!(cell, error)
     end
 
