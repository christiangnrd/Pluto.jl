import REPL:ends_with_semicolon
import .Configuration
import .ExpressionExplorer: FunctionNameSignaturePair, is_joined_funcname, UsingsImports, external_package_names
import .WorkspaceManager: macroexpand_in_workspace

Base.push!(x::Set{Cell}) = x

"Returns the cells that should be indirectly deactivated based on the explicitely deactivated cells"
function find_indirectly_deactivated_cells(topology::NotebookTopology, deactivated_cells)
    length(deactivated_cells) == 0 && return Cell[]

    order = topological_order(topology, deactivated_cells)
    to_delete = Set{Int}()

    for cell in order.runnable
        if !cell.running_disabled
            continue
        end

        others = where_assigned(topology, cell)

        if length(others) > 1
            other_other = others[findfirst(c -> c != cell && !c.running_disabled, others)]

            # NOTE(paul):
            #   This is pretty unoptimized since we somehow need to recompute a lot of things from the
            #   topological_order call, maybe could be solved as a tree traversal instead
            parents = where_assigned(topology, topology.nodes[other_other].references)
            if any(p -> p.running_disabled, parents)
                continue # this is disabled down the line
            end

            # There is a cycle, find its childs
            childs = topological_order(topology, [other_other]).runnable |> Set{Cell}
            childs_and_other = findall(
                c -> c != cell && (c == other_other || c ∈ childs),
                order.runnable
            )

            push!(to_delete, childs_and_other...)
        end
    end

    deleteat!(order.runnable, sort(collect(to_delete)))

    collect(order)
end

"Run given cells and all the cells that depend on them, based on the topology information before and after the changes."
function run_reactive!(
	session::ServerSession, 
	notebook::Notebook, 
	old_topology::NotebookTopology, new_topology::NotebookTopology, 
	roots::Vector{Cell}; 
	deletion_hook::Function = WorkspaceManager.move_vars, 
	user_requested_run::Bool = true, 
	already_in_run::Bool = false, 
	already_run::Vector{Cell} = Cell[]
)::TopologicalOrder
    if !already_in_run
        # make sure that we're the only `run_reactive!` being executed - like a semaphor
        take!(notebook.executetoken)
    else
        @assert !isready(notebook.executetoken) "run_reactive!(; already_in_run=true) was called when no reactive run was launched."
    end
	
	@assert will_run_code(notebook)

    old_workspace_name, _ = WorkspaceManager.bump_workspace_module((session, notebook))

    if !is_resolved(new_topology)
        unresolved_topology = new_topology
        new_topology = notebook.topology = resolve_topology(session, notebook, unresolved_topology, old_workspace_name; current_roots = setdiff(roots, already_run))

        # update cache and save notebook because the dependencies might have changed after expanding macros
        update_dependency_cache!(notebook)
    end

    removed_cells = setdiff(keys(old_topology.nodes), keys(new_topology.nodes))
    roots = Cell[roots..., removed_cells...]

    # by setting the reactive node and expression caches of deleted cells to "empty", we are essentially pretending that those cells still exist, but now have empty code. this makes our algorithm simpler.
    new_topology = NotebookTopology(
        nodes = merge(
            new_topology.nodes,
            Dict(cell => ReactiveNode() for cell in removed_cells),
        ),
        codes = merge(
            new_topology.codes,
            Dict(cell => ExprAnalysisCache() for cell in removed_cells)
        ),
        unresolved_cells = new_topology.unresolved_cells,
        cell_order = new_topology.cell_order,
    )

    # save the old topological order - we'll delete variables assigned from it and re-evalutate its cells unless the cells have already run previously in the reactive run
    old_order = topological_order(old_topology, roots)

    old_runnable = setdiff(old_order.runnable, already_run)
    to_delete_vars = union!(Set{Symbol}(), defined_variables(old_topology, old_runnable)...)
    to_delete_funcs = union!(Set{Tuple{UUID,FunctionName}}(), defined_functions(old_topology, old_runnable)...)

    # get the new topological order
    new_order = topological_order(new_topology, union(roots, keys(old_order.errable)))
    new_runnable = setdiff(new_order.runnable, already_run)
    to_run_raw = setdiff(union(new_runnable, old_runnable), keys(new_order.errable))::Vector{Cell} # TODO: think if old error cell order matters

    # find (indirectly) deactivated cells and update their status
<<<<<<< HEAD
    deactivated = filter(c -> c.running_disabled, notebook.cells)
    # indirectly_deactivated = collect(topological_order(notebook, new_topology, deactivated))
    indirectly_deactivated = find_indirectly_deactivated_cells(new_topology, deactivated)
=======
	deactivated = filter(c -> c.metadata["disabled"], notebook.cells)
    indirectly_deactivated = collect(topological_order(new_topology, deactivated))
>>>>>>> 84574a6d
    for cell in indirectly_deactivated
        cell.running = false
        cell.queued = false
        cell.depends_on_disabled_cells = true
    end

    to_run = setdiff(to_run_raw, indirectly_deactivated)

    # change the bar on the sides of cells to "queued"
    for cell in to_run
        cell.queued = true
        cell.depends_on_disabled_cells = false
    end
<<<<<<< HEAD
    for (cell, error) in setdiff(new_order.errable, indirectly_deactivated)
=======

	# Move this save to after the last point the
	# notebook serialization representation changes
	# (currently, `depends_on_disabled_cells`)
	save_notebook(session, notebook)
    for (cell, error) in new_order.errable
>>>>>>> 84574a6d
        cell.running = false
        cell.queued = false
		cell.depends_on_disabled_cells = false
        relay_reactivity_error!(cell, error)
    end

    # Send intermediate updates to the clients at most 20 times / second during a reactive run. (The effective speed of a slider is still unbounded, because the last update is not throttled.)
    # flush_send_notebook_changes_throttled, 
    send_notebook_changes_throttled, flush_notebook_changes = throttled(1.0 / 20) do
        send_notebook_changes!(ClientRequest(session = session, notebook = notebook))
    end
    send_notebook_changes_throttled()

    # delete new variables that will be defined by a cell unless this cell has already run in the current reactive run
    to_delete_vars = union!(to_delete_vars, defined_variables(new_topology, new_runnable)...)
    to_delete_funcs = union!(to_delete_funcs, defined_functions(new_topology, new_runnable)...)

    # delete new variables in case a cell errors (then the later cells show an UndefVarError)
    new_errable = keys(new_order.errable)
    to_delete_vars = union!(to_delete_vars, defined_variables(new_topology, new_errable)...)
    to_delete_funcs = union!(to_delete_funcs, defined_functions(new_topology, new_errable)...)

    to_reimport = union!(Set{Expr}(), map(c -> new_topology.codes[c].module_usings_imports.usings, setdiff(notebook.cells, to_run))...)
    if will_run_code(notebook)
		deletion_hook((session, notebook), old_workspace_name, nothing, to_delete_vars, to_delete_funcs, to_reimport; to_run) # `deletion_hook` defaults to `WorkspaceManager.move_vars`
	end

    delete!.([notebook.bonds], to_delete_vars)

    local any_interrupted = false
    for (i, cell) in enumerate(to_run)

		cell.queued = false
		cell.running = true
		# Important to not use empty! here because AppendonlyMarker requires a new array identity.
		# Eventually we could even make AppendonlyArray to enforce this but idk if it's worth it. yadiyadi.
		cell.logs = []
		send_notebook_changes_throttled()

        if any_interrupted || notebook.wants_to_interrupt || !will_run_code(notebook)
            relay_reactivity_error!(cell, InterruptException())
        else
            run = run_single!(
                (session, notebook), cell,
                new_topology.nodes[cell], new_topology.codes[cell];
                user_requested_run = (user_requested_run && cell ∈ roots)
            )
            any_interrupted |= run.interrupted
        end

        cell.running = false

        defined_macros_in_cell = defined_macros(new_topology, cell) |> Set{Symbol}

        # Also set unresolved the downstream cells using the defined macros
        if !isempty(defined_macros_in_cell)
            new_topology = set_unresolved(new_topology, where_referenced(notebook, new_topology, defined_macros_in_cell))
        end

        implicit_usings = collect_implicit_usings(new_topology, cell)
		if !will_run_code(notebook)
			# then skip these special cases.
        elseif !is_resolved(new_topology) && can_help_resolve_cells(new_topology, cell)
            notebook.topology = new_new_topology = resolve_topology(session, notebook, new_topology, old_workspace_name)

            if !isempty(implicit_usings)
                new_soft_definitions = WorkspaceManager.collect_soft_definitions((session, notebook), implicit_usings)
                notebook.topology = new_new_topology = with_new_soft_definitions(new_new_topology, cell, new_soft_definitions)
            end

            # update cache and save notebook because the dependencies might have changed after expanding macros
            update_dependency_cache!(notebook)
            save_notebook(session, notebook)

            return run_reactive!(session, notebook, new_topology, new_new_topology, to_run; deletion_hook, user_requested_run, already_in_run = true, already_run = to_run[1:i])
        elseif !isempty(implicit_usings)
            new_soft_definitions = WorkspaceManager.collect_soft_definitions((session, notebook), implicit_usings)
            notebook.topology = new_new_topology = with_new_soft_definitions(new_topology, cell, new_soft_definitions)

            # update cache and save notebook because the dependencies might have changed after expanding macros
            update_dependency_cache!(notebook)
            save_notebook(session, notebook)

            return run_reactive!(session, notebook, new_topology, new_new_topology, to_run; deletion_hook, user_requested_run, already_in_run = true, already_run = to_run[1:i])
        end
    end

    notebook.wants_to_interrupt = false
    flush_notebook_changes()
    # allow other `run_reactive!` calls to be executed
    put!(notebook.executetoken)
    return new_order
end

run_reactive_async!(session::ServerSession, notebook::Notebook, to_run::Vector{Cell}; kwargs...) = run_reactive_async!(session, notebook, notebook.topology, notebook.topology, to_run; kwargs...)

function run_reactive_async!(session::ServerSession, notebook::Notebook, old::NotebookTopology, new::NotebookTopology, to_run::Vector{Cell}; run_async::Bool=true, kwargs...)::Union{Task,TopologicalOrder}
	maybe_async(run_async) do 
		run_reactive!(session, notebook, old, new, to_run; kwargs...)
	end
end

function maybe_async(f::Function, async::Bool)
	run_task = @asynclog f()
	if async
		run_task
	else
		fetch(run_task)
	end
end

const lazymap = Base.Generator

function defined_variables(topology::NotebookTopology, cells)
	lazymap(cells) do cell
		topology.nodes[cell].definitions
	end
end

function defined_functions(topology::NotebookTopology, cells)
	lazymap(cells) do cell
		((cell.cell_id, namesig.name) for namesig in topology.nodes[cell].funcdefs_with_signatures)
	end
end

"Run a single cell non-reactively, set its output, return run information."
function run_single!(
	session_notebook::Union{Tuple{ServerSession,Notebook},WorkspaceManager.Workspace}, 
	cell::Cell, 
	reactive_node::ReactiveNode, 
	expr_cache::ExprAnalysisCache; 
	user_requested_run::Bool=true
)
	run = WorkspaceManager.eval_format_fetch_in_workspace(
		session_notebook, 
		expr_cache.parsedcode, 
		cell.cell_id, 
		ends_with_semicolon(cell.code), 
		expr_cache.function_wrapped ? (filter(!is_joined_funcname, reactive_node.references), reactive_node.definitions) : nothing,
		expr_cache.forced_expr_id,
		user_requested_run,
		collect(keys(cell.published_objects)),
	)
	set_output!(cell, run, expr_cache; persist_js_state=!user_requested_run)
	if session_notebook isa Tuple && run.process_exited
		session_notebook[2].process_status = ProcessStatus.no_process
	end
	return run
end

function set_output!(cell::Cell, run, expr_cache::ExprAnalysisCache; persist_js_state::Bool=false)
	cell.output = CellOutput(
		body=run.output_formatted[1],
		mime=run.output_formatted[2],
		rootassignee=if ends_with_semicolon(expr_cache.code)
			nothing
		else
			try 
				ExpressionExplorer.get_rootassignee(expr_cache.parsedcode)
			catch _
				# @warn "Error in get_rootassignee" expr=expr_cache.parsedcode
				nothing
			end
		end,
		last_run_timestamp=time(),
		persist_js_state=persist_js_state,
		has_pluto_hook_features=run.has_pluto_hook_features,
	)
	cell.published_objects = let
		old_published = cell.published_objects
		new_published = run.published_objects
		for (k,v) in old_published
			if haskey(new_published, k)
				new_published[k] = v
			end
		end
		new_published
	end
	
	cell.runtime = run.runtime
	cell.errored = run.errored
	cell.running = cell.queued = false
end

will_run_code(notebook::Notebook) = notebook.process_status != ProcessStatus.no_process && notebook.process_status != ProcessStatus.waiting_to_restart

is_macro_identifier(symbol::Symbol) = startswith(string(symbol), "@")

function with_new_soft_definitions(topology::NotebookTopology, cell::Cell, soft_definitions)
    old_node = topology.nodes[cell]
    new_node = union!(ReactiveNode(), old_node, ReactiveNode(soft_definitions=soft_definitions))
    NotebookTopology(
		codes=topology.codes, 
		nodes=merge(topology.nodes, Dict(cell => new_node)), 
		unresolved_cells=topology.unresolved_cells,
		cell_order=topology.cell_order,
	)
end

collect_implicit_usings(topology::NotebookTopology, cell::Cell) = ExpressionExplorer.collect_implicit_usings(topology.codes[cell].module_usings_imports)

"Returns the set of macros names defined by this cell"
defined_macros(topology::NotebookTopology, cell::Cell) = defined_macros(topology.nodes[cell])
defined_macros(node::ReactiveNode) = filter(is_macro_identifier, node.funcdefs_without_signatures) ∪ filter(is_macro_identifier, node.definitions) # macro definitions can come from imports

"Tells whether or not a cell can 'unlock' the resolution of other cells"
function can_help_resolve_cells(topology::NotebookTopology, cell::Cell)
    cell_code = topology.codes[cell]
    cell_node = topology.nodes[cell]
    macros = defined_macros(cell_node)

	!isempty(cell_code.module_usings_imports.usings) ||
		(!isempty(macros) && any(calls -> !disjoint(calls, macros), topology.nodes[c].macrocalls for c in topology.unresolved_cells))
end

# Sorry couldn't help myself - DRAL
abstract type Result end
struct Success <: Result
	result
end
struct Failure <: Result
	error
end
struct Skipped <: Result end

"""We still have 'unresolved' macrocalls, use the current and maybe previous workspace to do macro-expansions.

You can optionally specify the roots for the current reactive run. If a cell macro contains only macros that will
be re-defined during this reactive run, we don't expand yet and expect the `can_help_resolve_cells` function above
to be true for the cell defining the macro, triggering a new topology resolution without needing to fallback to the
previous workspace.
"""
function resolve_topology(
	session::ServerSession,
	notebook::Notebook,
	unresolved_topology::NotebookTopology,
	old_workspace_name::Symbol;
	current_roots::Vector{Cell}=Cell[],
)::NotebookTopology


	sn = (session, notebook)

	function macroexpand_cell(cell)
		try_macroexpand(module_name::Union{Nothing,Symbol}=nothing) = begin
			success, result = macroexpand_in_workspace(sn, unresolved_topology.codes[cell].parsedcode, cell.cell_id, module_name)
			if success
				Success(result)
			else
				Failure(result)
			end
		end

		result = try_macroexpand()
		if result isa Success
			result
		else
			if (result.error isa LoadError && result.error.error isa UndefVarError) || result.error isa UndefVarError
				try_macroexpand(old_workspace_name)
			else
				result
			end
		end
	end

	function analyze_macrocell(cell::Cell)
		if unresolved_topology.nodes[cell].macrocalls ⊆ ExpressionExplorer.can_macroexpand
			return Skipped()
		end

		result = macroexpand_cell(cell)
		if result isa Success
			(expr, computer_id) = result.result
			expanded_node = ExpressionExplorer.try_compute_symbolreferences(expr) |> ReactiveNode
			function_wrapped = ExpressionExplorer.can_be_function_wrapped(expr)
			Success((expanded_node, function_wrapped, computer_id))
		else
			result
		end
	end

	run_defined_macros = mapreduce(c -> defined_macros(unresolved_topology, c), union!, current_roots; init=Set{Symbol}())

	# create new node & new codes for macrocalled cells
	new_nodes = Dict{Cell,ReactiveNode}()
	new_codes = Dict{Cell,ExprAnalysisCache}()
	still_unresolved_nodes = Set{Cell}()

	for cell in unresolved_topology.unresolved_cells
			if unresolved_topology.nodes[cell].macrocalls ⊆ run_defined_macros
				# Do not try to expand if a newer version of the macro is also scheduled to run in the
				# current run. The recursive reactive runs will take care of it.
				push!(still_unresolved_nodes, cell)
			end

			result = try
				if will_run_code(notebook)
					analyze_macrocell(cell)
				else
					Failure(ErrorException("shutdown"))
				end
			catch error
				@error "Macro call expansion failed with a non-macroexpand error" error
				Failure(error)
			end
			if result isa Success
				(new_node, function_wrapped, forced_expr_id) = result.result
				union!(new_node.macrocalls, unresolved_topology.nodes[cell].macrocalls)
				union!(new_node.references, new_node.macrocalls)
				new_nodes[cell] = new_node

				# set function_wrapped to the function wrapped analysis of the expanded expression.
				new_codes[cell] = ExprAnalysisCache(unresolved_topology.codes[cell]; forced_expr_id, function_wrapped)
			else
				if result isa Failure
					@debug "Expansion failed" err=result.error
				end
				push!(still_unresolved_nodes, cell)
			end
	end

	all_nodes = merge(unresolved_topology.nodes, new_nodes)
	all_codes = merge(unresolved_topology.codes, new_codes)

	NotebookTopology(
		nodes=all_nodes, 
		codes=all_codes, 
		unresolved_cells=ImmutableSet(still_unresolved_nodes; skip_copy=true),
		cell_order=unresolved_topology.cell_order,
	)
end

"""Tries to add information about macro calls without running any code, using knowledge about common macros.
So, the resulting reactive nodes may not be absolutely accurate. If you can run code in a session, use `resolve_topology` instead.
"""
function static_macroexpand(topology::NotebookTopology, cell::Cell)
	new_node = ExpressionExplorer.maybe_macroexpand(topology.codes[cell].parsedcode; recursive=true) |>
		ExpressionExplorer.try_compute_symbolreferences |> ReactiveNode
	union!(new_node.macrocalls, topology.nodes[cell].macrocalls)

	new_node
end

"The same as `resolve_topology` but does not require custom code execution, only works with a few `Base` & `PlutoRunner` macros"
function static_resolve_topology(topology::NotebookTopology)
	new_nodes = Dict{Cell,ReactiveNode}(cell => static_macroexpand(topology, cell) for cell in topology.unresolved_cells)
	all_nodes = merge(topology.nodes, new_nodes)

	NotebookTopology(
		nodes=all_nodes, 
		codes=topology.codes, 
		unresolved_cells=topology.unresolved_cells,
		cell_order=topology.cell_order,
	)
end

###
# CONVENIENCE FUNCTIONS
###


"Do all the things!"
function update_save_run!(
	session::ServerSession, 
	notebook::Notebook, 
	cells::Vector{Cell}; 
	save::Bool=true, 
	run_async::Bool=false, 
	prerender_text::Bool=false, 
	kwargs...
)
	old = notebook.topology
	new = notebook.topology = updated_topology(old, notebook, cells) # macros are not yet resolved

	update_dependency_cache!(notebook)
	save && save_notebook(session, notebook)

	# _assume `prerender_text == false` if you want to skip some details_
	to_run_online = if !prerender_text
		cells
	else
		# this code block will run cells that only contain text offline, i.e. on the server process, before doing anything else
		# this makes the notebook load a lot faster - the front-end does not have to wait for each output, and perform costly reflows whenever one updates
		# "A Workspace on the main process, used to prerender markdown before starting a notebook process for speedy UI."
		original_pwd = pwd()
		offline_workspace = WorkspaceManager.make_workspace(
			(
				ServerSession(),
				notebook,
			),
			is_offline_renderer=true,
		)

		new = notebook.topology = static_resolve_topology(new)

		to_run_offline = filter(c -> !c.running && is_just_text(new, c) && is_just_text(old, c), cells)
		for cell in to_run_offline
			run_single!(offline_workspace, cell, new.nodes[cell], new.codes[cell])
		end
		
		cd(original_pwd)
		setdiff(cells, to_run_offline)
	end
	
	# this setting is not officially supported (default is `false`), so you can skip this block when reading the code
	if !session.options.evaluation.run_notebook_on_load && prerender_text
		# these cells do something like settings up an environment, we should always run them
		setup_cells = filter(notebook.cells) do c
			cell_precedence_heuristic(notebook.topology, c) < DEFAULT_PRECEDENCE_HEURISTIC
		end
		
		# for the remaining cells, clear their topology info so that they won't run as dependencies
		old = notebook.topology
		to_remove = setdiff(to_run_online, setup_cells)
		notebook.topology = NotebookTopology(
			nodes=setdiffkeys(old.nodes, to_remove),
			codes=setdiffkeys(old.codes, to_remove),
			unresolved_cells=setdiff(old.unresolved_cells, to_remove),
			cell_order=old.cell_order,
		)
		
		# and don't run them
		to_run_online = to_run_online ∩ setup_cells
	end

	maybe_async(run_async) do
		sync_nbpkg(session, notebook; save=(save && !session.options.server.disable_writing_notebook_files))
		if !(isempty(to_run_online) && session.options.evaluation.lazy_workspace_creation) && will_run_code(notebook)
			# not async because that would be double async
			run_reactive_async!(session, notebook, old, new, to_run_online; run_async=false, kwargs...)
			# run_reactive_async!(session, notebook, old, new, to_run_online; deletion_hook=deletion_hook, run_async=false, kwargs...)
		end
	end
end

update_save_run!(session::ServerSession, notebook::Notebook, cell::Cell; kwargs...) = update_save_run!(session, notebook, [cell]; kwargs...)
update_run!(args...; kwargs...) = update_save_run!(args...; save=false, kwargs...)

function notebook_differences(from::Notebook, to::Notebook)
	old_codes = Dict(
		id => c.code
		for (id,c) in from.cells_dict
	)
	new_codes = Dict(
		id => c.code
		for (id,c) in to.cells_dict
	)

	(
		# it's like D3 joins: https://observablehq.com/@d3/learn-d3-joins#cell-528
		added = setdiff(keys(new_codes), keys(old_codes)),
		removed = setdiff(keys(old_codes), keys(new_codes)),
		changed = let
			remained = keys(old_codes) ∩ keys(new_codes)
			filter(id -> old_codes[id] != new_codes[id], remained)
		end,
		
		order_changed = from.cell_order != to.cell_order,
		nbpkg_changed = !is_nbpkg_equal(from.nbpkg_ctx, to.nbpkg_ctx),
	)
end

notebook_differences(from_filename::String, to_filename::String) = notebook_differences(load_notebook_nobackup(from_filename), load_notebook_nobackup(to_filename))

"""
Read the notebook file at `notebook.path`, and compare the read result with the notebook's current state. Any changes will be applied to the running notebook, i.e. code changes are run, removed cells are removed, etc.

Returns `false` if the file could not be parsed, `true` otherwise.
"""
function update_from_file(session::ServerSession, notebook::Notebook; kwargs...)::Bool
	include_nbpg = !session.options.server.auto_reload_from_file_ignore_pkg
	
	just_loaded = try
		load_notebook_nobackup(notebook.path)
	catch e
		@error "Skipping hot reload because loading the file went wrong" exception=(e,catch_backtrace())
		return false
	end::Notebook
	
	new_codes = Dict(
		id => c.code
		for (id,c) in just_loaded.cells_dict
	)

	d = notebook_differences(notebook, just_loaded)
	
	added = d.added
	removed = d.removed
	changed = d.changed
	
	# @show added removed changed
	
	cells_changed = !(isempty(added) && isempty(removed) && isempty(changed))
	order_changed = d.order_changed
	nbpkg_changed = d.nbpkg_changed
		
	something_changed = cells_changed || order_changed || (include_nbpg && nbpkg_changed)
	
	if something_changed
		@info "Reloading notebook from file and applying changes!"
		notebook.last_hot_reload_time = time()
	end

	for c in added
		notebook.cells_dict[c] = just_loaded.cells_dict[c]
	end
	for c in removed
		delete!(notebook.cells_dict, c)
	end
	for c in changed
		notebook.cells_dict[c].code = new_codes[c]
	end

	notebook.cell_order = just_loaded.cell_order
	
	if include_nbpg && nbpkg_changed
		@info "nbpkgs not equal" (notebook.nbpkg_ctx isa Nothing) (just_loaded.nbpkg_ctx isa Nothing)
		
		if (notebook.nbpkg_ctx isa Nothing) != (just_loaded.nbpkg_ctx isa Nothing)
			@info "nbpkg status changed, overriding..."
			notebook.nbpkg_ctx = just_loaded.nbpkg_ctx
		else
			@info "Old new project" PkgCompat.read_project_file(notebook) PkgCompat.read_project_file(just_loaded)
			@info "Old new manifest" PkgCompat.read_manifest_file(notebook) PkgCompat.read_manifest_file(just_loaded)
			
			write(PkgCompat.project_file(notebook), PkgCompat.read_project_file(just_loaded))
			write(PkgCompat.manifest_file(notebook), PkgCompat.read_manifest_file(just_loaded))
		end
		notebook.nbpkg_restart_required_msg = "Yes, because the file was changed externally and the embedded Pkg changed."
	end
	
	if something_changed
		update_save_run!(session, notebook, Cell[notebook.cells_dict[c] for c in union(added, changed)]; kwargs...) # this will also update nbpkg
	end
	
	return true
end<|MERGE_RESOLUTION|>--- conflicted
+++ resolved
@@ -106,14 +106,8 @@
     to_run_raw = setdiff(union(new_runnable, old_runnable), keys(new_order.errable))::Vector{Cell} # TODO: think if old error cell order matters
 
     # find (indirectly) deactivated cells and update their status
-<<<<<<< HEAD
-    deactivated = filter(c -> c.running_disabled, notebook.cells)
     # indirectly_deactivated = collect(topological_order(notebook, new_topology, deactivated))
     indirectly_deactivated = find_indirectly_deactivated_cells(new_topology, deactivated)
-=======
-	deactivated = filter(c -> c.metadata["disabled"], notebook.cells)
-    indirectly_deactivated = collect(topological_order(new_topology, deactivated))
->>>>>>> 84574a6d
     for cell in indirectly_deactivated
         cell.running = false
         cell.queued = false
@@ -127,16 +121,12 @@
         cell.queued = true
         cell.depends_on_disabled_cells = false
     end
-<<<<<<< HEAD
-    for (cell, error) in setdiff(new_order.errable, indirectly_deactivated)
-=======
 
 	# Move this save to after the last point the
 	# notebook serialization representation changes
 	# (currently, `depends_on_disabled_cells`)
 	save_notebook(session, notebook)
-    for (cell, error) in new_order.errable
->>>>>>> 84574a6d
+    for (cell, error) in setdiff(new_order.errable, indirectly_deactivated)
         cell.running = false
         cell.queued = false
 		cell.depends_on_disabled_cells = false
