--- conflicted
+++ resolved
@@ -6,10 +6,10 @@
 Base.push!(x::Set{Cell}) = x
 
 "Returns the cells that should be indirectly deactivated based on the explicitely deactivated cells"
-function find_indirectly_deactivated_cells(notebook::Notebook, topology::NotebookTopology, deactivated_cells)
+function find_indirectly_deactivated_cells(topology::NotebookTopology, deactivated_cells)
     length(deactivated_cells) == 0 && return Cell[]
 
-    order = topological_order(notebook, topology, deactivated_cells)
+    order = topological_order(topology, deactivated_cells)
     to_delete = Set{Int}()
 
     for cell in order.runnable
@@ -17,7 +17,7 @@
             continue
         end
 
-        others = where_assigned(notebook, topology, cell)
+        others = where_assigned(topology, cell)
 
         if length(others) > 1
             @assert length(others) == 2 "There can only be 2 assignees, otherwise it should be a MultipleDefinitionsError"
@@ -27,13 +27,13 @@
             # NOTE(paul):
             #   This is pretty unoptimized since we somehow need to recompute a lot of things from the
             #   topological_order call, maybe could be solved as a tree traversal instead
-            parents = where_assigned(notebook, topology, notebook.topology.nodes[other_other].references)
+            parents = where_assigned(topology, topology.nodes[other_other].references)
             if any(p -> p.running_disabled, parents)
                 continue # this is disabled down the line
             end
 
             # There is a cycle, find its childs
-            childs = topological_order(notebook, topology, [other_other]).runnable |> Set{Cell}
+            childs = topological_order(topology, [other_other]).runnable |> Set{Cell}
             childs_and_other = findall(
                 c -> c != cell && (c == other_other || c ∈ childs),
                 order.runnable
@@ -99,12 +99,8 @@
 
     # find (indirectly) deactivated cells and update their status
     deactivated = filter(c -> c.running_disabled, notebook.cells)
-<<<<<<< HEAD
     # indirectly_deactivated = collect(topological_order(notebook, new_topology, deactivated))
-    indirectly_deactivated = find_indirectly_deactivated_cells(notebook, new_topology, deactivated)
-=======
-    indirectly_deactivated = collect(topological_order(new_topology, deactivated))
->>>>>>> 7a74c63e
+    indirectly_deactivated = find_indirectly_deactivated_cells(new_topology, deactivated)
     for cell in indirectly_deactivated
         cell.running = false
         cell.queued = false
