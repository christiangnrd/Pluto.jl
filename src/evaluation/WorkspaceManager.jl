module WorkspaceManager
import UUIDs: UUID
import ..Pluto
import ..Pluto: Configuration, Notebook, Cell, ProcessStatus, ServerSession, ExpressionExplorer, pluto_filename, Token, withtoken, tamepath, project_relative_path, putnotebookupdates!, UpdateMessage
import ..Pluto.PkgCompat
import ..Configuration: CompilerOptions, _merge_notebook_compiler_options, _convert_to_flags
import ..Pluto.ExpressionExplorer: FunctionName
import ..PlutoRunner
import Distributed

"""
Contains the Julia process (in the sense of `Distributed.addprocs`) to evaluate code in.
Each notebook gets at most one `Workspace` at any time, but it can also have no `Workspace`
(it cannot `eval` code in this case).
"""
Base.@kwdef mutable struct Workspace
    pid::Integer
    notebook_id::UUID
    discarded::Bool=false
    remote_log_channel::Distributed.RemoteChannel
    module_name::Symbol
    dowork_token::Token=Token()
    nbpkg_was_active::Bool=false
    is_offline_renderer::Bool=false
    original_LOAD_PATH::Vector{String}=String[]
    original_ACTIVE_PROJECT::Union{Nothing,String}=nothing
end

const SN = Tuple{ServerSession, Notebook}

const active_workspaces = Dict{UUID,Task}()

"Set of notebook IDs that we will never make a process for again."
const discarded_workspaces = Set{UUID}()

const Distributed_expr = quote
    Base.loaded_modules[Base.PkgId(Base.UUID("8ba89e20-285c-5b6f-9357-94700520ee1b"), "Distributed")]
end

"These expressions get evaluated whenever a new `Workspace` process is created."
function process_preamble()
    quote
        Base.exit_on_sigint(false)
        include($(project_relative_path(joinpath("src", "runner"), "Loader.jl")))
        ENV["GKSwstype"] = "nul"
        ENV["JULIA_REVISE_WORKER_ONLY"] = "1"
    end
end

"Create a workspace for the notebook, optionally in the main process."
function make_workspace((session, notebook)::SN; is_offline_renderer::Bool=false)::Workspace
    is_offline_renderer || (notebook.process_status = ProcessStatus.starting)

    use_distributed = !is_offline_renderer && session.options.evaluation.workspace_use_distributed

    pid = if use_distributed
        @debug "Creating workspace process" notebook.path length(notebook.cells)
        create_workspaceprocess(; compiler_options=_merge_notebook_compiler_options(notebook, session.options.compiler))
    else
        pid = Distributed.myid()
        if !(isdefined(Main, :PlutoRunner) && Main.PlutoRunner isa Module)
            # Make PlutoRunner available in Main, right now it's only defined inside this Pluto module.
            @eval Main begin
                PlutoRunner = $(PlutoRunner)
            end
        end
        pid
    end

<<<<<<< HEAD
    Distributed.remotecall_eval(Main, [pid], quote 
        Main.PlutoRunner.workspace_info.notebook_id = $(string(notebook.notebook_id))
    end)

    integrations_channel = Core.eval(Main, quote
        $(Distributed).RemoteChannel(() -> eval(:(Main.PlutoRunner.IntegrationsWithOtherPackages.message_channel)), $pid)
    end)

    log_channel = Core.eval(Main, quote
        $(Distributed).RemoteChannel(() -> eval(:(Main.PlutoRunner.log_channel)), $pid)
=======
    Distributed.remotecall_eval(Main, [pid], session.options.evaluation.workspace_custom_startup_expr)

    Distributed.remotecall_eval(Main, [pid], quote
        PlutoRunner.notebook_id[] = $(notebook.notebook_id)
    end)

    remote_log_channel = Core.eval(Main, quote
        $(Distributed).RemoteChannel(() -> eval(quote
            channel = Channel{Any}(10)
            Main.PlutoRunner.setup_plutologger(
                $($(notebook.notebook_id)), 
                channel,
            )
            channel
        end), $pid)
    end)

    run_channel = Core.eval(Main, quote
        $(Distributed).RemoteChannel(() -> eval(:(Main.PlutoRunner.run_channel)), $pid)
>>>>>>> 5d4a7675
    end)

    module_name = create_emptyworkspacemodule(pid)

<<<<<<< HEAD
    @async start_relaying_logs((session, notebook), log_channel)
    @async start_relaying_integrations((session, notebook), integrations_channel)
    cd_workspace(workspace, notebook.path)
=======
    original_LOAD_PATH, original_ACTIVE_PROJECT = Distributed.remotecall_eval(Main, pid, :(Base.LOAD_PATH, Base.ACTIVE_PROJECT[]))
>>>>>>> 5d4a7675

    workspace = Workspace(;
        pid,
        notebook_id=notebook.notebook_id,
        remote_log_channel,
        module_name,
        original_LOAD_PATH,
        original_ACTIVE_PROJECT,
        is_offline_renderer,
    )

    @async start_relaying_logs((session, notebook), remote_log_channel)
    @async start_relaying_self_updates((session, notebook), run_channel)
    cd_workspace(workspace, notebook.path)
    use_nbpkg_environment((session, notebook), workspace)

    is_offline_renderer || if notebook.process_status == ProcessStatus.starting
        notebook.process_status = ProcessStatus.ready
    end
    return workspace
end

function use_nbpkg_environment((session, notebook)::SN, workspace=nothing)
    enabled = notebook.nbpkg_ctx !== nothing
    workspace.nbpkg_was_active == enabled && return

    workspace = workspace !== nothing ? workspace : get_workspace((session, notebook))
    workspace.discarded && return

    workspace.nbpkg_was_active = enabled
    if workspace.pid != Distributed.myid()
        new_LP = enabled ? ["@", "@stdlib"] : workspace.original_LOAD_PATH
        new_AP = enabled ? PkgCompat.env_dir(notebook.nbpkg_ctx) : workspace.original_ACTIVE_PROJECT

        Distributed.remotecall_eval(Main, [workspace.pid], quote
            copy!(LOAD_PATH, $(new_LP))
            Base.ACTIVE_PROJECT[] = $(new_AP)
        end)
    else
        # TODO
    end
end

function start_relaying_self_updates((session, notebook)::SN, run_channel::Distributed.RemoteChannel)
    while true
        try
            next_run_uuid = take!(run_channel)

            cell_to_run = notebook.cells_dict[next_run_uuid]
            Pluto.run_reactive!(session, notebook, notebook.topology, notebook.topology, Cell[cell_to_run]; user_requested_run=false)
        catch e
            if !isopen(run_channel)
                break
            end
            @error "Failed to relay self-update" exception=(e, catch_backtrace())
        end
    end
end

function start_relaying_logs((session, notebook)::SN, log_channel::Distributed.RemoteChannel)
    update_throttled, flush_throttled = Pluto.throttled(0.1) do
        Pluto.send_notebook_changes!(Pluto.ClientRequest(session=session, notebook=notebook))
    end

    while true
        try
            next_log::Dict{String,Any} = take!(log_channel)

            fn = next_log["file"]
            match = findfirst("#==#", fn)

            # Show the log at the currently running cell, which is given by
            running_cell_id = next_log["cell_id"]::UUID

            # Some logs originate from outside of the running code, through function calls. Some code here to deal with that:
            begin
                source_cell_id = if match !== nothing
                    # The log originated from within the notebook
                    UUID(fn[match[end]+1:end])
                else
                    # The log originated from a function call defined outside of the notebook.
                    # Show the log at the currently running cell, at "line -1", i.e. without line info.
                    next_log["line"] = -1
                    running_cell_id
                end

                if running_cell_id != source_cell_id
                    # The log originated from a function in another cell of the notebook
                    # Show the log at the currently running cell, at "line -1", i.e. without line info.
                    next_log["line"] = -1
                end
            end

            source_cell = get(notebook.cells_dict, source_cell_id, nothing)
            running_cell = get(notebook.cells_dict, running_cell_id, nothing)

            display_cell = if running_cell === nothing || (source_cell !== nothing && source_cell.output.has_pluto_hook_features)
                source_cell
            else
                running_cell
            end

            @assert !isnothing(display_cell)

            maybe_max_log = findfirst(((key, _),) -> key == "maxlog", next_log["kwargs"])
            if maybe_max_log !== nothing
                n_logs = count(log -> log["id"] == next_log["id"], display_cell.logs)
                try
                    max_log = parse(Int, next_log["kwargs"][maybe_max_log][2] |> first)

                    # Don't include maxlog in the log-message, in line
                    # with how Julia handles it.
                    deleteat!(next_log["kwargs"], maybe_max_log)

                    # Don't show message with id more than max_log times
                    if max_log isa Int && n_logs >= max_log
                        continue
                    end
                catch
                end
            end

            push!(display_cell.logs, next_log)
            Pluto.@asynclog update_throttled()
        catch e
            if !isopen(log_channel)
                break
            end
            @error "Failed to relay log" exception=(e, catch_backtrace())
        end
    end
end

function start_relaying_integrations((session, notebook)::SN, channel::Distributed.RemoteChannel)
    while true
        try
            next_message = take!(channel)
            putnotebookupdates!(session, notebook, UpdateMessage(:integrations, next_message, notebook))
        catch e
            if !isopen(channel)
                break
            end
            @error "Failed to relay integrations message" exception=(e, catch_backtrace())
        end
    end
end


"Call `cd(\$path)` inside the workspace. This is done when creating a workspace, and whenever the notebook changes path."
function cd_workspace(workspace, path::AbstractString)
    eval_in_workspace(workspace, quote
        cd(dirname($path))
    end)
end

"Create a new empty workspace. Return the `(old, new)` workspace names as a tuple of `Symbol`s."
function bump_workspace_module(session_notebook::SN)
    workspace = get_workspace(session_notebook)
    old_name = workspace.module_name
    new_name = workspace.module_name = create_emptyworkspacemodule(workspace.pid)

    old_name, new_name
end

function get_bond_names(session_notebook::SN, cell_id)
    workspace = get_workspace(session_notebook)

    Distributed.remotecall_eval(Main, workspace.pid, quote
        PlutoRunner.get_bond_names($cell_id)
    end)
end

function possible_bond_values(session_notebook::SN, n::Symbol; get_length::Bool=false)
    workspace = get_workspace(session_notebook)

    Distributed.remotecall_eval(Main, workspace.pid, quote
        PlutoRunner.possible_bond_values($(QuoteNode(n)); get_length=$(get_length))
    end)
end

function create_emptyworkspacemodule(pid::Integer)::Symbol
    Distributed.remotecall_eval(Main, pid, quote
        PlutoRunner.increment_current_module()
    end)
end

# NOTE: this function only start a worker process using given
# compiler options, it does not resolve paths for notebooks
# compiler configurations passed to it should be resolved before this
function create_workspaceprocess(; compiler_options=CompilerOptions())::Integer
    # run on proc 1 in case Pluto is being used inside a notebook process
    # Workaround for "only process 1 can add/remove workers"
    pid = Distributed.remotecall_eval(Main, 1, quote
        $(Distributed_expr).addprocs(1; exeflags=$(_convert_to_flags(compiler_options))) |> first
    end)

    Distributed.remotecall_eval(Main, [pid], process_preamble())

    # so that we NEVER break the workspace with an interrupt 🤕
    @async Distributed.remotecall_eval(Main, [pid], quote
        while true
            try
                wait()
            catch end
        end
    end)

    pid
end

"""
Return the `Workspace` of `notebook`; will be created if none exists yet.

If `allow_creation=false`, then `nothing` is returned if no workspace exists, instead of creating one.
"""
function get_workspace(session_notebook::SN; allow_creation::Bool=true)::Union{Nothing,Workspace}
    session, notebook = session_notebook
    if notebook.notebook_id in discarded_workspaces
        @debug "This should not happen" notebook.process_status
        error("Cannot run code in this notebook: it has already shut down.")
    end

    task = if !allow_creation
        get(active_workspaces, notebook.notebook_id, nothing)
    else
        get!(active_workspaces, notebook.notebook_id) do
            Task(() -> make_workspace(session_notebook))
        end
    end

    isnothing(task) && return nothing
    istaskstarted(task) || schedule(task)
    fetch(task)
end
get_workspace(workspace::Workspace; kwargs...)::Workspace = workspace

"Try our best to delete the workspace. `Workspace` will have its worker process terminated."
function unmake_workspace(session_notebook::SN; async::Bool=false, verbose::Bool=true, allow_restart::Bool=true)
    session, notebook = session_notebook
    workspace = get_workspace(session_notebook; allow_creation=false)
    workspace === nothing && return
    workspace.discarded = true
    allow_restart || push!(discarded_workspaces, notebook.notebook_id)

    if workspace.pid != Distributed.myid()
        filter!(p -> fetch(p.second).pid != workspace.pid, active_workspaces)
        t = @async begin
            interrupt_workspace(workspace; verbose=false)
            # run on proc 1 in case Pluto is being used inside a notebook process
            # Workaround for "only process 1 can add/remove workers"
            Distributed.remotecall_eval(Main, 1, quote
                $(Distributed_expr).rmprocs($(workspace.pid))
            end)
        end
        async || wait(t)
    else
        if !isready(workspace.dowork_token)
            @error "Cannot unmake a workspace running inside the same process: the notebook is still running."
        elseif verbose
            @warn "Cannot unmake a workspace running inside the same process: the notebook might still be running. If you are sure that your code is not running the notebook async, then you can use the `verbose=false` keyword argument to disable this message."
        end
    end
    nothing
end

function distributed_exception_result(ex::Base.IOError, workspace::Workspace)
    (
        output_formatted=PlutoRunner.format_output(CapturedException(ex, [])),
        errored=true,
        interrupted=true,
        process_exited=true && !workspace.discarded, # don't report a process exit if the workspace was discarded on purpose
        runtime=nothing,
        published_objects=Dict{String,Any}(),
        has_pluto_hook_features=false,
    )
end

function distributed_exception_result(exs::CompositeException, workspace::Workspace)
    ex = first(exs.exceptions)

    if ex isa Distributed.RemoteException &&
        ex.pid == workspace.pid &&
        ex.captured.ex isa InterruptException
        (
            output_formatted=PlutoRunner.format_output(CapturedException(InterruptException(), [])),
            errored=true,
            interrupted=true,
            process_exited=false,
            runtime=nothing,
            published_objects=Dict{String,Any}(),
            has_pluto_hook_features=false,
        )
    elseif ex isa Distributed.ProcessExitedException
        (
            output_formatted=PlutoRunner.format_output(CapturedException(exs, [])),
            errored=true,
            interrupted=true,
            process_exited=true && !workspace.discarded, # don't report a process exit if the workspace was discarded on purpose
            runtime=nothing,
            published_objects=Dict{String,Any}(),
            has_pluto_hook_features=false,
        )
    else
        @error "Unkown error during eval_format_fetch_in_workspace" ex
        (
            output_formatted=PlutoRunner.format_output(CapturedException(exs, [])),
            errored=true,
            interrupted=true,
            process_exited=false,
            runtime=nothing,
            published_objects=Dict{String,Any}(),
            has_pluto_hook_features=false,
        )
    end
end


"""
Evaluate expression inside the workspace - output is fetched and formatted,
errors are caught and formatted. Returns formatted output and error flags.

`expr` has to satisfy `ExpressionExplorer.is_toplevel_expr`.
"""
function eval_format_fetch_in_workspace(
    session_notebook::Union{SN,Workspace},
    expr::Expr,
    cell_id::UUID;
    ends_with_semicolon::Bool=false,
    function_wrapped_info::Union{Nothing,Tuple}=nothing,
    forced_expr_id::Union{PlutoRunner.ObjectID,Nothing}=nothing,
    known_published_objects::Vector{String}=String[],
    user_requested_run::Bool=true,
    capture_stdout::Bool=true
)::PlutoRunner.FormattedCellResult

    workspace = get_workspace(session_notebook)

    is_on_this_process = workspace.pid == Distributed.myid()

    # if multiple notebooks run on the same process, then we need to `cd` between the different notebook paths
    if session_notebook isa Tuple
        if is_on_this_process
            cd_workspace(workspace, session_notebook[2].path)
        end
        use_nbpkg_environment(session_notebook, workspace)
    end

    # Run the code 🏃

    # A try block (on this process) to catch an InterruptException
    take!(workspace.dowork_token)
    early_result = try
        # Use [pid] instead of pid to prevent fetching output
        Distributed.remotecall_eval(Main, [workspace.pid], quote
            PlutoRunner.run_expression(
                getfield(Main, $(QuoteNode(workspace.module_name))),
                $(QuoteNode(expr)),
                $(workspace.notebook_id),
                $cell_id,
                $function_wrapped_info,
                $forced_expr_id;
                user_requested_run=$user_requested_run,
                capture_stdout=$(capture_stdout && !is_on_this_process),
            )
        end)
        put!(workspace.dowork_token)
        nothing
    catch e
        # Don't use a `finally` because the token needs to be back asap for the interrupting code to pick it up.
        put!(workspace.dowork_token)
        distributed_exception_result(e, workspace)
    end

    if early_result === nothing
        format_fetch_in_workspace(workspace, cell_id, ends_with_semicolon, known_published_objects)
    else
        early_result
    end
end

"Evaluate expression inside the workspace - output is not fetched, errors are rethrown. For internal use."
function eval_in_workspace(session_notebook::Union{SN,Workspace}, expr)
    workspace = get_workspace(session_notebook)

    Distributed.remotecall_eval(Main, [workspace.pid], quote
        Core.eval($(workspace.module_name), $(QuoteNode(expr)))
    end)
    nothing
end

function format_fetch_in_workspace(
    session_notebook::Union{SN,Workspace},
    cell_id,
    ends_with_semicolon,
    known_published_objects::Vector{String}=String[],
    showmore_id::Union{PlutoRunner.ObjectDimPair,Nothing}=nothing,
)::PlutoRunner.FormattedCellResult
    workspace = get_workspace(session_notebook)

    # Instead of fetching the output value (which might not make sense in our context,
    # since the user can define structs, types, functions, etc),
    # we format the cell output on the worker, and fetch the formatted output.
    withtoken(workspace.dowork_token) do
        try
            Distributed.remotecall_eval(Main, workspace.pid, quote
                PlutoRunner.formatted_result_of(
                    $(workspace.notebook_id),
                    $cell_id,
                    $ends_with_semicolon,
                    $known_published_objects,
                    $showmore_id,
                    getfield(Main, $(QuoteNode(workspace.module_name))),
                )
            end)
        catch e
            distributed_exception_result(CompositeException([e]), workspace)
        end
    end
end

function collect_soft_definitions(session_notebook::SN, modules::Set{Expr})
    workspace = get_workspace(session_notebook)

    Distributed.remotecall_eval(Main, workspace.pid, quote
        PlutoRunner.collect_soft_definitions($(workspace.module_name), $modules)
    end)
end

function macroexpand_in_workspace(session_notebook::SN, macrocall, cell_id, module_name = nothing; capture_stdout::Bool=true)::Tuple{Bool, Any}
    workspace = get_workspace(session_notebook)
    module_name = module_name === nothing ? workspace.module_name : module_name

    Distributed.remotecall_eval(Main, workspace.pid, quote
        try
            (true, PlutoRunner.try_macroexpand($(module_name), $(workspace.notebook_id), $(cell_id), $(macrocall |> QuoteNode); capture_stdout=$(capture_stdout)))
        catch error
            # We have to be careful here, for example a thrown `MethodError()` will contain the called method and arguments.
            # which normally would be very useful for debugging, but we can't serialize it!
            # So we make sure we only serialize the exception we know about, and string-ify the others.
            if (error isa LoadError && error.error isa UndefVarError) || error isa UndefVarError
                (false, error)
            else
                (false, ErrorException(sprint(showerror, error)))
            end
        end
    end)
end

"Evaluate expression inside the workspace - output is returned. For internal use."
function eval_fetch_in_workspace(session_notebook::Union{SN,Workspace}, expr)
    workspace = get_workspace(session_notebook)

    Distributed.remotecall_eval(Main, workspace.pid, quote
        Core.eval($(workspace.module_name), $(QuoteNode(expr)))
    end)
end

function do_reimports(session_notebook::Union{SN,Workspace}, module_imports_to_move::Set{Expr})
    workspace = get_workspace(session_notebook)

    Distributed.remotecall_eval(Main, [workspace.pid], quote
        PlutoRunner.do_reimports($(workspace.module_name), $module_imports_to_move)
    end)
end

"""
Move variables to a new module. Variables to be 'deleted' will not be moved to
the new module, making them unavailable.
"""
function move_vars(
    session_notebook::Union{SN,Workspace},
    old_workspace_name::Symbol,
    new_workspace_name::Union{Nothing,Symbol},
    to_delete::Set{Symbol},
    methods_to_delete::Set{Tuple{UUID,FunctionName}},
    module_imports_to_move::Set{Expr},
    invalidated_cell_uuids::Set{UUID};
    kwargs...
    )

    workspace = get_workspace(session_notebook)
    new_workspace_name = something(new_workspace_name, workspace.module_name)

    Distributed.remotecall_eval(Main, [workspace.pid], quote
        PlutoRunner.move_vars(
            $(QuoteNode(old_workspace_name)),
            $(QuoteNode(new_workspace_name)),
            $to_delete,
            $methods_to_delete,
            $module_imports_to_move,
            $invalidated_cell_uuids,
        )
    end)
end

function move_vars(session_notebook::Union{SN,Workspace}, to_delete::Set{Symbol}, methods_to_delete::Set{Tuple{UUID,FunctionName}}, module_imports_to_move::Set{Expr}, invalidated_cell_uuids::Set{UUID}; kwargs...)
    move_vars(session_notebook, bump_workspace_module(session_notebook)..., to_delete, methods_to_delete, module_imports_to_move, invalidated_cell_uuids; kwargs...)
end

# TODO: delete me
@deprecate(
    delete_vars(args...; kwargs...),
    move_vars(args...; kwargs...)
)

"""
```julia
poll(query::Function, timeout::Real=Inf64, interval::Real=1/20)::Bool
```

Keep running your function `query()` in intervals until it returns `true`, or until `timeout` seconds have passed.

`poll` returns `true` if `query()` returned `true`. If `timeout` seconds have passed, `poll` returns `false`.

# Example
```julia
vals = [1,2,3]

@async for i in 1:5
    sleep(1)
    vals[3] = 99
end

poll(8 #= seconds =#) do
    vals[3] == 99
end # returns `true` (after 5 seconds)!

###

@async for i in 1:5
    sleep(1)
    vals[3] = 5678
end

poll(2 #= seconds =#) do
    vals[3] == 5678
end # returns `false` (after 2 seconds)!
```
"""
function poll(query::Function, timeout::Real=Inf64, interval::Real=1/20)
    start = time()
    while time() < start + timeout
        if query()
            return true
        end
        sleep(interval)
    end
    return false
end

"Force interrupt (SIGINT) a workspace, return whether successful"
function interrupt_workspace(session_notebook::Union{SN,Workspace}; verbose=true)::Bool
    workspace = get_workspace(session_notebook; allow_creation=false)

    if !(workspace isa Workspace)
        # verbose && @info "Can't interrupt this notebook: it is not running."
        return false
    end

    if poll(() -> isready(workspace.dowork_token), 2.0, 5/100)
        verbose && println("Cell finished, other cells cancelled!")
        return true
    end

    if Sys.iswindows()
        verbose && @warn "Unfortunately, stopping cells is currently not supported on Windows :(
        Maybe the Windows Subsystem for Linux is right for you:
        https://docs.microsoft.com/en-us/windows/wsl"
        return false
    end

    if workspace.pid == Distributed.myid()
        verbose && @warn """Cells in this workspace can't be stopped, because it is not running in a separate workspace. Use `ENV["PLUTO_WORKSPACE_USE_DISTRIBUTED"]` to control whether future workspaces are generated in a separate process."""
        return false
    end

    if isready(workspace.dowork_token)
        verbose && @info "Tried to stop idle workspace - ignoring."
        return true
    end

    # You can force kill a julia process by pressing Ctrl+C five times 🙃
    # But this is not very consistent, so we will just keep pressing Ctrl+C until the workspace isn't running anymore.
    # TODO: this will also kill "pending" evaluations, and any evaluations started within 100ms of the kill. A global "evaluation count" would fix this.
    # TODO: listen for the final words of the remote process on stdout/stderr: "Force throwing a SIGINT"
    try
        verbose && @info "Sending interrupt to process $(workspace.pid)"
        Distributed.interrupt(workspace.pid)

        if poll(() -> isready(workspace.dowork_token), 5.0, 5/100)
            verbose && println("Cell interrupted!")
            return true
        end

        verbose && println("Still running... starting sequence")
        while !isready(workspace.dowork_token)
            for _ in 1:5
                verbose && print(" 🔥 ")
                Distributed.interrupt(workspace.pid)
                sleep(0.18)
                if isready(workspace.dowork_token)
                    break
                end
            end
            sleep(1.5)
        end
        verbose && println()
        verbose && println("Cell interrupted!")
        true
    catch e
        if !(e isa KeyError)
            @warn "Interrupt failed for unknown reason"
            showerror(e, stacktrace(catch_backtrace()))
        end
        false
    end
end

end<|MERGE_RESOLUTION|>--- conflicted
+++ resolved
@@ -67,18 +67,6 @@
         pid
     end
 
-<<<<<<< HEAD
-    Distributed.remotecall_eval(Main, [pid], quote 
-        Main.PlutoRunner.workspace_info.notebook_id = $(string(notebook.notebook_id))
-    end)
-
-    integrations_channel = Core.eval(Main, quote
-        $(Distributed).RemoteChannel(() -> eval(:(Main.PlutoRunner.IntegrationsWithOtherPackages.message_channel)), $pid)
-    end)
-
-    log_channel = Core.eval(Main, quote
-        $(Distributed).RemoteChannel(() -> eval(:(Main.PlutoRunner.log_channel)), $pid)
-=======
     Distributed.remotecall_eval(Main, [pid], session.options.evaluation.workspace_custom_startup_expr)
 
     Distributed.remotecall_eval(Main, [pid], quote
@@ -98,18 +86,15 @@
 
     run_channel = Core.eval(Main, quote
         $(Distributed).RemoteChannel(() -> eval(:(Main.PlutoRunner.run_channel)), $pid)
->>>>>>> 5d4a7675
+    end)
+    
+    integrations_channel = Core.eval(Main, quote
+        $(Distributed).RemoteChannel(() -> eval(:(Main.PlutoRunner.IntegrationsWithOtherPackages.message_channel)), $pid)
     end)
 
     module_name = create_emptyworkspacemodule(pid)
 
-<<<<<<< HEAD
-    @async start_relaying_logs((session, notebook), log_channel)
-    @async start_relaying_integrations((session, notebook), integrations_channel)
-    cd_workspace(workspace, notebook.path)
-=======
     original_LOAD_PATH, original_ACTIVE_PROJECT = Distributed.remotecall_eval(Main, pid, :(Base.LOAD_PATH, Base.ACTIVE_PROJECT[]))
->>>>>>> 5d4a7675
 
     workspace = Workspace(;
         pid,
@@ -123,6 +108,8 @@
 
     @async start_relaying_logs((session, notebook), remote_log_channel)
     @async start_relaying_self_updates((session, notebook), run_channel)
+    @async start_relaying_integrations((session, notebook), integrations_channel)
+
     cd_workspace(workspace, notebook.path)
     use_nbpkg_environment((session, notebook), workspace)
 
