module WorkspaceManager
import UUIDs: UUID, uuid1
import ..Pluto
import ..Pluto: Configuration, Notebook, Cell, ProcessStatus, ServerSession, ExpressionExplorer, pluto_filename, Token, withtoken, tamepath, project_relative_path, putnotebookupdates!, UpdateMessage
import ..Pluto.Status
import ..Pluto.PkgCompat
import ..Configuration: CompilerOptions, _merge_notebook_compiler_options, _convert_to_flags
import ..Pluto.ExpressionExplorer: FunctionName
import ..PlutoRunner
import Malt
import Malt.Distributed

"""
Contains the Julia process to evaluate code in.
Each notebook gets at most one `Workspace` at any time, but it can also have no `Workspace`
(it cannot `eval` code in this case).
"""
Base.@kwdef mutable struct Workspace
    worker::Malt.AbstractWorker
    notebook_id::UUID
    discarded::Bool=false
    remote_log_channel::Union{Distributed.RemoteChannel,AbstractChannel}
    module_name::Symbol
    dowork_token::Token=Token()
    nbpkg_was_active::Bool=false
    has_executed_effectful_code::Bool=false
    is_offline_renderer::Bool=false
    original_LOAD_PATH::Vector{String}=String[]
    original_ACTIVE_PROJECT::Union{Nothing,String}=nothing
end

const SN = Tuple{ServerSession, Notebook}

"These expressions get evaluated whenever a new `Workspace` process is created."
process_preamble() = quote
    Base.exit_on_sigint(false)
    const pluto_boot_environment_path = $(Pluto.pluto_boot_environment_path[])
    include($(project_relative_path(joinpath("src", "runner"), "Loader.jl")))
    ENV["GKSwstype"] = "nul"
    ENV["JULIA_REVISE_WORKER_ONLY"] = "1"
end

const active_workspaces = Dict{UUID,Task}()

"Set of notebook IDs that we will never make a process for again."
const discarded_workspaces = Set{UUID}()

"Create a workspace for the notebook, optionally in the main process."
function make_workspace((session, notebook)::SN; is_offline_renderer::Bool=false)::Workspace
    workspace_business = is_offline_renderer ? Status.Business(name=:gobble) : Status.report_business_started!(notebook.status_tree, :workspace)
    create_status = Status.report_business_started!(workspace_business, :create_process)
    Status.report_business_planned!(workspace_business, :init_process)
    
    is_offline_renderer || (notebook.process_status = ProcessStatus.starting)
    
    WorkerType = if is_offline_renderer || !session.options.evaluation.workspace_use_distributed
        Malt.InProcessWorker
    elseif something(
        session.options.evaluation.workspace_use_distributed_stdlib,
        Sys.iswindows() ? false : true
    )
        Malt.DistributedStdlibWorker
    else
        Malt.Worker
    end
    
    @debug "Creating workspace process" notebook.path length(notebook.cells)
    worker = create_workspaceprocess(WorkerType; compiler_options=_merge_notebook_compiler_options(notebook, session.options.compiler))
    
    Status.report_business_finished!(workspace_business, :create_process)
    init_status = Status.report_business_started!(workspace_business, :init_process)
    Status.report_business_started!(init_status, Symbol(1))
    Status.report_business_planned!(init_status, Symbol(2))
    Status.report_business_planned!(init_status, Symbol(3))
    Status.report_business_planned!(init_status, Symbol(4))

    let s = session.options.evaluation.workspace_custom_startup_expr
        s === nothing || Malt.remote_eval_wait(worker, Meta.parseall(s))
    end

    Malt.remote_eval_wait(worker, quote
        PlutoRunner.notebook_id[] = $(notebook.notebook_id)
    end)

    remote_log_channel = Malt.worker_channel(worker, quote
        channel = Channel{Any}(10)
        Main.PlutoRunner.setup_plutologger(
            $(notebook.notebook_id),
            channel
        )
        channel
    end)

    run_channel = Malt.worker_channel(worker, :(Main.PlutoRunner.run_channel))

    module_name = create_emptyworkspacemodule(worker)

    original_LOAD_PATH, original_ACTIVE_PROJECT = Malt.remote_eval_fetch(worker, :(Base.LOAD_PATH, Base.ACTIVE_PROJECT[]))

    workspace = Workspace(;
        worker,
        notebook_id=notebook.notebook_id,
        remote_log_channel,
        module_name,
        original_LOAD_PATH,
        original_ACTIVE_PROJECT,
        is_offline_renderer,
    )
    
    
    Status.report_business_finished!(init_status, Symbol(1))
    Status.report_business_started!(init_status, Symbol(2))

    @async start_relaying_logs((session, notebook), remote_log_channel)
    @async start_relaying_self_updates((session, notebook), run_channel)
    cd_workspace(workspace, notebook.path)
    
    Status.report_business_finished!(init_status, Symbol(2))
    Status.report_business_started!(init_status, Symbol(3))
    
    use_nbpkg_environment((session, notebook), workspace)
    
    Status.report_business_finished!(init_status, Symbol(3))
    Status.report_business_started!(init_status, Symbol(4))
    
    # TODO: precompile 1+1 with display
    # sleep(3)
    eval_format_fetch_in_workspace(workspace, Expr(:toplevel, LineNumberNode(-1), :(1+1)), uuid1(); code_is_effectful=false)
    
    Status.report_business_finished!(init_status, Symbol(4))
    Status.report_business_finished!(workspace_business, :init_process)
    Status.report_business_finished!(workspace_business)

    is_offline_renderer || if notebook.process_status == ProcessStatus.starting
        notebook.process_status = ProcessStatus.ready
    end
    return workspace
end

function use_nbpkg_environment((session, notebook)::SN, workspace=nothing)
    enabled = notebook.nbpkg_ctx !== nothing
    workspace.nbpkg_was_active == enabled && return

    workspace = workspace !== nothing ? workspace : get_workspace((session, notebook))
    workspace.discarded && return

    workspace.nbpkg_was_active = enabled
    if workspace.worker isa Malt.InProcessWorker
        # Not supported
        return
    end
    new_LP = enabled ? ["@", "@stdlib"] : workspace.original_LOAD_PATH
    new_AP = enabled ? PkgCompat.env_dir(notebook.nbpkg_ctx) : workspace.original_ACTIVE_PROJECT

    Malt.remote_eval_wait(workspace.worker, quote
        copy!(LOAD_PATH, $(new_LP))
        Base.ACTIVE_PROJECT[] = $(new_AP)
    end)
end

function start_relaying_self_updates((session, notebook)::SN, run_channel)
    while true
        try
            next_run_uuid = take!(run_channel)

            cell_to_run = notebook.cells_dict[next_run_uuid]
            Pluto.run_reactive!(session, notebook, notebook.topology, notebook.topology, Cell[cell_to_run]; user_requested_run=false)
        catch e
            if !isopen(run_channel)
                break
            end
            @error "Failed to relay self-update" exception=(e, catch_backtrace())
        end
    end
end

function start_relaying_logs((session, notebook)::SN, log_channel)
    update_throttled, flush_throttled = Pluto.throttled(0.1) do
        Pluto.send_notebook_changes!(Pluto.ClientRequest(; session, notebook))
    end

    while true
        try
            next_log::Dict{String,Any} = take!(log_channel)

            fn = next_log["file"]
            match = findfirst("#==#", fn)

            # Show the log at the currently running cell, which is given by
            running_cell_id = next_log["cell_id"]::UUID

            # Some logs originate from outside of the running code, through function calls. Some code here to deal with that:
            begin
                source_cell_id = if match !== nothing
                    # The log originated from within the notebook
                    UUID(fn[match[end]+1:end])
                else
                    # The log originated from a function call defined outside of the notebook.
                    # Show the log at the currently running cell, at "line -1", i.e. without line info.
                    next_log["line"] = -1
                    running_cell_id
                end

                if running_cell_id != source_cell_id
                    # The log originated from a function in another cell of the notebook
                    # Show the log at the currently running cell, at "line -1", i.e. without line info.
                    next_log["line"] = -1
                end
            end

            source_cell = get(notebook.cells_dict, source_cell_id, nothing)
            running_cell = get(notebook.cells_dict, running_cell_id, nothing)

            display_cell = if running_cell === nothing || (source_cell !== nothing && source_cell.output.has_pluto_hook_features)
                source_cell
            else
                running_cell
            end

            @assert !isnothing(display_cell)

            # this handles the use of published_to_js inside logs: objects that were newly published during the rendering of the log args.
            merge!(display_cell.published_objects, next_log["new_published_objects"])
            delete!(next_log, "new_published_objects")

            push!(display_cell.logs, next_log)
            Pluto.@asynclog update_throttled()
        catch e
            if !isopen(log_channel)
                break
            end
            @error "Failed to relay log" exception=(e, catch_backtrace())
        end
    end
end

"Call `cd(\$path)` inside the workspace. This is done when creating a workspace, and whenever the notebook changes path."
function cd_workspace(workspace, path::AbstractString)
    eval_in_workspace(workspace, quote
        cd(dirname($path))
    end)
end

"Create a new empty workspace. Return the `(old, new)` workspace names as a tuple of `Symbol`s."
function bump_workspace_module(session_notebook::SN)
    workspace = get_workspace(session_notebook)
    old_name = workspace.module_name
    new_name = workspace.module_name = create_emptyworkspacemodule(workspace.worker)

    old_name, new_name
end

function get_bond_names(session_notebook::SN, cell_id)
    workspace = get_workspace(session_notebook)

    Malt.remote_eval_fetch(workspace.worker, quote
    PlutoRunner.get_bond_names($cell_id)
    end)
end

function possible_bond_values(session_notebook::SN, n::Symbol; get_length::Bool=false)
    workspace = get_workspace(session_notebook)

    Malt.remote_eval_fetch(workspace.worker, quote
        PlutoRunner.possible_bond_values($(QuoteNode(n)); get_length=$(get_length))
    end)
end

function create_emptyworkspacemodule(worker::Malt.AbstractWorker)::Symbol
    Malt.remote_eval_fetch(worker, quote
        PlutoRunner.increment_current_module()
    end)
end

# NOTE: this function only start a worker process using given
# compiler options, it does not resolve paths for notebooks
# compiler configurations passed to it should be resolved before this
function create_workspaceprocess(WorkerType; compiler_options=CompilerOptions(), status::Status.Business=Status.Business())::Malt.AbstractWorker

    if WorkerType === Malt.InProcessWorker
        worker = WorkerType()
        
        if !(isdefined(Main, :PlutoRunner) && Main.PlutoRunner isa Module)
            # we make PlutoRunner available in Main, right now it's only defined inside this Pluto module.
            Malt.remote_eval_wait(Main, worker, quote
                PlutoRunner = $(PlutoRunner)
            end)
        end
    else
            
        Status.report_business_started!(status, Symbol(1))
        Status.report_business_planned!(status, Symbol(2))
        
        worker = WorkerType(; exeflags=_convert_to_flags(compiler_options))
            
        Status.report_business_finished!(status, Symbol(1))
        Status.report_business_started!(status, Symbol(2))
        
        Malt.remote_eval_wait(worker, process_preamble())
    
        # so that we NEVER break the workspace with an interrupt 🤕
        Malt.remote_eval(worker, quote
            while true
                try
                    wait()
                catch end
            end
        end)
    end
    
    Status.report_business_finished!(status)
    worker
end

"""
Return the `Workspace` of `notebook`; will be created if none exists yet.

If `allow_creation=false`, then `nothing` is returned if no workspace exists, instead of creating one.
"""
function get_workspace(session_notebook::SN; allow_creation::Bool=true)::Union{Nothing,Workspace}
    session, notebook = session_notebook
    if notebook.notebook_id in discarded_workspaces
        @debug "This should not happen" notebook.process_status
        error("Cannot run code in this notebook: it has already shut down.")
    end

    task = if !allow_creation
        get(active_workspaces, notebook.notebook_id, nothing)
    else
        get!(active_workspaces, notebook.notebook_id) do
            Task(() -> make_workspace(session_notebook))
        end
    end

    isnothing(task) && return nothing
    istaskstarted(task) || schedule(task)
    fetch(task)
end
get_workspace(workspace::Workspace; kwargs...)::Workspace = workspace

"Try our best to delete the workspace. `Workspace` will have its worker process terminated."
function unmake_workspace(session_notebook::SN; async::Bool=false, verbose::Bool=true, allow_restart::Bool=true)
    session, notebook = session_notebook
    workspace = get_workspace(session_notebook; allow_creation=false)
    workspace === nothing && return
    workspace.discarded = true
    allow_restart || push!(discarded_workspaces, notebook.notebook_id)

    filter!(p -> fetch(p.second).worker != workspace.worker, active_workspaces)
    t = @async begin
        interrupt_workspace(workspace; verbose=false)
        Malt.stop(workspace.worker)
    end
    async || wait(t)
    nothing
end

function workspace_exception_result(ex::Union{Base.IOError, Malt.TerminatedWorkerException, Distributed.ProcessExitedException}, workspace::Workspace)
    (
        output_formatted=PlutoRunner.format_output(CapturedException(ex, [])),
        errored=true,
        interrupted=true,
        process_exited=true && !workspace.discarded, # don't report a process exit if the workspace was discarded on purpose
        runtime=nothing,
        published_objects=Dict{String,Any}(),
        has_pluto_hook_features=false,
    )
end

workspace_exception_result(exs::CompositeException, workspace::Workspace) = workspace_exception_result(first(exs.exceptions), workspace)

function workspace_exception_result(ex::Exception, workspace::Workspace)
    if ex isa InterruptException || (ex isa Malt.RemoteException && occursin("InterruptException", ex.message))
        @info "Found an interrupt!" ex
        (
            output_formatted=PlutoRunner.format_output(CapturedException(InterruptException(), [])),
            errored=true,
            interrupted=true,
            process_exited=false,
            runtime=nothing,
            published_objects=Dict{String,Any}(),
            has_pluto_hook_features=false,
        )
    else
        @error "Unkown error during eval_format_fetch_in_workspace" ex
        (
            output_formatted=PlutoRunner.format_output(CapturedException(ex, [])),
            errored=true,
            interrupted=true,
            process_exited=!Malt.isrunning(workspace.worker) && !workspace.discarded, # don't report a process exit if the workspace was discarded on purpose
            runtime=nothing,
            published_objects=Dict{String,Any}(),
            has_pluto_hook_features=false,
        )
    end
end


"""
Evaluate expression inside the workspace - output is fetched and formatted,
errors are caught and formatted. Returns formatted output and error flags.

`expr` has to satisfy `ExpressionExplorer.is_toplevel_expr`.
"""
function eval_format_fetch_in_workspace(
    session_notebook::Union{SN,Workspace},
    expr::Expr,
    cell_id::UUID;
    ends_with_semicolon::Bool=false,
    function_wrapped_info::Union{Nothing,Tuple}=nothing,
    forced_expr_id::Union{PlutoRunner.ObjectID,Nothing}=nothing,
    known_published_objects::Vector{String}=String[],
    user_requested_run::Bool=true,
    capture_stdout::Bool=true,
    code_is_effectful::Bool=true,
)::PlutoRunner.FormattedCellResult

    workspace = get_workspace(session_notebook)
    is_on_this_process = workspace.worker isa Malt.InProcessWorker

    # if multiple notebooks run on the same process, then we need to `cd` between the different notebook paths
    if session_notebook isa Tuple
        use_nbpkg_environment(session_notebook, workspace)
    end

    # Run the code 🏃

    # A try block (on this process) to catch an InterruptException
    take!(workspace.dowork_token)
    workspace.has_executed_effectful_code |= code_is_effectful
    early_result = try
        Malt.remote_eval_wait(workspace.worker, quote
            PlutoRunner.run_expression(
                getfield(Main, $(QuoteNode(workspace.module_name))),
                $(QuoteNode(expr)),
                $(workspace.notebook_id),
                $cell_id,
                $function_wrapped_info,
                $forced_expr_id;
                user_requested_run=$user_requested_run,
                capture_stdout=$(capture_stdout && !is_on_this_process),
            )
        end)
        put!(workspace.dowork_token)
        nothing
    catch e
        # Don't use a `finally` because the token needs to be back asap for the interrupting code to pick it up.
        put!(workspace.dowork_token)
        workspace_exception_result(e, workspace)
    end

    if early_result === nothing
        format_fetch_in_workspace(workspace, cell_id, ends_with_semicolon, known_published_objects; capture_stdout)
    else
        early_result
    end
end

"Evaluate expression inside the workspace - output is not fetched, errors are rethrown. For internal use."
function eval_in_workspace(session_notebook::Union{SN,Workspace}, expr)
    workspace = get_workspace(session_notebook)

    Malt.remote_eval_wait(workspace.worker, quote
        Core.eval($(workspace.module_name), $(QuoteNode(expr)))
    end)
    nothing
end

function format_fetch_in_workspace(
    session_notebook::Union{SN,Workspace},
    cell_id,
    ends_with_semicolon,
    known_published_objects::Vector{String}=String[],
    showmore_id::Union{PlutoRunner.ObjectDimPair,Nothing}=nothing;
    capture_stdout::Bool=true,
)::PlutoRunner.FormattedCellResult
    workspace = get_workspace(session_notebook)

    # Instead of fetching the output value (which might not make sense in our context,
    # since the user can define structs, types, functions, etc),
    # we format the cell output on the worker, and fetch the formatted output.
    withtoken(workspace.dowork_token) do
        try
            Malt.remote_eval_fetch(workspace.worker, quote
                PlutoRunner.formatted_result_of(
                    $(workspace.notebook_id),
                    $cell_id,
                    $ends_with_semicolon,
                    $known_published_objects,
                    $showmore_id,
                    getfield(Main, $(QuoteNode(workspace.module_name)));
                    capture_stdout=$capture_stdout,
                )
            end)
        catch e
            workspace_exception_result(CompositeException([e]), workspace)
        end
    end
end

function collect_soft_definitions(session_notebook::SN, modules::Set{Expr})
    workspace = get_workspace(session_notebook)

    Malt.remote_eval_fetch(workspace.worker, quote
        PlutoRunner.collect_soft_definitions($(workspace.module_name), $modules)
    end)
end

function macroexpand_in_workspace(session_notebook::SN, macrocall, cell_id, module_name = Symbol(""); capture_stdout::Bool=true)::Tuple{Bool, Any}
    workspace = get_workspace(session_notebook)
    module_name = module_name === Symbol("") ? workspace.module_name : module_name

    Malt.remote_eval_fetch(workspace.worker, quote
        try
            (true, PlutoRunner.try_macroexpand($(module_name), $(workspace.notebook_id), $(cell_id), $(macrocall |> QuoteNode); capture_stdout=$(capture_stdout)))
        catch error
            # We have to be careful here, for example a thrown `MethodError()` will contain the called method and arguments.
            # which normally would be very useful for debugging, but we can't serialize it!
            # So we make sure we only serialize the exception we know about, and string-ify the others.
            if (error isa LoadError && error.error isa UndefVarError) || error isa UndefVarError
                (false, error)
            else
                (false, ErrorException(sprint(showerror, error)))
            end
        end
    end)
end

"Evaluate expression inside the workspace - output is returned. For internal use."
function eval_fetch_in_workspace(session_notebook::Union{SN,Workspace}, expr)
    workspace = get_workspace(session_notebook)

    Malt.remote_eval_fetch(workspace.worker, quote
        Core.eval($(workspace.module_name), $(QuoteNode(expr)))
    end)
end

function do_reimports(session_notebook::Union{SN,Workspace}, module_imports_to_move::Set{Expr})
    workspace = get_workspace(session_notebook)

    Malt.remote_eval_wait(workspace.worker, quote
        PlutoRunner.do_reimports($(workspace.module_name), $module_imports_to_move)
    end)
end

"""
Move variables to a new module. A given set of variables to be 'deleted' will
not be moved to the new module, making them unavailable.
"""
function move_vars(
    session_notebook::Union{SN,Workspace},
    old_workspace_name::Symbol,
    new_workspace_name::Union{Nothing,Symbol},
    to_delete::Set{Symbol},
    methods_to_delete::Set{Tuple{UUID,Tuple{Vararg{Symbol}}}},
    module_imports_to_move::Set{Expr},
    cells_to_macro_invalidate::Set{UUID},
<<<<<<< HEAD
    cells_to_js_link_invalidate::Set{UUID},
=======
>>>>>>> 34693b19
    keep_registered::Set{Symbol}=Set{Symbol}();
    kwargs...
)

    workspace = get_workspace(session_notebook)
    new_workspace_name = something(new_workspace_name, workspace.module_name)

    Malt.remote_eval_wait(workspace.worker, quote
        PlutoRunner.move_vars(
            $(QuoteNode(old_workspace_name)),
            $(QuoteNode(new_workspace_name)),
            $to_delete,
            $methods_to_delete,
            $module_imports_to_move,
            $cells_to_macro_invalidate,
<<<<<<< HEAD
            $cells_to_js_link_invalidate,
=======
>>>>>>> 34693b19
            $keep_registered,
        )
    end)
end

function move_vars(
<<<<<<< HEAD
    session_notebook::Union{SN,Workspace}, 
    to_delete::Set{Symbol}, 
    methods_to_delete::Set{Tuple{UUID,Tuple{Vararg{Symbol}}}}, 
    module_imports_to_move::Set{Expr}, 
    cells_to_macro_invalidate::Set{UUID},
    cells_to_js_link_invalidate::Set{UUID}; 
    kwargs...
)
    move_vars(
        session_notebook, 
        bump_workspace_module(session_notebook)..., 
        to_delete, 
        methods_to_delete, 
        module_imports_to_move, 
        cells_to_macro_invalidate;
        cells_to_js_link_invalidate;
=======
    session_notebook::Union{SN,Workspace},
    to_delete::Set{Symbol},
    methods_to_delete::Set{Tuple{UUID,Tuple{Vararg{Symbol}}}},
    module_imports_to_move::Set{Expr},
    cells_to_macro_invalidate::Set{UUID};
    kwargs...
)
    move_vars(
        session_notebook,
        bump_workspace_module(session_notebook)...,
        to_delete, 
        methods_to_delete,
        module_imports_to_move,
        cells_to_macro_invalidate; 
>>>>>>> 34693b19
        kwargs...
    )
end

# TODO: delete me
@deprecate(
    delete_vars(args...; kwargs...),
    move_vars(args...; kwargs...)
)

"""
```julia
poll(query::Function, timeout::Real=Inf64, interval::Real=1/20)::Bool
```

Keep running your function `query()` in intervals until it returns `true`, or until `timeout` seconds have passed.

`poll` returns `true` if `query()` returned `true`. If `timeout` seconds have passed, `poll` returns `false`.

# Example
```julia
vals = [1,2,3]

@async for i in 1:5
    sleep(1)
    vals[3] = 99
end

poll(8 #= seconds =#) do
    vals[3] == 99
end # returns `true` (after 5 seconds)!

###

@async for i in 1:5
    sleep(1)
    vals[3] = 5678
end

poll(2 #= seconds =#) do
    vals[3] == 5678
end # returns `false` (after 2 seconds)!
```
"""
function poll(query::Function, timeout::Real=Inf64, interval::Real=1/20)
    start = time()
    while time() < start + timeout
        if query()
            return true
        end
        sleep(interval)
    end
    return false
end

"Force interrupt (SIGINT) a workspace, return whether successful"
function interrupt_workspace(session_notebook::Union{SN,Workspace}; verbose=true)::Bool
    workspace = get_workspace(session_notebook; allow_creation=false)

    if !(workspace isa Workspace)
        # verbose && @info "Can't interrupt this notebook: it is not running."
        return false
    end

    if poll(() -> isready(workspace.dowork_token), 2.0, 5/100)
        verbose && println("Cell finished, other cells cancelled!")
        return true
    end

    if (workspace.worker isa Malt.DistributedStdlibWorker) && Sys.iswindows()
        verbose && @warn "Stopping cells is not yet supported on Windows, but it will be soon!\n\nYou can already try out this new functionality with:\n\nPluto.run(workspace_use_distributed_stdlib=false)\n\nLet us know what you think!"
        return false
    end

    if isready(workspace.dowork_token)
        verbose && @info "Tried to stop idle workspace - ignoring."
        return true
    end

    # You can force kill a julia process by pressing Ctrl+C five times 🙃
    # But this is not very consistent, so we will just keep pressing Ctrl+C until the workspace isn't running anymore.
    # TODO: this will also kill "pending" evaluations, and any evaluations started within 100ms of the kill. A global "evaluation count" would fix this.
    # TODO: listen for the final words of the remote process on stdout/stderr: "Force throwing a SIGINT"
    try
        verbose && @info "Sending interrupt to process $(workspace.worker)"
        Malt.interrupt(workspace.worker)

        if poll(() -> isready(workspace.dowork_token), 5.0, 5/100)
            verbose && println("Cell interrupted!")
            return true
        end

        verbose && println("Still running... starting sequence")
        while !isready(workspace.dowork_token)
            for _ in 1:5
                verbose && print(" 🔥 ")
                Malt.interrupt(workspace.worker)
                sleep(0.18)
                if isready(workspace.dowork_token)
                    break
                end
            end
            sleep(1.5)
        end
        verbose && println()
        verbose && println("Cell interrupted!")
        true
    catch e
        if !(e isa KeyError)
            @warn "Interrupt failed for unknown reason"
            showerror(e, stacktrace(catch_backtrace()))
        end
        false
    end
end

end<|MERGE_RESOLUTION|>--- conflicted
+++ resolved
@@ -555,10 +555,7 @@
     methods_to_delete::Set{Tuple{UUID,Tuple{Vararg{Symbol}}}},
     module_imports_to_move::Set{Expr},
     cells_to_macro_invalidate::Set{UUID},
-<<<<<<< HEAD
     cells_to_js_link_invalidate::Set{UUID},
-=======
->>>>>>> 34693b19
     keep_registered::Set{Symbol}=Set{Symbol}();
     kwargs...
 )
@@ -574,49 +571,29 @@
             $methods_to_delete,
             $module_imports_to_move,
             $cells_to_macro_invalidate,
-<<<<<<< HEAD
             $cells_to_js_link_invalidate,
-=======
->>>>>>> 34693b19
             $keep_registered,
         )
     end)
 end
 
 function move_vars(
-<<<<<<< HEAD
-    session_notebook::Union{SN,Workspace}, 
-    to_delete::Set{Symbol}, 
-    methods_to_delete::Set{Tuple{UUID,Tuple{Vararg{Symbol}}}}, 
-    module_imports_to_move::Set{Expr}, 
-    cells_to_macro_invalidate::Set{UUID},
-    cells_to_js_link_invalidate::Set{UUID}; 
-    kwargs...
-)
-    move_vars(
-        session_notebook, 
-        bump_workspace_module(session_notebook)..., 
-        to_delete, 
-        methods_to_delete, 
-        module_imports_to_move, 
-        cells_to_macro_invalidate;
-        cells_to_js_link_invalidate;
-=======
     session_notebook::Union{SN,Workspace},
     to_delete::Set{Symbol},
     methods_to_delete::Set{Tuple{UUID,Tuple{Vararg{Symbol}}}},
     module_imports_to_move::Set{Expr},
-    cells_to_macro_invalidate::Set{UUID};
+    cells_to_macro_invalidate::Set{UUID},
+    cells_to_js_link_invalidate::Set{UUID};
     kwargs...
 )
     move_vars(
         session_notebook,
         bump_workspace_module(session_notebook)...,
-        to_delete, 
+        to_delete,
         methods_to_delete,
         module_imports_to_move,
-        cells_to_macro_invalidate; 
->>>>>>> 34693b19
+        cells_to_macro_invalidate;
+        cells_to_js_link_invalidate;
         kwargs...
     )
 end
