# Will be evaluated _inside_ the workspace process.

# Pluto does most things on process 1 (the server), and it uses little workspace processes to evaluate notebook code in.
# These baby processes don't import Pluto, they only import this module. Functions from this module are called by WorkspaceManager.jl, using Distributed

# So when reading this file, pretend that you are living in process 2, and you are communicating with Pluto's server, who lives in process 1.
# The package environment that this file is loaded with is the NotebookProcessProject.toml file in this directory.

module PlutoRunner

# import these two so that they can be imported from Main on the worker process if it launches without the stdlibs in its LOAD_PATH
import Markdown
import InteractiveUtils

using Markdown
import Markdown: html, htmlinline, LaTeX, withtag, htmlesc
import Distributed
import Base64
import FuzzyCompletions: Completion, ModuleCompletion, PropertyCompletion, FieldCompletion, completions, completion_text, score
import Base: show, istextmime
import UUIDs: UUID, uuid4
import Dates: DateTime
import Logging

export @bind

MimedOutput = Tuple{Union{String,Vector{UInt8},Dict{Symbol,Any}},MIME}
const ObjectID = typeof(objectid("hello computer"))
const ObjectDimPair = Tuple{ObjectID,Int64}

Base.@kwdef struct CachedMacroExpansion
    original_expr_hash::UInt64
    expanded_expr::Expr
    expansion_duration::UInt64
    has_pluto_hook_features::Bool
    did_mention_expansion_time::Bool=false
end
const cell_expanded_exprs = Dict{UUID,CachedMacroExpansion}()

const supported_integration_features = Any[]

abstract type SpecialPlutoExprValue end
struct GiveMeCellID <: SpecialPlutoExprValue end
struct GiveMeRerunCellFunction <: SpecialPlutoExprValue end
struct GiveMeRegisterCleanupFunction <: SpecialPlutoExprValue end

###
# WORKSPACE MANAGER
###

"""
`PlutoRunner.notebook_id[]` gives you the notebook ID used to identify a session.
"""
const notebook_id = Ref{UUID}(uuid4())

function revise_if_possible(m::Module)
    # Revise.jl support
    if isdefined(m, :Revise) &&
        isdefined(m.Revise, :revise) && m.Revise.revise isa Function &&
        isdefined(m.Revise, :revision_queue) && m.Revise.revision_queue isa AbstractSet

        if !isempty(m.Revise.revision_queue) # to avoid the sleep(0.01) in revise()
            m.Revise.revise()
        end
    end
end

"These expressions get evaluated inside every newly create module inside a `Workspace`."
const workspace_preamble = [
    :(using Main.PlutoRunner, Main.PlutoRunner.Markdown, Main.PlutoRunner.InteractiveUtils),
    :(show, showable, showerror, repr, string, print, println), # https://github.com/JuliaLang/julia/issues/18181
]

const moduleworkspace_count = Ref(0)
function increment_current_module()::Symbol
    id = (moduleworkspace_count[] += 1)
    new_workspace_name = Symbol("workspace#", id)

    new_module = Core.eval(Main, :(
        module $(new_workspace_name) $(workspace_preamble...) end
    ))

    new_workspace_name
end

function wrap_dot(ref::GlobalRef)
    complete_mod_name = fullname(ref.mod) |> wrap_dot
    Expr(:(.), complete_mod_name, QuoteNode(ref.name))
end
function wrap_dot(name)
    if length(name) == 1
        name[1]
    else
        Expr(:(.), wrap_dot(name[1:end-1]), QuoteNode(name[end]))
    end
end

"""
    collect_and_eliminate_globalrefs!(ref::Union{GlobalRef,Expr}, mutable_ref_list::Vector{Pair{Symbol,Symbol}}=[])

Goes through an expression and removes all "global" references to workspace modules (e.g. Main.workspace#XXX).
It collects the names that we replaced these references with, so that we can add assignments to these special names later.

This is useful for us because when we macroexpand, the global refs will normally point to the module it was built in.
We don't re-build the macro in every workspace, so we need to remove these refs manually in order to point to the new module instead.

TODO? Don't remove the refs, but instead replace them with a new ref pointing to the new module?
"""
function collect_and_eliminate_globalrefs!(ref::GlobalRef, mutable_ref_list=[])
    test_mod_name = nameof(ref.mod) |> string
    if startswith(test_mod_name, "workspace#")
        new_name = gensym(ref.name)
        push!(mutable_ref_list, ref.name => new_name)
        new_name
    else
        ref
    end
end
function collect_and_eliminate_globalrefs!(expr::Expr, mutable_ref_list=[])
    # Fix for .+ and .|> inside macros
    # https://github.com/fonsp/Pluto.jl/pull/1032#issuecomment-868819317
    # I'm unsure if this was all necessary but 🤷‍♀️
    # I take the :call with a GlobalRef to `.|>` or `.+` as args[1],
    #   and then I convert it into a `:.` expr, which is basically (|>).(args...)
    #   which is consistent for us to handle.
    if expr.head == :call && expr.args[1] isa GlobalRef && startswith(string(expr.args[1].name), ".")
        old_globalref = expr.args[1]
        non_broadcast_name = string(old_globalref.name)[begin+1:end]
        new_globalref = GlobalRef(old_globalref.mod, Symbol(non_broadcast_name))
        new_expr = Expr(:., new_globalref, Expr(:tuple, expr.args[begin+1:end]...))
        result = collect_and_eliminate_globalrefs!(new_expr, mutable_ref_list)
        return result
    else
        Expr(expr.head, map(arg -> collect_and_eliminate_globalrefs!(arg, mutable_ref_list), expr.args)...)
    end
end
collect_and_eliminate_globalrefs!(other, mutable_ref_list=[]) = other

function globalref_to_workspaceref(expr)
    mutable_ref_list = Pair{Symbol, Symbol}[]
    new_expr = collect_and_eliminate_globalrefs!(expr, mutable_ref_list)

    Expr(:block,
        # Create new lines to assign to the replaced names of the global refs.
        # This way the expression explorer doesn't care (it just sees references to variables outside of the workspace), 
        # and the variables don't get overwriten by local assigments to the same name (because we have special names). 
        map(mutable_ref_list) do ref
            # I can just do Expr(:isdefined, ref[1]) here, but it feels better to macroexpand,
            #   because it's more obvious what's going on, and when they ever change the ast, we're safe :D
            macroexpand(Main, quote
                if @isdefined($(ref[1]))
                    $(ref[2]) = $(ref[1])
                end
            end)
        end...,
        new_expr,
    )
end


replace_pluto_properties_in_expr(::GiveMeCellID; cell_id, kwargs...) = cell_id
replace_pluto_properties_in_expr(::GiveMeRerunCellFunction; rerun_cell_function, kwargs...) = rerun_cell_function
replace_pluto_properties_in_expr(::GiveMeRegisterCleanupFunction; register_cleanup_function, kwargs...) = register_cleanup_function
replace_pluto_properties_in_expr(expr::Expr; kwargs...) = Expr(expr.head, map(arg -> replace_pluto_properties_in_expr(arg; kwargs...), expr.args)...)
replace_pluto_properties_in_expr(other; kwargs...) = other

"Similar to [`replace_pluto_properties_in_expr`](@ref), but just checks for existance and doesn't check for [`GiveMeCellID`](@ref)"
has_hook_style_pluto_properties_in_expr(::GiveMeRerunCellFunction) = true
has_hook_style_pluto_properties_in_expr(::GiveMeRegisterCleanupFunction) = true
has_hook_style_pluto_properties_in_expr(expr::Expr) = any(has_hook_style_pluto_properties_in_expr, expr.args)
has_hook_style_pluto_properties_in_expr(other) = false


function sanitize_expr(ref::GlobalRef)
    wrap_dot(ref)
end
function sanitize_expr(expr::Expr)
    Expr(expr.head, sanitize_expr.(expr.args)...)
end
sanitize_expr(symbol::Symbol) = symbol
sanitize_expr(linenumbernode::LineNumberNode) = linenumbernode
sanitize_expr(bool::Bool) = bool
sanitize_expr(quoted::QuoteNode) = QuoteNode(sanitize_expr(quoted.value))

# In all cases of more complex objects, we just don't send it.
# It's not like the expression explorer will look into them at all.
sanitize_expr(other) = nothing


"""
All code necessary for throwing errors when cells return.
Right now it just throws an error from the position of the return,
    this is nice because you get to the line number of the return.
However, now it is suddenly possibly to catch the return error...
    so we might want to actually return the error instead of throwing it,
    and then handle it in `run_expression` or something.
"""
module CantReturnInPluto
    struct CantReturnInPlutoException end
    function Base.showerror(io::IO, ::CantReturnInPlutoException)
        print(io, "Pluto: You can only use return inside a function.")
    end

    """
    We do macro expansion now, so we can also check for `return` statements "statically".
    This method goes through an expression and replaces all `return` statements with `throw(CantReturnInPlutoException())`
    """
    function replace_returns_with_error(expr::Expr)
        if expr.head == :return
            :(throw($(CantReturnInPlutoException())))
        elseif expr.head == :quote
            Expr(:quote, replace_returns_with_error_in_interpolation(expr.args[1]))
        elseif expr.head == :function || expr.head == :macro || expr.head == :(->)
            expr
        else
            Expr(expr.head, map(arg -> replace_returns_with_error(arg), expr.args)...)
        end
    end
    replace_returns_with_error(other) = other

    "Go through a quoted expression and remove returns"
    function replace_returns_with_error_in_interpolation(ex::Expr)
        if ex.head == :$
            Expr(:$, replace_returns_with_error_in_interpolation(ex.args[1]))
        else
            # We are still in a quote, so we do go deeper, but we keep ignoring everything except :$'s
            Expr(expr.head, map(arg -> replace_returns_with_error_in_interpolation(arg), expr.args)...)
        end
    end
    replace_returns_with_error_in_interpolation(ex) = ex
end


function try_macroexpand(mod, cell_uuid, expr)
    # Remove the precvious cached expansion, so when we error somewhere before we update,
    # the old one won't linger around and get run accidentally.
    delete!(cell_expanded_exprs, cell_uuid)

    # Remove toplevel block, as that screws with the computer and everything
    expr_not_toplevel = if expr.head == :toplevel || expr.head == :block
        Expr(:block, expr.args...)
    else
        @warn "try_macroexpand expression not :toplevel or :block" expr
        Expr(:block, expr)
    end
    
    elapsed_ns = time_ns()
    expanded_expr = macroexpand(mod, expr_not_toplevel)
    elapsed_ns = time_ns() - elapsed_ns

    # Removes baked in references to the module this was macroexpanded in.
    # Fix for https://github.com/fonsp/Pluto.jl/issues/1112
    expr_without_return = CantReturnInPluto.replace_returns_with_error(expanded_expr)
    expr_without_globalrefs = globalref_to_workspaceref(expr_without_return)

    has_pluto_hook_features = has_hook_style_pluto_properties_in_expr(expr_without_globalrefs)
    expr_to_save = replace_pluto_properties_in_expr(expr_without_globalrefs,
        cell_id=cell_uuid,
        rerun_cell_function=() -> rerun_cell_from_notebook(cell_uuid),
        register_cleanup_function=(fn) -> UseEffectCleanups.register_cleanup(fn, cell_uuid),
    )

    cell_expanded_exprs[cell_uuid] = CachedMacroExpansion(
        original_expr_hash=expr_hash(expr),
        expanded_expr=expr_to_save,
        expansion_duration=elapsed_ns,
        has_pluto_hook_features=has_pluto_hook_features,
    )

    return (sanitize_expr(expr_to_save), expr_hash(expr_to_save))
end

function get_module_names(workspace_module, module_ex::Expr)
    try
        Core.eval(workspace_module, Expr(:call, :names, module_ex)) |> Set{Symbol}
    catch
        Set{Symbol}()
    end
end

function collect_soft_definitions(workspace_module, modules::Set{Expr})
  mapreduce(module_ex -> get_module_names(workspace_module, module_ex), union!, modules; init=Set{Symbol}())
end













###
# EVALUATING NOTEBOOK CODE
###

struct Computer
    f::Function
    expr_id::ObjectID
    input_globals::Vector{Symbol}
    output_globals::Vector{Symbol}
end

expr_hash(e::Expr) = objectid(e.head) + mapreduce(p -> objectid((p[1], expr_hash(p[2]))), +, enumerate(e.args); init=zero(ObjectID))
expr_hash(x) = objectid(x)

const computers = Dict{UUID,Computer}()
const computer_workspace = Main

const cells_with_hook_functionality_active = Set{UUID}()

"Registers a new computer for the cell, cleaning up the old one if there is one."
function register_computer(expr::Expr, key::ObjectID, cell_id::UUID, input_globals::Vector{Symbol}, output_globals::Vector{Symbol})
    @gensym result
    e = Expr(:function, Expr(:call, gensym(:function_wrapped_cell), input_globals...), Expr(:block,
        Expr(:(=), result, timed_expr(expr)),
        Expr(:tuple,
            result,
            Expr(:tuple, map(x -> :(@isdefined($(x)) ? $(x) : $(OutputNotDefined())), output_globals)...)
        )
    ))

    f = Core.eval(computer_workspace, e)

    if haskey(computers, cell_id)
        delete_computer!(computers, cell_id)
    end

    computers[cell_id] = Computer(f, key, input_globals, output_globals)
end

function delete_computer!(computers::Dict{UUID,Computer}, cell_id::UUID)
    computer = pop!(computers, cell_id)
    UseEffectCleanups.trigger_cleanup(cell_id)
    Base.visit(Base.delete_method, methods(computer.f).mt) # Make the computer function uncallable
end

parse_cell_id(filename::Symbol) = filename |> string |> parse_cell_id
parse_cell_id(filename::AbstractString) =
    match(r"#==#(.*)", filename).captures |> only |> UUID

module UseEffectCleanups
    import UUIDs: UUID

    const cell_cleanup_functions = Dict{UUID,Set{Function}}()

    function register_cleanup(f::Function, cell_id::UUID)
        cleanup_functions = get!(cell_cleanup_functions, cell_id, Set{Function}())
        push!(cleanup_functions, f)
        nothing
    end

    function trigger_cleanup(cell_id::UUID)
        for cleanup_func in get!(cell_cleanup_functions, cell_id, Set{Function}())
            try
                cleanup_func()
            catch error
                @warn "Cleanup function gave an error" cell_id error stacktrace=stacktrace(catch_backtrace())
            end
        end
        delete!(cell_cleanup_functions, cell_id)
    end
end

quote_if_needed(x) = x
quote_if_needed(x::Union{Expr, Symbol, QuoteNode, LineNumberNode}) = QuoteNode(x)

struct OutputNotDefined end

function compute(m::Module, computer::Computer)
    # 1. get the referenced global variables
    # this might error if the global does not exist, which is exactly what we want
    input_global_values = getfield.([m], computer.input_globals)

    # 2. run the function
    out = Base.invokelatest(computer.f, input_global_values...)
    result, output_global_values = out

    for (name, val) in zip(computer.output_globals, output_global_values)
        # Core.eval(m, Expr(:(=), name, quote_if_needed(val)))
        Core.eval(m, quote
            if $(quote_if_needed(val)) !== $(OutputNotDefined())
                $(name) = $(quote_if_needed(val))
            end
        end)
    end

    result
end

"Wrap `expr` inside a timing block."
function timed_expr(expr::Expr)::Expr
    # @assert ExpressionExplorer.is_toplevel_expr(expr)

    @gensym result
    @gensym elapsed_ns
    # we don't use `quote ... end` here to avoid the LineNumberNodes that it adds (these would taint the stack trace).
    Expr(:block,
        :(local $elapsed_ns = time_ns()),
        :(local $result = $expr),
        :($elapsed_ns = time_ns() - $elapsed_ns),
        :(($result, $elapsed_ns)),
    )
end

"""
Run the expression or function inside a try ... catch block, and verify its "return proof".
"""
function run_inside_trycatch(m::Module, f::Union{Expr,Function})::Tuple{Any,Union{UInt64,Nothing}}
    return try
        if f isa Expr
            # We eval `f` in the global scope of the workspace module:
            Core.eval(m, f)
        else
            # f is a function
            f()
        end
    catch ex
        bt = stacktrace(catch_backtrace())
        (CapturedException(ex, bt), nothing)
    end
end

add_runtimes(::Nothing, ::UInt64) = nothing
add_runtimes(a::UInt64, b::UInt64) = a+b

contains_macrocall(expr::Expr) = if expr.head == :macrocall
    true
elseif expr.head == :module
    # Modules don't get expanded, sadly, so we don't touch it
    false
else
    any(arg -> contains_macrocall(arg), expr.args)
end
contains_macrocall(other) = false


"""
Run the given expression in the current workspace module. If the third argument is `nothing`, then the expression will be `Core.eval`ed. The result and runtime are stored inside [`cell_results`](@ref) and [`cell_runtimes`](@ref).

If the third argument is a `Tuple{Set{Symbol}, Set{Symbol}}` containing the referenced and assigned variables of the expression (computed by the ExpressionExplorer), then the expression will be **wrapped inside a function**, with the references as inputs, and the assignments as outputs. Instead of running the expression directly, Pluto will call this function, with the right globals as inputs.

This function is memoized: running the same expression a second time will simply call the same generated function again. This is much faster than evaluating the expression, because the function only needs to be Julia-compiled once. See https://github.com/fonsp/Pluto.jl/pull/720
"""
function run_expression(m::Module, expr::Any, cell_id::UUID, function_wrapped_info::Union{Nothing,Tuple{Set{Symbol},Set{Symbol}}}=nothing, forced_expr_id::Union{ObjectID,Nothing}=nothing; user_requested_run::Bool=true)
    if user_requested_run
        # TODO Time elapsed? Possibly relays errors in cleanup function?
        UseEffectCleanups.trigger_cleanup(cell_id)

        # TODO Could also put explicit `try_macroexpand` here, to make clear that user_requested_run => fresh macro identity
    end

    currently_running_cell_id[] = cell_id

    # reset published objects
    cell_published_objects[cell_id] = Dict{String,Any}()

    # reset registered bonds
    for s in get(cell_registered_bond_names, cell_id, Set{Symbol}())
        delete!(registered_bond_elements, s)
    end
    cell_registered_bond_names[cell_id] = Set{Symbol}()

    # If the cell contains macro calls, we want those macro calls to preserve their identity,
    # so we macroexpand this earlier (during expression explorer stuff), and then we find it here.
    # NOTE Turns out sometimes there is no macroexpanded version even though the expression contains macro calls...
    # .... So I macroexpand when there is no cached version just to be sure 🤷‍♀️
    # NOTE Errors during try_macroexpand will cause no expanded version to be stored.
    # .... This is fine, because it allows us to try again here and throw the error...
    # .... But ideally we wouldn't re-macroexpand and store the error the first time (TODO-ish)
    if !haskey(cell_expanded_exprs, cell_id) || cell_expanded_exprs[cell_id].original_expr_hash != expr_hash(expr)
        try
            try_macroexpand(m, cell_id, expr)
        catch e
            result = CapturedException(e, stacktrace(catch_backtrace()))
            cell_results[cell_id], cell_runtimes[cell_id] = (result, nothing)
            return (result, nothing)
        end
    end

    # We can be sure there is a cached expression now, yay
    expanded_cache = cell_expanded_exprs[cell_id]
    original_expr = expr
    expr = expanded_cache.expanded_expr

    # We add the time it took to macroexpand to the time for the first call,
    # but we make sure we don't mention it on subsequent calls
    expansion_runtime = if expanded_cache.did_mention_expansion_time === false
        # Is this really the easiest way to clone a struct with some changes? Pfffft
        cell_expanded_exprs[cell_id] = CachedMacroExpansion(
            original_expr_hash=expanded_cache.original_expr_hash,
            expanded_expr=expanded_cache.expanded_expr,
            expansion_duration=expanded_cache.expansion_duration,
            did_mention_expansion_time=true,
            has_pluto_hook_features=expanded_cache.has_pluto_hook_features,
        )
        expanded_cache.expansion_duration
    else
        zero(UInt64)
    end

    if contains_macrocall(expr)
        @error "Expression contains a macrocall" expr
        throw("Expression still contains macro calls!!")
    end

    result, runtime = if function_wrapped_info === nothing
        toplevel_expr = Expr(:toplevel, expr)
        wrapped = timed_expr(toplevel_expr)
        ans, runtime = run_inside_trycatch(m, wrapped)
        (ans, add_runtimes(runtime, expansion_runtime))
    else
        expr_id = forced_expr_id !== nothing ? forced_expr_id : expr_hash(expr)
        local computer = get(computers, cell_id, nothing)
        if computer === nothing || computer.expr_id !== expr_id
            try
                computer = register_computer(expr, expr_id, cell_id, collect.(function_wrapped_info)...)
            catch e
                # @error "Failed to generate computer function" expr exception=(e,stacktrace(catch_backtrace()))
                return run_expression(m, original_expr, cell_id, nothing; user_requested_run=user_requested_run)
            end
        end

        # This check solves the problem of a cell like `false && variable_that_does_not_exist`. This should run without error, but will fail in our function-wrapping-magic because we get the value of `variable_that_does_not_exist` before calling the generated function.
        # The fix is to detect this situation and run the expression in the classical way.
        ans, runtime = if any(name -> !isdefined(m, name), computer.input_globals)
            # Do run_expression but with function_wrapped_info=nothing so it doesn't go in a Computer()
            # @warn "Got variables that don't exist, running outside of computer" not_existing=filter(name -> !isdefined(m, name), computer.input_globals)
            run_expression(m, original_expr, cell_id; user_requested_run)
        else
            run_inside_trycatch(m, () -> compute(m, computer))
        end

        ans, add_runtimes(runtime, expansion_runtime)
    end

    if (result isa CapturedException) && (result.ex isa InterruptException)
        throw(result.ex)
    end
    
    cell_results[cell_id], cell_runtimes[cell_id] = result, runtime
end

# Channel to trigger implicits run
const run_channel = Channel{UUID}(10)

function rerun_cell_from_notebook(cell_id::UUID)
    # make sure only one of this cell_id is in the run channel
    # by emptying it and filling it again
    new_uuids = UUID[]
    while isready(run_channel)
        uuid = take!(run_channel)
        if uuid != cell_id
            push!(new_uuids, uuid)
        end
    end
    size = length(new_uuids)
    for uuid in new_uuids
        put!(run_channel, uuid)
    end

    put!(run_channel, cell_id)
end







###
# DELETING GLOBALS
###


function do_reimports(workspace_name, module_imports_to_move::Set{Expr})
    for expr in module_imports_to_move
        try
            Core.eval(workspace_name, expr)
        catch e end # TODO catch specificallly
    end
end

"""
Move some of the globals over from one workspace to another. This is how Pluto "deletes" globals - it doesn't, it just executes your new code in a new module where those globals are not defined.

Notebook code does run in `Main` - it runs in workspace modules. Every time that you run cells, a new module is created, called `Main.workspace123` with `123` an increasing number.

The trick boils down to two things:
1. When we create a new workspace module, we move over some of the global from the old workspace. (But not the ones that we want to 'delete'!)
2. If a function used to be defined, but now we want to delete it, then we go through the method table of that function and snoop out all methods that we defined by us, and not by another package. This is how we reverse extending external functions. For example, if you run a cell with `Base.sqrt(s::String) = "the square root of" * s`, and then delete that cell, then you can still call `sqrt(1)` but `sqrt("one")` will err. Cool right!
"""
function move_vars(old_workspace_name::Symbol, new_workspace_name::Symbol, vars_to_delete::Set{Symbol}, methods_to_delete::Set{Tuple{UUID,Vector{Symbol}}}, module_imports_to_move::Set{Expr})
    old_workspace = getfield(Main, old_workspace_name)
    new_workspace = getfield(Main, new_workspace_name)

    do_reimports(new_workspace, module_imports_to_move)

    # TODO: delete
    Core.eval(new_workspace, :(import ..($(old_workspace_name))))

    old_names = names(old_workspace, all=true, imported=true)

    funcs_with_no_methods_left = filter(methods_to_delete) do f
        !try_delete_toplevel_methods(old_workspace, f)
    end
    name_symbols_of_funcs_with_no_methods_left = last.(last.(funcs_with_no_methods_left))
    for symbol in old_names
        if (symbol ∈ vars_to_delete) || (symbol ∈ name_symbols_of_funcs_with_no_methods_left)
            # var will be redefined - unreference the value so that GC can snoop it

            # free memory for other variables
            # & delete methods created in the old module:
            # for example, the old module might extend an imported function:
            # `import Base: show; show(io::IO, x::Flower) = print(io, "🌷")`
            # when you delete/change this cell, you want this extension to disappear.
            if isdefined(old_workspace, symbol)
                # try_delete_toplevel_methods(old_workspace, symbol)

                try
                    # We are clearing this variable from the notebook, so we need to find it's root
                    # Just clearing out the definition in the old_module, besides giving an error (so that's what that `catch; end` is for)
                    # will not actually free it from Julia, the older module will still have a reference.
                    module_to_remove_from = which(old_workspace, symbol)
                    Core.eval(module_to_remove_from, :($(symbol) = nothing))
                catch; end # sometimes impossible, eg. when $symbol was constant
            end
        else
            # var will not be redefined in the new workspace, move it over
            if !(symbol == :eval || symbol == :include || string(symbol)[1] == '#' || startswith(string(symbol), "workspace#"))
                try
                    getfield(old_workspace, symbol)

                    # Expose the variable in the scope of `new_workspace`
                    Core.eval(new_workspace, :(import ..($(old_workspace_name)).$(symbol)))
                catch ex
                    if !(ex isa UndefVarError)
                        @warn "Failed to move variable $(symbol) to new workspace:"
                        showerror(stderr, ex, stacktrace(catch_backtrace()))
                    end
                end
            end
        end
    end

    revise_if_possible(new_workspace)
end

"Return whether the `method` was defined inside this notebook, and not in external code."
isfromcell(method::Method, cell_id::UUID) = endswith(String(method.file), string(cell_id))

"Delete all methods of `f` that were defined in this notebook, and leave the ones defined in other packages, base, etc. ✂

Return whether the function has any methods left after deletion."
function delete_toplevel_methods(f::Function, cell_id::UUID)::Bool
    # we can delete methods of functions!
    # instead of deleting all methods, we only delete methods that were defined in this notebook. This is necessary when the notebook code extends a function from remote code
    methods_table = typeof(f).name.mt
    deleted_sigs = Set{Type}()
    Base.visit(methods_table) do method # iterates through all methods of `f`, including overridden ones
        if isfromcell(method, cell_id) && getfield(method, deleted_world) == alive_world_val
            Base.delete_method(method)
            push!(deleted_sigs, method.sig)
        end
    end

    # if `f` is an extension to an external function, and we defined a method that overrides a method, for example,
    # we define `Base.isodd(n::Integer) = rand(Bool)`, which overrides the existing method `Base.isodd(n::Integer)`
    # calling `Base.delete_method` on this method won't bring back the old method, because our new method still exists in the method table, and it has a world age which is newer than the original. (our method has a deleted_world value set, which disables it)
    #
    # To solve this, we iterate again, and _re-enable any methods that were hidden in this way_, by adding them again to the method table with an even newer`primary_world`.
    if !isempty(deleted_sigs)
        to_insert = Method[]
        Base.visit(methods_table) do method
            if !isfromcell(method, cell_id) && method.sig ∈ deleted_sigs
                push!(to_insert, method)
            end
        end
        # separate loop to avoid visiting the recently added method
        for method in Iterators.reverse(to_insert)
            setfield!(method, primary_world, one(typeof(alive_world_val))) # `1` will tell Julia to increment the world counter and set it as this function's world
            setfield!(method, deleted_world, alive_world_val) # set the `deleted_world` property back to the 'alive' value (for Julia v1.6 and up)
            ccall(:jl_method_table_insert, Cvoid, (Any, Any, Ptr{Cvoid}), methods_table, method, C_NULL) # i dont like doing this either!
        end
    end
    return !isempty(methods(f).ms)
end

# function try_delete_toplevel_methods(workspace::Module, name::Symbol)
#     try_delete_toplevel_methods(workspace, [name])
# end

function try_delete_toplevel_methods(workspace::Module, (cell_id, name_parts)::Tuple{UUID,Vector{Symbol}})::Bool
    try
        val = workspace
        for name in name_parts
            val = getfield(val, name)
        end
        try
            (val isa Function) && delete_toplevel_methods(val, cell_id)
        catch ex
            @warn "Failed to delete methods for $(name_parts)"
            showerror(stderr, ex, stacktrace(catch_backtrace()))
            false
        end
    catch
        false
    end
end

# these deal with some inconsistencies in Julia's internal (undocumented!) variable names
const primary_world = filter(in(fieldnames(Method)), [:primary_world, :min_world]) |> first # Julia v1.3 and v1.0 resp.
const deleted_world = filter(in(fieldnames(Method)), [:deleted_world, :max_world]) |> first # Julia v1.3 and v1.0 resp.
const alive_world_val = getfield(methods(Base.sqrt).ms[1], deleted_world) # typemax(UInt) in Julia v1.3, Int(-1) in Julia 1.0


















###
# FORMATTING
###


# TODO: clear key when a cell is deleted furever
const cell_results = Dict{UUID,Any}()
const cell_runtimes = Dict{UUID,Union{Nothing,UInt64}}()
const cell_published_objects = Dict{UUID,Dict{String,Any}}()
const cell_registered_bond_names = Dict{UUID,Set{Symbol}}()

const tree_display_limit = 30
const tree_display_limit_increase = 40
const table_row_display_limit = 10
const table_row_display_limit_increase = 60
const table_column_display_limit = 8
const table_column_display_limit_increase = 30

const tree_display_extra_items = Dict{UUID,Dict{ObjectDimPair,Int64}}()

function formatted_result_of(cell_id::UUID, ends_with_semicolon::Bool, showmore::Union{ObjectDimPair,Nothing}=nothing, workspace::Module=Main)::NamedTuple{(:output_formatted, :errored, :interrupted, :process_exited, :runtime, :published_objects, :has_pluto_hook_features),Tuple{PlutoRunner.MimedOutput,Bool,Bool,Bool,Union{UInt64,Nothing},Dict{String,Any},Bool}}
    load_integrations_if_needed()
    currently_running_cell_id[] = cell_id

    extra_items = if showmore === nothing
        tree_display_extra_items[cell_id] = Dict{ObjectDimPair,Int64}()
    else
        old = get!(() -> Dict{ObjectDimPair,Int64}(), tree_display_extra_items, cell_id)
        old[showmore] = get(old, showmore, 0) + 1
        old
    end

    has_pluto_hook_features = haskey(cell_expanded_exprs, cell_id) && cell_expanded_exprs[cell_id].has_pluto_hook_features
    ans = cell_results[cell_id]
    errored = ans isa CapturedException

    output_formatted = if (!ends_with_semicolon || errored)
        format_output(ans; context=IOContext(default_iocontext, :extra_items=>extra_items, :module => workspace))
    else
        ("", MIME"text/plain"())
    end
    return (
        output_formatted = output_formatted,
        errored = errored, 
        interrupted = false, 
        process_exited = false, 
        runtime = get(cell_runtimes, cell_id, nothing),
        published_objects = get(cell_published_objects, cell_id, Dict{String,Any}()),
        has_pluto_hook_features = has_pluto_hook_features,
    )
end


"Because even showerror can error... 👀"
function try_showerror(io::IO, e, args...)
    try
        showerror(io, e, args...)
    catch show_ex
        print(io, "\nFailed to show error:\n\n")
        try_showerror(io, show_ex, stacktrace(catch_backtrace()))
    end
end

# We add a method for the Markdown -> HTML conversion that takes a LaTeX chunk from the Markdown tree and adds our custom span
function htmlinline(io::IO, x::LaTeX)
    withtag(io, :span, :class => "tex") do
        print(io, '$')
        htmlesc(io, x.formula)
        print(io, '$')
    end
end

# this one for block equations: (double $$)
function html(io::IO, x::LaTeX)
    withtag(io, :p, :class => "tex") do
        print(io, '$', '$')
        htmlesc(io, x.formula)
        print(io, '$', '$')
    end
end

# because i like that
Base.IOContext(io::IOContext, ::Nothing) = io

"The `IOContext` used for converting arbitrary objects to pretty strings."
const default_iocontext = IOContext(devnull, :color => false, :limit => true, :displaysize => (18, 88), :is_pluto => true, :pluto_supported_integration_features => supported_integration_features)

const imagemimes = [MIME"image/svg+xml"(), MIME"image/png"(), MIME"image/jpg"(), MIME"image/jpeg"(), MIME"image/bmp"(), MIME"image/gif"()]
# in descending order of coolness
# text/plain always matches - almost always
"""
The MIMEs that Pluto supports, in order of how much I like them.

`text/plain` should always match - the difference between `show(::IO, ::MIME"text/plain", x)` and `show(::IO, x)` is an unsolved mystery.
"""
<<<<<<< HEAD
const allmimes = [MIME"application/vnd.pluto.table+object"(); MIME"application/vnd.pluto.celloutputmirror+object"(); MIME"application/vnd.pluto.divelement+object"(); MIME"text/html"(); imagemimes; MIME"application/vnd.pluto.tree+object"(); MIME"text/latex"(); MIME"text/plain"()]
=======
const allmimes = [MIME"application/vnd.pluto.table+object"(); MIME"application/vnd.pluto.divelement+object"(); MIME"text/html"(); imagemimes; MIME"application/vnd.pluto.tree+object"(); MIME"text/latex"(); MIME"text/plain"()]
>>>>>>> 96725c80


"""
Format `val` using the richest possible output, return formatted string and used MIME type.

See [`allmimes`](@ref) for the ordered list of supported MIME types.
"""
function format_output_default(@nospecialize(val), @nospecialize(context=default_iocontext))::MimedOutput
    try
        io_sprinted, (value, mime) = sprint_withreturned(show_richest, val; context=context)
        if value === nothing
            if mime ∈ imagemimes
                (io_sprinted, mime)
            else
                (String(io_sprinted), mime)
            end
        else
            (value, mime)
        end
    catch ex
        title = ErrorException("Failed to show value: \n" * sprint(try_showerror, ex))
        bt = stacktrace(catch_backtrace())
        format_output(CapturedException(title, bt))
    end
end

format_output(@nospecialize(x); context=default_iocontext) = format_output_default(x, context)

format_output(::Nothing; context=default_iocontext) = ("", MIME"text/plain"())

function format_output(val::CapturedException; context=default_iocontext)
    ## We hide the part of the stacktrace that belongs to Pluto's evalling of user code.
    stack = [s for (s, _) in val.processed_bt]

    # function_wrap_index = findfirst(f -> occursin("function_wrapped_cell", String(f.func)), stack)

    function_wrap_index = findlast(f -> occursin("#==#", String(f.file)), stack)

    if function_wrap_index === nothing
        for _ in 1:2
            until = findfirst(b -> b.func == :eval, reverse(stack))
            stack = until === nothing ? stack : stack[1:end - until]
        end
    else
        stack = stack[1:function_wrap_index]
    end

    pretty = map(stack) do s
        Dict(
            :call => pretty_stackcall(s, s.linfo),
            :inlined => s.inlined,
            :file => basename(String(s.file)),
            :path => String(s.file),
            :line => s.line,
        )
    end
    Dict{Symbol,Any}(:msg => sprint(try_showerror, val.ex), :stacktrace => pretty), MIME"application/vnd.pluto.stacktrace+object"()
end

function format_output(binding::Base.Docs.Binding; context=default_iocontext)
    try
        ("""
        <div class="pluto-docs-binding" style="margin: .5em; padding: 1em; background: #8383830a; border-radius: 1em;">
        <span style="
            display: inline-block;
            transform: translate(-19px, -16px);
            font-family: 'JuliaMono', monospace;
            font-size: .9rem;
            font-weight: 700;
            /* height: 1px; */
            margin-top: -1em;
            background: white;
            padding: 4px;
            border-radius: 7px;
            /* color: #646464; */
            /* border: 3px solid #f99b1536;
        ">$(binding.var)</span>
        $(repr(MIME"text/html"(), Base.Docs.doc(binding)))
        </div>
        """, MIME"text/html"()) 
    catch e
        @warn "Failed to pretty-print binding" exception=(e, catch_backtrace())
        repr(binding, MIME"text/plain"())
    end
end

# from the Julia source code:
function pretty_stackcall(frame::Base.StackFrame, linfo::Nothing)::String
    if frame.func isa Symbol
        if occursin("function_wrapped_cell", String(frame.func))
            "top-level scope"
        else
            String(frame.func)
        end
    else
        repr(frame.func)
    end
end

function pretty_stackcall(frame::Base.StackFrame, linfo::Core.CodeInfo)
    "top-level scope"
end

function pretty_stackcall(frame::Base.StackFrame, linfo::Core.MethodInstance)
    if linfo.def isa Method
        sprint(Base.show_tuple_as_call, linfo.def.name, linfo.specTypes)
    else
        sprint(Base.show, linfo)
    end
end

"Like `Base.sprint`, but return a `(String, Any)` tuple containing function output as the second entry."
function sprint_withreturned(f::Function, args...; context=nothing, sizehint::Integer=0)
    buffer = IOBuffer(sizehint=sizehint)
    val = f(IOContext(buffer, context), args...)
    resize!(buffer.data, buffer.size), val
end

"Super important thing don't change."
struct 🥔 end
const struct_showmethod = which(show, (IO, 🥔))
const struct_showmethod_mime = which(show, (IO, MIME"text/plain", 🥔))

function use_tree_viewer_for_struct(@nospecialize(x::T))::Bool where T
    # types that have no specialized show methods (their fallback is text/plain) are displayed using Pluto's interactive tree viewer.
    # this is how we check whether this display method is appropriate:
    isstruct = try
        T isa DataType &&
        # there are two ways to override the plaintext show method:
        which(show, (IO, MIME"text/plain", T)) === struct_showmethod_mime &&
        which(show, (IO, T)) === struct_showmethod
    catch
        false
    end

    isstruct && let
        # from julia source code, dont know why
        nf = nfields(x)
        nb = sizeof(x)
        nf != 0 || nb == 0
    end
end

"""
Like two-argument `Base.show`, except:
1. the richest MIME type available to Pluto will be used
2. the used MIME type is returned as second element
3. if the first returned element is `nothing`, then we wrote our data to `io`. If it is something else (a Dict), then that object will be the cell's output, instead of the buffered io stream. This allows us to output rich objects to the frontend that are not necessarily strings or byte streams
"""
function show_richest(io::IO, @nospecialize(x))::Tuple{<:Any,MIME}
    # ugly code to fix an ugly performance problem
    local mime = nothing
    for m in allmimes
        if pluto_showable(m, x)
            mime = m
            break
        end
    end

    if mime isa MIME"text/plain" && use_tree_viewer_for_struct(x)
        tree_data(x, io), MIME"application/vnd.pluto.tree+object"()
    elseif mime isa MIME"application/vnd.pluto.tree+object"
        tree_data(x, IOContext(io, :compact => true)), mime
    elseif mime isa MIME"application/vnd.pluto.table+object"
        table_data(x, IOContext(io, :compact => true)), mime
    elseif mime isa MIME"application/vnd.pluto.divelement+object"
        tree_data(x, io), mime
<<<<<<< HEAD
    elseif mime isa MIME"application/vnd.pluto.celloutputmirror+object"
        tree_data(x, IOContext(io, :compact => true)), mime
=======
>>>>>>> 96725c80
    elseif mime ∈ imagemimes
        show(io, mime, x)
        nothing, mime
    elseif mime isa MIME"text/latex"
        # Some reprs include $ at the start and end.
        # We strip those, since Markdown.LaTeX should contain the math content.
        # (It will be rendered by MathJax, which is math-first, not text-first.)
        texed = repr(mime, x)
        Markdown.html(io, Markdown.LaTeX(strip(texed, ('$', '\n', ' '))))
        nothing, MIME"text/html"()
    else
        # the classic:
        show(io, mime, x)
        nothing, mime
    end
end

# we write our own function instead of extending Base.showable with our new MIME because:
# we need the method Base.showable(::MIME"asdfasdf", ::Any) = Tables.rowaccess(x)
# but overload ::MIME{"asdf"}, ::Any will cause ambiguity errors in other packages that write a method like:
# Base.showable(m::MIME, x::Plots.Plot)
# because MIME is less specific than MIME"asdff", but Plots.PLot is more specific than Any.
pluto_showable(m::MIME, @nospecialize(x))::Bool = Base.invokelatest(showable, m, x)

###
# TREE VIEWER
###


# We invent our own MIME _because we can_ but don't use it somewhere else because it might change :)
pluto_showable(::MIME"application/vnd.pluto.tree+object", ::AbstractArray{<:Any,1}) = true
pluto_showable(::MIME"application/vnd.pluto.tree+object", ::AbstractSet{<:Any}) = true
pluto_showable(::MIME"application/vnd.pluto.tree+object", ::AbstractDict{<:Any,<:Any}) = true
pluto_showable(::MIME"application/vnd.pluto.tree+object", ::Tuple) = true
pluto_showable(::MIME"application/vnd.pluto.tree+object", ::NamedTuple) = true
pluto_showable(::MIME"application/vnd.pluto.tree+object", ::Pair) = true

pluto_showable(::MIME"application/vnd.pluto.tree+object", ::AbstractRange) = false

pluto_showable(::MIME"application/vnd.pluto.tree+object", ::Any) = false


# in the next functions you see a `context` argument
# this is really only used for the circular reference tracking

function tree_data_array_elements(@nospecialize(x::AbstractArray{<:Any,1}), indices::AbstractVector{I}, context::IOContext)::Vector{Tuple{I,Any}} where {I<:Integer}
    Tuple{I,Any}[
        if isassigned(x, i)
            i, format_output_default(x[i], context)
        else
            i, format_output_default(Text(Base.undef_ref_str), context)
        end
        for i in indices
    ] |> collect
end

function array_prefix(@nospecialize(x::Array{<:Any,1}))::String
    string(eltype(x))
end

function array_prefix(@nospecialize(x))::String
    original = sprint(Base.showarg, x, false)
    lstrip(original, ':') * ": "
end

function get_my_display_limit(@nospecialize(x), dim::Integer, depth::Integer, context::IOContext, a::Integer, b::Integer)::Int # needs to be system-dependent Int because it is used as array index
    let
        if depth < 3
            a ÷ (1 + 2 * depth)
        else
            0
        end
    end + let
        d = get(context, :extra_items, nothing)
        if d === nothing
            0
        else
            b * get(d, (objectid(x), dim), 0)
        end
    end
end

function tree_data(@nospecialize(x::AbstractSet{<:Any}), context::IOContext)
    if Base.show_circular(context, x)
        Dict{Symbol,Any}(
            :objectid => string(objectid(x), base=16),
            :type => :circular,
        )
    else
        depth = get(context, :tree_viewer_depth, 0)
        recur_io = IOContext(context, Pair{Symbol,Any}(:SHOWN_SET, x), Pair{Symbol,Any}(:tree_viewer_depth, depth + 1))

        my_limit = get_my_display_limit(x, 1, depth, context, tree_display_limit, tree_display_limit_increase)

        L = min(my_limit+1, length(x))
        elements = Vector{Any}(undef, L)
        index = 1
        for value in x
            if index <= my_limit
                elements[index] = (index, format_output_default(value, recur_io))
            else
                elements[index] = "more"
                break
            end
            index += 1
        end

        Dict{Symbol,Any}(
            :prefix => string(typeof(x)),
            :prefix_short => string(typeof(x) |> trynameof),
            :objectid => string(objectid(x), base=16),
            :type => :Set,
            :elements => elements
        )
    end
end

function tree_data(@nospecialize(x::AbstractArray{<:Any,1}), context::IOContext)
    if Base.show_circular(context, x)
        Dict{Symbol,Any}(
            :objectid => string(objectid(x), base=16),
            :type => :circular,
        )
    else
        depth = get(context, :tree_viewer_depth, 0)
        recur_io = IOContext(context, Pair{Symbol,Any}(:SHOWN_SET, x), Pair{Symbol,Any}(:tree_viewer_depth, depth + 1))

        indices = eachindex(x)
        my_limit = get_my_display_limit(x, 1, depth, context, tree_display_limit, tree_display_limit_increase)

        # additional couple of elements so that we don't cut off 1 or 2 itmes - that's silly
        elements = if length(x) <= ((my_limit * 6) ÷ 5)
            tree_data_array_elements(x, indices, recur_io)
        else
            firsti = firstindex(x)
            from_end = my_limit > 20 ? 10 : my_limit > 1 ? 1 : 0
            Any[
                tree_data_array_elements(x, indices[firsti:firsti-1+my_limit-from_end], recur_io)...,
                "more",
                tree_data_array_elements(x, indices[end+1-from_end:end], recur_io)...,
            ]
        end

        prefix = array_prefix(x)
        Dict{Symbol,Any}(
            :prefix => prefix,
            :prefix_short => x isa Vector ? "" : prefix, # if not abstract
            :objectid => string(objectid(x), base=16),
            :type => :Array,
            :elements => elements
        )
    end
end

function tree_data(@nospecialize(x::Tuple), context::IOContext)
    depth = get(context, :tree_viewer_depth, 0)
    recur_io = IOContext(context, Pair{Symbol,Any}(:tree_viewer_depth, depth + 1))

    Dict{Symbol,Any}(
        :objectid => string(objectid(x), base=16),
        :type => :Tuple,
        :elements => collect(enumerate(format_output_default.(x, [recur_io]))),
    )
end

function tree_data(@nospecialize(x::AbstractDict{<:Any,<:Any}), context::IOContext)
    if Base.show_circular(context, x)
        Dict{Symbol,Any}(
            :objectid => string(objectid(x), base=16),
            :type => :circular,
        )
    else
        depth = get(context, :tree_viewer_depth, 0)
        recur_io = IOContext(context, Pair{Symbol,Any}(:SHOWN_SET, x), Pair{Symbol,Any}(:tree_viewer_depth, depth + 1))

        elements = []

        my_limit = get_my_display_limit(x, 1, depth, context, tree_display_limit, tree_display_limit_increase)
        row_index = 1
        for pair in x
            k, v = pair
            if row_index <= my_limit
                push!(elements, (format_output_default(k, recur_io), format_output_default(v, recur_io)))
            else
                push!(elements, "more")
                break
            end
            row_index += 1
        end

        Dict{Symbol,Any}(
            :prefix => string(typeof(x)),
            :prefix_short => string(typeof(x) |> trynameof),
            :objectid => string(objectid(x), base=16),
            :type => :Dict,
            :elements => elements
        )
    end
end

function tree_data_nt_row(pair::Tuple, context::IOContext)
    # this is an entry of a NamedTuple, the first element of the Tuple is a Symbol, which we want to print as `x` instead of `:x`
    k, element = pair
    string(k), format_output_default(element, context)
end


function tree_data(@nospecialize(x::NamedTuple), context::IOContext)
    depth = get(context, :tree_viewer_depth, 0)
    recur_io = IOContext(context, Pair{Symbol,Any}(:tree_viewer_depth, depth + 1))

    Dict{Symbol,Any}(
        :objectid => string(objectid(x), base=16),
        :type => :NamedTuple,
        :elements => tree_data_nt_row.(zip(eachindex(x), x), (recur_io,))
    )
end

function tree_data(@nospecialize(x::Pair), context::IOContext)
    k, v = x
    Dict{Symbol,Any}(
        :objectid => string(objectid(x), base=16),
        :type => :Pair,
        :key_value => (format_output_default(k, context), format_output_default(v, context)),
    )
end

# Based on Julia source code but without writing to IO
function tree_data(@nospecialize(x::Any), context::IOContext)
    if Base.show_circular(context, x)
        Dict{Symbol,Any}(
            :objectid => string(objectid(x), base=16),
            :type => :circular,
        )
    else
        depth = get(context, :tree_viewer_depth, 0)
        recur_io = IOContext(context, 
            Pair{Symbol,Any}(:SHOWN_SET, x),
            Pair{Symbol,Any}(:typeinfo, Any),
            Pair{Symbol,Any}(:tree_viewer_depth, depth + 1),
            )

        t = typeof(x)
        nf = nfields(x)
        nb = sizeof(x)
        
        elements = Any[
            let
                f = fieldname(t, i)
                if !isdefined(x, f)
                    Base.undef_ref_str
                    f, format_output_default(Text(Base.undef_ref_str), recur_io)
                else
                    f, format_output_default(getfield(x, i), recur_io)
                end
            end
            for i in 1:nf
        ]

        Dict{Symbol,Any}(
            :prefix => repr(t; context=context),
            :prefix_short => string(t |> trynameof),
            :objectid => string(objectid(x), base=16),
            :type => :struct,
            :elements => elements,
        )
    end

end

function trynameof(::Type{Union{T,Missing}}) where T
    name = trynameof(T)
    return name === Symbol() ? name : Symbol(name, "?")
end
trynameof(x::DataType) = nameof(x)
trynameof(x::Any) = Symbol()









###
# TABLE VIEWER
##

Base.@kwdef struct Integration
    id::Base.PkgId
    code::Expr
    loaded::Ref{Bool}=Ref(false)
end

# We have a super cool viewer for objects that are a Tables.jl table. To avoid version conflicts, we only load this code after the user (indirectly) loaded the package Tables.jl.
# This is similar to how Requires.jl works, except we don't use a callback, we just check every time.
const integrations = Integration[
    Integration(
        id = Base.PkgId(Base.UUID(reinterpret(Int128, codeunits("Paul Berg Berlin")) |> first), "AbstractPlutoDingetjes"),
        code = quote
            @assert v"1.0.0" <= AbstractPlutoDingetjes.MY_VERSION < v"2.0.0"
            initial_value_getter_ref[] = AbstractPlutoDingetjes.Bonds.initial_value
            transform_value_ref[] = AbstractPlutoDingetjes.Bonds.transform_value
            
            push!(supported_integration_features,
                AbstractPlutoDingetjes,
                AbstractPlutoDingetjes.Bonds,
                AbstractPlutoDingetjes.Bonds.initial_value,
                AbstractPlutoDingetjes.Bonds.transform_value,
            )
        end,
    ),
    Integration(
        id = Base.PkgId(UUID("0c5d862f-8b57-4792-8d23-62f2024744c7"), "Symbolics"),
        code = quote
            pluto_showable(::MIME"application/vnd.pluto.tree+object", ::Symbolics.Arr) = false
        end,
    ),
    Integration(
        id = Base.PkgId(UUID("bd369af6-aec1-5ad0-b16a-f7cc5008161c"), "Tables"),
        code = quote
            function maptruncated(f::Function, xs, filler, limit; truncate=true)
                if truncate
                    result = Any[
                        # not xs[1:limit] because of https://github.com/JuliaLang/julia/issues/38364
                        f(xs[i]) for i in 1:limit
                    ]
                    push!(result, filler)
                    result
                else
                    Any[f(x) for x in xs]
                end
            end

            function table_data(x::Any, io::IOContext)
                rows = Tables.rows(x)

                my_row_limit = get_my_display_limit(x, 1, 0, io, table_row_display_limit, table_row_display_limit_increase)

                # TODO: the commented line adds support for lazy loading columns, but it uses the same extra_items counter as the rows. So clicking More Rows will also give more columns, and vice versa, which isn't ideal. To fix, maybe use (objectid,dimension) as index instead of (objectid)?

                my_column_limit = get_my_display_limit(x, 2, 0, io, table_column_display_limit, table_column_display_limit_increase)
                # my_column_limit = table_column_display_limit

                # additional 5 so that we don't cut off 1 or 2 itmes - that's silly
                truncate_rows = my_row_limit + 5 < length(rows)
                truncate_columns = if isempty(rows)
                    false
                else
                    my_column_limit + 5 < length(first(rows))
                end

                row_data_for(row) = maptruncated(row, "more", my_column_limit; truncate=truncate_columns) do el
                    format_output_default(el, io)
                end

                # ugliest code in Pluto:

                # not a map(row) because it needs to be a Vector
                # not enumerate(rows) because of some silliness
                # not rows[i] because `getindex` is not guaranteed to exist
                L = truncate_rows ? my_row_limit : length(rows)
                row_data = Array{Any,1}(undef, L)
                for (i, row) in zip(1:L,rows)
                    row_data[i] = (i, row_data_for(row))
                end

                if truncate_rows
                    push!(row_data, "more")
                    if applicable(lastindex, rows)
                        push!(row_data, (length(rows), row_data_for(last(rows))))
                    end
                end
                
                # TODO: render entire schema by default?

                schema = Tables.schema(rows)
                schema_data = schema === nothing ? nothing : Dict{Symbol,Any}(
                    :names => maptruncated(string, schema.names, "more", my_column_limit; truncate=truncate_columns),
                    :types => String.(maptruncated(trynameof, schema.types, "more", my_column_limit; truncate=truncate_columns)),
                )

                Dict{Symbol,Any}(
                    :objectid => string(objectid(x), base=16),
                    :schema => schema_data,
                    :rows => row_data,
                )
            end


            pluto_showable(::MIME"application/vnd.pluto.table+object", x::Any) = try Tables.rowaccess(x)::Bool catch; false end
            pluto_showable(::MIME"application/vnd.pluto.table+object", t::Type) = false
            pluto_showable(::MIME"application/vnd.pluto.table+object", t::AbstractVector{<:NamedTuple}) = false

        end,
    ),
    Integration(
        id = Base.PkgId(UUID("91a5bcdd-55d7-5caf-9e0b-520d859cae80"), "Plots"),
        code = quote
            approx_size(p::Plots.Plot) = try
                sum(p.series_list) do series
                    length(series[:y])
                end
            catch e
                @warn "Failed to guesstimate plot size" exception=(e,catch_backtrace())
                0
            end
            const max_plot_size = 8000
            pluto_showable(::MIME"image/svg+xml", p::Plots.Plot{Plots.GRBackend}) = approx_size(p) <= max_plot_size
            pluto_showable(::MIME"text/html", p::Plots.Plot{Plots.GRBackend}) = false
        end,
    )
]

function load_integration_if_needed(integration::Integration)
    if !integration.loaded[] && haskey(Base.loaded_modules, integration.id)
        load_integration(integration)
    end
end

load_integrations_if_needed() = load_integration_if_needed.(integrations)

function load_integration(integration::Integration)
    integration.loaded[] = true
    try
        eval(quote
            const $(Symbol(integration.id.name)) = Base.loaded_modules[$(integration.id)]
            $(integration.code)
        end)
        true
    catch e
        @error "Failed to load integration with $(integration.id.name).jl" exception=(e, catch_backtrace())
        false
    end
end


###
# REPL THINGS
###

function basic_completion_priority((s, description, exported, from_notebook))
	c = first(s)
	if islowercase(c)
		1 - 10exported
	elseif isuppercase(c)
		2 - 10exported
	else
		3 - 10exported
	end
end

completed_object_description(x::Function) = "Function"
completed_object_description(x::Number) = "Number"
completed_object_description(x::AbstractString) = "String"
completed_object_description(x::Module) = "Module"
completed_object_description(x::AbstractArray) = "Array"
completed_object_description(x::Any) = "Any"

completion_description(c::ModuleCompletion) = try
    completed_object_description(getfield(c.parent, Symbol(c.mod)))
catch
    nothing
end
completion_description(::Completion) = nothing

function is_pluto_workspace(m::Module)
    mod_name = nameof(m) |> string
    startswith(mod_name, "workspace#")
end

function completions_exported(cs::Vector{<:Completion})
    completed_modules = (c.parent for c in cs if c isa ModuleCompletion)
    completed_modules_exports = Dict(m => string.(names(m, all=is_pluto_workspace(m), imported=true)) for m in completed_modules)

    map(cs) do c
        if c isa ModuleCompletion
            c.mod ∈ completed_modules_exports[c.parent]
        else
            true
        end
    end
end

completion_from_notebook(c::ModuleCompletion) = is_pluto_workspace(c.parent) && c.mod != "include" && c.mod != "eval"
completion_from_notebook(c::Completion) = false

"You say Linear, I say Algebra!"
function completion_fetcher(query, pos, workspace::Module)
    results, loc, found = completions(query, pos, workspace)
    if endswith(query, '.')
        filter!(is_dot_completion, results)
        # we are autocompleting a module, and we want to see its fields alphabetically
        sort!(results; by=(r -> completion_text(r)))
    else
        isenough(x) = x ≥ 0
        filter!(isenough ∘ score, results) # too many candiates otherwise
    end

    texts = completion_text.(results)
    descriptions = completion_description.(results)
    exported = completions_exported(results)
    from_notebook = completion_from_notebook.(results)

    smooshed_together = collect(zip(texts, descriptions, exported, from_notebook))

    p = if endswith(query, '.')
        sortperm(smooshed_together; alg=MergeSort, by=basic_completion_priority)
    else
        # we give 3 extra score points to exported fields
        scores = score.(results)
        sortperm(scores .+ 3.0 * exported; alg=MergeSort, rev=true)
    end

    final = smooshed_together[p]
    (final, loc, found)
end

is_dot_completion(::Union{ModuleCompletion,PropertyCompletion,FieldCompletion}) = true
is_dot_completion(::Completion)                                                   = false

"""
    is_pure_expression(expression::ReturnValue{Meta.parse})
Checks if an expression is approximately pure.
Not sure if the type signature conveys it, but this take anything that is returned from `Meta.parse`.
It obviously does not actually check if something is strictly pure, as `getproperty()` could be extended,
and suddenly there can be side effects everywhere. This is just an approximation.
"""
function is_pure_expression(expr::Expr)
    if expr.head == :. || expr.head === :curly || expr.head === :ref
        all((is_pure_expression(x) for x in expr.args))
    else
        false
    end
end
is_pure_expression(s::Symbol) = true
is_pure_expression(q::QuoteNode) = true
is_pure_expression(q::Number) = true
is_pure_expression(q::String) = true
is_pure_expression(x) = false # Better safe than sorry I guess

# Based on /base/docs/bindings.jl from Julia source code
function binding_from(x::Expr, workspace::Module)
    if x.head == :macrocall
        macro_name = x.args[1]
        if is_pure_expression(macro_name)
            Core.eval(workspace, macro_name)
        else
            error("Couldn't infer `$x` for Live Docs.")
        end
    elseif is_pure_expression(x)
        if x.head == :.
            # Simply calling Core.eval on `a.b` will retrieve the value instead of the binding
            m = Core.eval(workspace, x.args[1])
            isa(m, Module) && return Docs.Binding(m, x.args[2].value)
        end
        Core.eval(workspace, x)
    else
        error("Couldn't infer `$x` for Live Docs.")
    end
end
binding_from(s::Symbol, workspace::Module) = Docs.Binding(workspace, s)
binding_from(r::GlobalRef, workspace::Module) = Docs.Binding(r.mod, r.name)
binding_from(other, workspace::Module) = error("Invalid @var syntax `$other`.")

"You say doc_fetcher, I say You say doc_fetcher, I say You say doc_fetcher, I say You say doc_fetcher, I say ...!!!!"
function doc_fetcher(query, workspace::Module)
    try
        value = binding_from(Meta.parse(query), workspace)
        doc_md = Docs.doc(value)

        if !showable(MIME("text/html"), doc_md)
            # PyPlot returns `Text{String}` objects from their docs...
            # which is a bit silly, but turns out it actuall is markdown if you look hard enough.
            doc_md = Markdown.parse(repr(doc_md))
        end
        
        (repr(MIME("text/html"), doc_md), :👍)
    catch ex
        (nothing, :👎)
    end
end


















###
# BONDS
###

const registered_bond_elements = Dict{Symbol, Any}()

function transform_bond_value(s::Symbol, value_from_js)
    element = get(registered_bond_elements, s, nothing)
    return try
        transform_value_ref[](element, value_from_js)
    catch e
        @error "AbstractPlutoDingetjes: Bond value transformation errored." exception=(e, catch_backtrace())
        (Text("❌ AbstractPlutoDingetjes: Bond value transformation errored."), e, stacktrace(catch_backtrace()))
    end
end

"""
_“The name is Bond, James Bond.”_

Wraps around an `element` and not much else. When you `show` a `Bond` with the `text/html` MIME type, you will get:

```html
<bond def="\$(bond.defines)">
\$(repr(MIME"text/html"(), bond.element))
</bond>
```

For example, `Bond(html"<input type=range>", :x)` becomes:

```html
<bond def="x">
<input type=range>
</bond>
```

The actual reactive-interactive functionality is not done in Julia - it is handled by the Pluto front-end (JavaScript), which searches cell output for `<bond>` elements, and attaches event listeners to them. Put on your slippers and have a look at the JS code to learn more.
"""
struct Bond
    element::Any
    defines::Symbol
    Bond(element, defines::Symbol) = showable(MIME"text/html"(), element) ? new(element, defines) : error("""Can only bind to html-showable objects, ie types T for which show(io, ::MIME"text/html", x::T) is defined.""")
end

function create_bond(element, defines::Symbol)
    push!(cell_registered_bond_names[currently_running_cell_id[]], defines)
    registered_bond_elements[defines] = element
    Bond(element, defines)
end

import Base: show
function show(io::IO, ::MIME"text/html", bond::Bond)
    withtag(io, :bond, :def => bond.defines) do
        show(io, MIME"text/html"(), bond.element)
    end
end

const initial_value_getter_ref = Ref{Function}(element -> missing)
const transform_value_ref = Ref{Function}((element, x) -> x)

"""
    `@bind symbol element`

Return the HTML `element`, and use its latest JavaScript value as the definition of `symbol`.

# Example

```julia
@bind x html"<input type=range>"
```
and in another cell:
```julia
x^2
```

The first cell will show a slider as the cell's output, ranging from 0 until 100.
The second cell will show the square of `x`, and is updated in real-time as the slider is moved.
"""
macro bind(def, element)    
	if def isa Symbol
		quote
            $(load_integrations_if_needed)()
			local el = $(esc(element))
            global $(esc(def)) = Core.applicable(Base.get, el) ? Base.get(el) : $(initial_value_getter_ref)[](el)
			PlutoRunner.create_bond(el, $(Meta.quot(def)))
		end
	else
		:(throw(ArgumentError("""\nMacro example usage: \n\n\t@bind my_number html"<input type='range'>"\n\n""")))
	end
end

"""
Will be inserted in saved notebooks that use the @bind macro, make sure that they still contain legal syntax when executed as a vanilla Julia script. Overloading `Base.get` for custom UI objects gives bound variables a sensible value.
"""
const fake_bind = """macro bind(def, element)
    quote
        local iv = try Base.loaded_modules[Base.PkgId(Base.UUID("6e696c72-6542-2067-7265-42206c756150"), "AbstractPlutoDingetjes")].Bonds.initial_value catch; b -> missing; end
        local el = \$(esc(element))
        global \$(esc(def)) = Core.applicable(Base.get, el) ? Base.get(el) : iv(el)
        el
    end
end"""














###
# PUBLISHED OBJECTS
###

const currently_running_cell_id = Ref{UUID}(uuid4())

function _publish(x, id_start)::String
    assertpackable(x)
    
    id = string(notebook_id[], "/", currently_running_cell_id[], "/", id_start)
    d = get!(Dict{String,Any}, cell_published_objects, currently_running_cell_id[])
    d[id] = x
    return id
end

_publish(x) = _publish(x, string(objectid(x), base=16))

# TODO? Possibly move this to it's own package, with fallback that actually msgpack?
# ..... Ideally we'd make this require `await` on the javascript side too...
Base.@kwdef struct PublishedToJavascript
    published_id
    cell_id
end
function Base.show(io::IO, ::MIME"text/javascript", published::PublishedToJavascript)
    if published.cell_id != currently_running_cell_id[]
        error("Showing result from PlutoRunner.publish_to_js() in a cell different from where it was created, not (yet?) supported.")
    end
    write(io, "/* See the documentation for PlutoRunner.publish_to_js */ getPublishedObject(\"$(published.published_id)\")")
end
Base.show(io::IO, ::MIME"text/plain", published::PublishedToJavascript) = show(io, MIME("text/javascript"), published)    
Base.show(io::IO, published::PublishedToJavascript) = show(io, MIME("text/javascript"), published)    

"""
    publish_to_js(x)

Make the object `x` available to the JS runtime of this cell. The returned string is a JS command that, when executed in this cell's output, gives the object.

!!! warning

    This function is not yet public API, it will become public in the next weeks. Only use for experiments.

# Example
```julia
let
    x = Dict(
        "data" => rand(Float64, 20),
        "name" => "juliette",
    )

    HTML("\""
    <script>
    // we interpolate into JavaScript:
    const x = \$(PlutoRunner.publish_to_js(x))

    console.log(x.name, x.data)
    </script>
    "\"")
end
```
"""
function publish_to_js(args...)
    PublishedToJavascript(
        published_id=_publish(args...),
        cell_id=currently_running_cell_id[],
    )
end

const Packable = Union{Nothing,Missing,String,Symbol,Int64,Int32,Int16,Int8,UInt64,UInt32,UInt16,UInt8,Float32,Float64,Bool,MIME,UUID,DateTime}
assertpackable(::Packable) = true
assertpackable(t::Any) = throw(ArgumentError("Only simple objects can be shared with JS, like vectors and dictionaries. $(string(typeof(t))) is not compatible."))
assertpackable(::Vector{<:Packable}) = true
assertpackable(::Dict{<:Packable,<:Packable}) = true
assertpackable(x::Vector) = foreach(assertpackable, x)
assertpackable(d::Dict) = let
    foreach(assertpackable, keys(d))
    foreach(assertpackable, values(d))
end
assertpackable(t::Tuple) = foreach(assertpackable, t)
assertpackable(t::NamedTuple) = foreach(assertpackable, t)

struct EmbeddableDisplay
    x
    script_id
end

function Base.show(io::IO, m::MIME"text/html", e::EmbeddableDisplay)
    body, mime = format_output_default(e.x, io)
	
    write(io, """
    <pluto-display></pluto-display>
    <script id=$(e.script_id)>

        // see https://plutocon2021-demos.netlify.app/fonsp%20%E2%80%94%20javascript%20inside%20pluto to learn about the techniques used in this script
        
        const body = $(publish_to_js(body, e.script_id))
        const mime = "$(string(mime))"
        
        const create_new = this == null || this._mime !== mime
        
        const display = create_new ? currentScript.previousElementSibling : this
        
        display.persist_js_state = true
        display.body = body
        if(create_new) {
            // only set the mime if necessary, it triggers a second preact update
            display.mime = mime
            // add it also as unwatched property to prevent interference from Preact
            display._mime = mime
        }
        return display

    </script>
	""")
end

export embed_display

"""
    embed_display(x)

A wrapper around any object that will display it using Pluto's interactive multimedia viewer (images, arrays, tables, etc.), the same system used to display cell output. The returned object can be **embedded in HTML output** (we recommend [HypertextLiteral.jl](https://github.com/MechanicalRabbit/HypertextLiteral.jl) or [HyperScript.jl](https://github.com/yurivish/Hyperscript.jl)), which means that you can use it to create things like _"table viewer left, plot right"_. 

# Example

Markdown can interpolate HTML-showable objects, including the embedded display:

```julia
md"\""
# Cool data

\$(embed_display(rand(10)))

Wow!
"\""
```

You can use HTML templating packages to create cool layouts, like two arrays side-by-side:

```julia
using HypertextLiteral
```

```julia
@htl("\""

<div style="display: flex;">
\$(embed_display(rand(4)))
\$(embed_display(rand(4)))
</div>

"\"")
```

"""
embed_display(x) = EmbeddableDisplay(x, rand('a':'z',16) |> join)

# if an embedded display is being rendered _directly by Pluto's viewer_, then rendered the embedded object directly. When interpolating an embedded display into HTML, the user code will render the embedded display to HTML using the HTML show method above, and this shortcut is not called.
# We add this short-circuit to increase performance for UI that uses an embedded display when it is not necessary.
format_output_default(@nospecialize(val::EmbeddableDisplay), @nospecialize(context=default_iocontext)) = format_output_default(val.x, context)

###
# EMBEDDED CELL OUTPUT
###

<<<<<<< HEAD
struct CellOutputMirror
    cell_id::UUID
end

EmbeddableCellOutput = CellOutputMirror

tree_data(@nospecialize(e::CellOutputMirror), context::IOContext) = Dict{Symbol, Any}(:cell_id => e.cell_id)
pluto_showable(::MIME"application/vnd.pluto.celloutputmirror+object", ::CellOutputMirror) = true


=======
>>>>>>> 96725c80
Base.@kwdef struct DivElement
    children::Vector
    style::String=""
    class::Union{String,Nothing}=nothing
end

tree_data(@nospecialize(e::DivElement), context::IOContext) = Dict{Symbol, Any}(
    :style => e.style, 
    :classname => e.class, 
    :children => Any[
        format_output_default(value, context) for value in e.children
    ],
)
pluto_showable(::MIME"application/vnd.pluto.divelement+object", ::DivElement) = true


###
# LOGGING
###

const log_channel = Channel{Any}(10)
const old_logger = Ref{Any}(nothing)

struct PlutoLogger <: Logging.AbstractLogger
    stream
end

function Logging.shouldlog(::PlutoLogger, level, _module, _...)
    # Accept logs
    # - From the user's workspace module
    # - Info level and above for other modules
    (_module isa Module && is_pluto_workspace(_module)) || convert(Logging.LogLevel, level) >= Logging.Info
end
Logging.min_enabled_level(::PlutoLogger) = Logging.Debug
Logging.catch_exceptions(::PlutoLogger) = false
function Logging.handle_message(::PlutoLogger, level, msg, _module, group, id, file, line; kwargs...)
    try
        put!(log_channel, (level=string(level),
            msg=(msg isa String) ? msg : repr(msg),
            group=group,
            # id=id,
            file=file,
            line=line,
            kwargs=Dict((k=>repr(v) for (k, v) in kwargs)...),))
        # also print to console
        Logging.handle_message(old_logger[], level, msg, _module, group, id, file, line; kwargs...)
    catch e
        println(stderr, "Failed to relay log from PlutoRunner")
        showerror(stderr, e, stacktrace(catch_backtrace()))
    end
end

# we put this in __init__ to fix a world age problem
function __init__()
    if !isdefined(Main, Symbol("##Pluto_logger_switched")) && Distributed.myid() != 1
        old_logger[] = Logging.global_logger()
        Logging.global_logger(PlutoLogger(nothing))
        Core.eval(Main, Expr(:(=), Symbol("##Pluto_logger_switched"), true)) # if Pluto is loaded again on the same process, prevent it from also setting the logger
    end
end

end<|MERGE_RESOLUTION|>--- conflicted
+++ resolved
@@ -829,11 +829,7 @@
 
 `text/plain` should always match - the difference between `show(::IO, ::MIME"text/plain", x)` and `show(::IO, x)` is an unsolved mystery.
 """
-<<<<<<< HEAD
-const allmimes = [MIME"application/vnd.pluto.table+object"(); MIME"application/vnd.pluto.celloutputmirror+object"(); MIME"application/vnd.pluto.divelement+object"(); MIME"text/html"(); imagemimes; MIME"application/vnd.pluto.tree+object"(); MIME"text/latex"(); MIME"text/plain"()]
-=======
 const allmimes = [MIME"application/vnd.pluto.table+object"(); MIME"application/vnd.pluto.divelement+object"(); MIME"text/html"(); imagemimes; MIME"application/vnd.pluto.tree+object"(); MIME"text/latex"(); MIME"text/plain"()]
->>>>>>> 96725c80
 
 
 """
@@ -1001,11 +997,6 @@
         table_data(x, IOContext(io, :compact => true)), mime
     elseif mime isa MIME"application/vnd.pluto.divelement+object"
         tree_data(x, io), mime
-<<<<<<< HEAD
-    elseif mime isa MIME"application/vnd.pluto.celloutputmirror+object"
-        tree_data(x, IOContext(io, :compact => true)), mime
-=======
->>>>>>> 96725c80
     elseif mime ∈ imagemimes
         show(io, mime, x)
         nothing, mime
@@ -1886,19 +1877,6 @@
 # EMBEDDED CELL OUTPUT
 ###
 
-<<<<<<< HEAD
-struct CellOutputMirror
-    cell_id::UUID
-end
-
-EmbeddableCellOutput = CellOutputMirror
-
-tree_data(@nospecialize(e::CellOutputMirror), context::IOContext) = Dict{Symbol, Any}(:cell_id => e.cell_id)
-pluto_showable(::MIME"application/vnd.pluto.celloutputmirror+object", ::CellOutputMirror) = true
-
-
-=======
->>>>>>> 96725c80
 Base.@kwdef struct DivElement
     children::Vector
     style::String=""
