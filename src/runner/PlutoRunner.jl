--- conflicted
+++ resolved
@@ -625,12 +625,8 @@
         end
     end
     
-<<<<<<< HEAD
-=======
     currently_running_cell_id[] = old_currently_running_cell_id
     
-
->>>>>>> 3ed303ec
     if (result isa CapturedException) && (result.ex isa InterruptException)
         throw(result.ex)
     end
@@ -892,12 +888,12 @@
 
 const tree_display_extra_items = Dict{UUID,Dict{ObjectDimPair,Int64}}()
 
-<<<<<<< HEAD
-function formatted_result_of(cell_id::UUID, ends_with_semicolon::Bool, showmore::Union{ObjectDimPair,Nothing}=nothing, workspace::Module=Main)::NamedTuple{(:output_formatted, :errored, :interrupted, :process_exited, :new_inline_widgets, :runtime, :published_objects),Tuple{PlutoRunner.MimedOutput,Bool,Bool,Bool,Union{Nothing,Dict},Union{UInt64,Nothing},Dict{String,Any}}}
-    load_integration_if_needed.(integrations)
-=======
 # This is not a struct to make it easier to pass these objects between processes.
-const FormattedCellResult = NamedTuple{(:output_formatted, :errored, :interrupted, :process_exited, :runtime, :published_objects, :has_pluto_hook_features),Tuple{PlutoRunner.MimedOutput,Bool,Bool,Bool,Union{UInt64,Nothing},Dict{String,Any},Bool}}
+const FormattedCellResult =
+    NamedTuple{
+        (:output_formatted, :errored, :interrupted, :process_exited, :runtime, :published_objects, :new_inline_widgets, :has_pluto_hook_features),
+        Tuple{PlutoRunner.MimedOutput,Bool,Bool,Bool,Union{UInt64,Nothing},Dict{String,Any},Union{Nothing,Dict{Symbol,Any}},Bool}
+    }
 
 function formatted_result_of(
     notebook_id::UUID, 
@@ -909,7 +905,6 @@
     capture_stdout::Bool=true,
 )::FormattedCellResult
     load_integrations_if_needed()
->>>>>>> 3ed303ec
     currently_running_cell_id[] = cell_id
 
     extra_items = if showmore === nothing
@@ -938,22 +933,13 @@
     else
         ("", MIME"text/plain"())
     end
-<<<<<<< HEAD
-    
+
     new_inline_widgets = if _inline_widgets_changed[]
         _inline_widgets_changed[] = false
         _inline_widgets
     else
         nothing
     end
-    
-    return (
-        output_formatted = output_formatted,
-        errored = errored, 
-        interrupted = false, 
-        process_exited = false, 
-        new_inline_widgets = new_inline_widgets,
-=======
 
     published_objects = get(cell_published_objects, cell_id, Dict{String,Any}())
 
@@ -968,9 +954,9 @@
         errored,
         interrupted = false,
         process_exited = false,
->>>>>>> 3ed303ec
         runtime = get(cell_runtimes, cell_id, nothing),
         published_objects,
+        new_inline_widgets,
         has_pluto_hook_features,
     )
 end
