--- conflicted
+++ resolved
@@ -27,21 +27,6 @@
 MimedOutput = Tuple{Union{String,Vector{UInt8},Dict{Symbol,Any}},MIME}
 const ObjectID = typeof(objectid("hello computer"))
 const ObjectDimPair = Tuple{ObjectID,Int64}
-<<<<<<< HEAD
-
-Base.@kwdef struct CachedMacroExpansion
-    original_expr_hash::UInt64
-    expanded_expr::Expr
-    expansion_duration::UInt64
-    did_mention_expansion_time::Bool=false
-end
-const cell_expanded_exprs = Dict{UUID,CachedMacroExpansion}()
-
-
-
-struct GiveMeCellID end
-=======
->>>>>>> 11196021
 
 Base.@kwdef struct CachedMacroExpansion
     original_expr_hash::UInt64
@@ -111,27 +96,17 @@
 end
 
 """
-<<<<<<< HEAD
-    no_workspace_ref(ref::Union{GlobalRef,Expr}, mod_name::Symbol=nothing)
-
-Goes through an expression and removes all "global" references to workspace modules (e.g. Main.workspace#XXX).
-=======
     collect_and_eliminate_globalrefs!(ref::Union{GlobalRef,Expr}, mutable_ref_list::Vector{Pair{Symbol,Symbol}}=[])
 
 Goes through an expression and removes all "global" references to workspace modules (e.g. Main.workspace#XXX).
 It collects the names that we replaced these references with, so that we can add assignments to these special names later.
->>>>>>> 11196021
 
 This is useful for us because when we macroexpand, the global refs will normally point to the module it was built in.
 We don't re-build the macro in every workspace, so we need to remove these refs manually in order to point to the new module instead.
 
 TODO? Don't remove the refs, but instead replace them with a new ref pointing to the new module?
 """
-<<<<<<< HEAD
-function no_workspace_ref(ref::GlobalRef, mod_name=nothing)
-=======
 function collect_and_eliminate_globalrefs!(ref::GlobalRef, mutable_ref_list=[])
->>>>>>> 11196021
     test_mod_name = nameof(ref.mod) |> string
     if startswith(test_mod_name, "workspace#")
         new_name = gensym(ref.name)
@@ -141,29 +116,6 @@
         ref
     end
 end
-<<<<<<< HEAD
-no_workspace_ref(expr::Expr, mod_name=nothing) = Expr(expr.head, map(arg -> no_workspace_ref(arg, mod_name), expr.args)...)
-no_workspace_ref(other, _=nothing) = other
-
-
-replace_pluto_properties_in_expr(::GiveMeCellID; cell_id) = cell_id
-replace_pluto_properties_in_expr(expr::Expr; cell_id) = Expr(expr.head, map(arg -> replace_pluto_properties_in_expr(arg, cell_id=cell_id), expr.args)...)
-replace_pluto_properties_in_expr(other; cell_id) = other
-
-
-function sanitize_expr(symbol::Symbol)
-    symbol
-end
-
-# function sanitize_expr(dt::Union{DataType,Enum})
-#     Symbol(dt)
-# end
-
-function sanitize_expr(ref::GlobalRef)
-    test_mod_name = nameof(ref.mod) |> string
-    if startswith(test_mod_name, "workspace#")
-        sanitize_expr(ref.name)
-=======
 function collect_and_eliminate_globalrefs!(expr::Expr, mutable_ref_list=[])
     # Fix for .+ and .|> inside macros
     # https://github.com/fonsp/Pluto.jl/pull/1032#issuecomment-868819317
@@ -178,7 +130,6 @@
         new_expr = Expr(:., new_globalref, Expr(:tuple, expr.args[begin+1:end]...))
         result = collect_and_eliminate_globalrefs!(new_expr, mutable_ref_list)
         return result
->>>>>>> 11196021
     else
         Expr(expr.head, map(arg -> collect_and_eliminate_globalrefs!(arg, mutable_ref_list), expr.args)...)
     end
@@ -189,10 +140,6 @@
     mutable_ref_list = Pair{Symbol, Symbol}[]
     new_expr = collect_and_eliminate_globalrefs!(expr, mutable_ref_list)
 
-<<<<<<< HEAD
-sanitize_expr(linenumbernode::LineNumberNode) = linenumbernode
-sanitize_expr(bool::Bool) = bool
-=======
     Expr(:block,
         # Create new lines to assign to the replaced names of the global refs.
         # This way the expression explorer doesn't care (it just sees references to variables outside of the workspace), 
@@ -237,38 +184,10 @@
 sanitize_expr(symbol::Symbol) = symbol
 sanitize_expr(number::Union{Int,Int8,Float32,Float64}) = number
 
->>>>>>> 11196021
 # In all cases of more complex objects, we just don't send it.
 # It's not like the expression explorer will look into them at all.
 sanitize_expr(other) = nothing
 
-<<<<<<< HEAD
-# A vector of Symbols need to be serialized as QuoteNode(sym)
-# sanitize_value(sym::Symbol) = QuoteNode(sym)
-
-# sanitize_value(ex::Expr) = Expr(:quote, ex)
-
-# sanitize_value(other) = sanitize_expr(other)
-
-
-function try_macroexpand(mod, cell_uuid, expr)
-    elapsed_ns = time_ns()
-    expanded_expr = macroexpand(mod, expr)
-    elapsed_ns = time_ns() - elapsed_ns
-
-    # Removes baked in references to the module this was macroexpanded in.
-    # Fix for https://github.com/fonsp/Pluto.jl/issues/1112
-    expr_to_save = no_workspace_ref(expanded_expr)
-    expr_to_save = replace_pluto_properties_in_expr(expanded_expr, cell_id=cell_uuid)
-
-    cell_expanded_exprs[cell_uuid] = CachedMacroExpansion(
-        original_expr_hash=expr_hash(expr),
-        expanded_expr=expr_to_save,
-        expansion_duration=elapsed_ns
-    )
-
-    return (sanitize_expr(expanded_expr), expr_hash(expr_to_save))
-=======
 
 """
 All code necessary for throwing errors when cells return.
@@ -354,7 +273,6 @@
     )
 
     return (sanitize_expr(expr_to_save), expr_hash(expr_to_save))
->>>>>>> 11196021
 end
 
 function get_module_names(workspace_module, module_ex::Expr)
@@ -388,11 +306,6 @@
 struct Computer
     f::Function
     expr_id::ObjectID
-<<<<<<< HEAD
-    cleanup_funcs::Set{Function}
-    return_proof::ReturnProof
-=======
->>>>>>> 11196021
     input_globals::Vector{Symbol}
     output_globals::Vector{Symbol}
 end
@@ -403,17 +316,10 @@
 const computers = Dict{UUID,Computer}()
 const computer_workspace = Main
 
-<<<<<<< HEAD
+const cells_with_hook_functionality_active = Set{UUID}()
+
 "Registers a new computer for the cell, cleaning up the old one if there is one."
 function register_computer(expr::Expr, key::ObjectID, cell_id::UUID, input_globals::Vector{Symbol}, output_globals::Vector{Symbol})
-    proof = ReturnProof()
-
-=======
-const cells_with_hook_functionality_active = Set{UUID}()
-
-"Registers a new computer for the cell, cleaning up the old one if there is one."
-function register_computer(expr::Expr, key::ObjectID, cell_id::UUID, input_globals::Vector{Symbol}, output_globals::Vector{Symbol})
->>>>>>> 11196021
     @gensym result
     e = Expr(:function, Expr(:call, gensym(:function_wrapped_cell), input_globals...), Expr(:block,
         Expr(:(=), result, timed_expr(expr)),
@@ -429,22 +335,12 @@
         delete_computer!(computers, cell_id)
     end
 
-<<<<<<< HEAD
-    computers[cell_id] = Computer(f, key, Set{Function}([]), proof, input_globals, output_globals)
-=======
     computers[cell_id] = Computer(f, key, input_globals, output_globals)
->>>>>>> 11196021
 end
 
 function delete_computer!(computers::Dict{UUID,Computer}, cell_id::UUID)
     computer = pop!(computers, cell_id)
-<<<<<<< HEAD
-    for cleanup_func in computer.cleanup_funcs
-        cleanup_func()
-    end
-=======
     UseEffectCleanups.trigger_cleanup(cell_id)
->>>>>>> 11196021
     Base.visit(Base.delete_method, methods(computer.f).mt) # Make the computer function uncallable
 end
 
@@ -452,15 +348,6 @@
 parse_cell_id(filename::AbstractString) =
     match(r"#==#(.*)", filename).captures |> only |> UUID
 
-<<<<<<< HEAD
-function register_cleanup(f::Function, cell_id::UUID)
-    # TODO Don't need this, everything is "function wrapped" for hook purposes,
-    # .... because of the cached macro expansion.. This does however mean we need
-    # .... a separate store for cleanup functions 
-    @assert haskey(computers, cell_id) "The cell $cell_id is not function wrapped"
-    push!(computers[cell_id].cleanup_funcs, f)
-    nothing
-=======
 module UseEffectCleanups
     import UUIDs: UUID
 
@@ -482,7 +369,6 @@
         end
         delete!(cell_cleanup_functions, cell_id)
     end
->>>>>>> 11196021
 end
 
 quote_if_needed(x) = x
@@ -497,21 +383,7 @@
 
     # 2. run the function
     out = Base.invokelatest(computer.f, input_global_values...)
-<<<<<<< HEAD
-    if out isa Tuple{Any,Tuple}
-        result, output_global_values = out
-
-        for (name, val) in zip(computer.output_globals, output_global_values)
-            # Core.eval(m, Expr(:(=), name, quote_if_needed(val)))
-            Core.eval(m, quote
-                if $(quote_if_needed(val)) !== $(OutputNotDefined())
-                    $(name) = $(quote_if_needed(val))
-                end
-            end)
-        end
-=======
     result, output_global_values = out
->>>>>>> 11196021
 
     for (name, val) in zip(computer.output_globals, output_global_values)
         # Core.eval(m, Expr(:(=), name, quote_if_needed(val)))
@@ -561,16 +433,11 @@
 add_runtimes(::Nothing, ::UInt64) = nothing
 add_runtimes(a::UInt64, b::UInt64) = a+b
 
-<<<<<<< HEAD
-contains_macrocall(expr::Expr) = if expr.head === :macrocall
-    true
-=======
 contains_macrocall(expr::Expr) = if expr.head == :macrocall
     true
 elseif expr.head == :module
     # Modules don't get expanded, sadly, so we don't touch it
     false
->>>>>>> 11196021
 else
     any(arg -> contains_macrocall(arg), expr.args)
 end
@@ -584,9 +451,6 @@
 
 This function is memoized: running the same expression a second time will simply call the same generated function again. This is much faster than evaluating the expression, because the function only needs to be Julia-compiled once. See https://github.com/fonsp/Pluto.jl/pull/720
 """
-<<<<<<< HEAD
-function run_expression(m::Module, expr::Any, cell_id::UUID, function_wrapped_info::Union{Nothing,Tuple{Set{Symbol},Set{Symbol}}}=nothing, forced_expr_id::Union{ObjectID,Nothing}=nothing)
-=======
 function run_expression(m::Module, expr::Any, cell_id::UUID, function_wrapped_info::Union{Nothing,Tuple{Set{Symbol},Set{Symbol}}}=nothing, forced_expr_id::Union{ObjectID,Nothing}=nothing; user_requested_run::Bool=true)
     if user_requested_run
         # TODO Time elapsed? Possibly relays errors in cleanup function?
@@ -595,57 +459,8 @@
         # TODO Could also put explicit `try_macroexpand` here, to make clear that user_requested_run => fresh macro identity
     end
 
->>>>>>> 11196021
     currently_running_cell_id[] = cell_id
 
-<<<<<<< HEAD
-    # If the cell contains macro calls, we want those macro calls to preserve their identity,
-    # so we macroexpand this earlier (during expression explorer stuff), and then we find it here.
-    # NOTE Turns out sometimes there is no macroexpanded version even though the expression contains macro calls...
-    # .... So I macroexpand when there is no cached version just to be sure 🤷‍♀️
-    if !haskey(cell_expanded_exprs, cell_id) || cell_expanded_exprs[cell_id].original_expr_hash != expr_hash(expr)
-        try
-            try_macroexpand(m, cell_id, expr)
-        catch e
-            bt = stacktrace(catch_backtrace())
-            result = CapturedException(e, bt)
-            cell_results[cell_id], cell_runtimes[cell_id] = (result, nothing)
-            return (result, nothing)
-        end
-    end
-
-    # We can be sure there is a cached expression now, yay
-    expanded_cache = cell_expanded_exprs[cell_id]
-    expr = expanded_cache.expanded_expr
-
-    # We add the time it took to macroexpand to the time for the first call,
-    # but we make sure we don't mention it on subsequent calls
-    expansion_runtime = if expanded_cache.did_mention_expansion_time === false
-        # Is this really the easiest way to clone a struct with some changes? Pfffft
-        cell_expanded_exprs[cell_id] = CachedMacroExpansion(
-            original_expr_hash=expanded_cache.original_expr_hash,
-            expanded_expr=expanded_cache.expanded_expr,
-            expansion_duration=expanded_cache.expansion_duration,
-            did_mention_expansion_time=true,
-        )
-        expanded_cache.expansion_duration
-    else
-        zero(UInt64)
-    end
-
-    if contains_macrocall(expr)
-        @error "Expression contains a macrocall" expr
-        throw("Expression still contains macro calls!!")
-    end
-
-    result, runtime = if function_wrapped_info === nothing
-        proof = ReturnProof()
-
-        wrapped = timed_expr(expr, proof)
-        ans, runtime = run_inside_trycatch(m, wrapped, proof)
-        (ans, add_runtimes(runtime, expansion_runtime))
-    else
-=======
     # reset published objects
     cell_published_objects[cell_id] = Dict{String,Any}()
 
@@ -704,7 +519,6 @@
         ans, runtime = run_inside_trycatch(m, wrapped)
         (ans, add_runtimes(runtime, expansion_runtime))
     else
->>>>>>> 11196021
         expr_id = forced_expr_id !== nothing ? forced_expr_id : expr_hash(expr)
         local computer = get(computers, cell_id, nothing)
         if computer === nothing || computer.expr_id !== expr_id
@@ -721,15 +535,9 @@
         ans, runtime = if any(name -> !isdefined(m, name), computer.input_globals)
             # Do run_expression but with function_wrapped_info=nothing so it doesn't go in a Computer()
             # @warn "Got variables that don't exist, running outside of computer" not_existing=filter(name -> !isdefined(m, name), computer.input_globals)
-<<<<<<< HEAD
-            run_expression(m, expr, cell_id, nothing)
-        else
-            run_inside_trycatch(m, () -> compute(m, computer), computer.return_proof)
-=======
             run_expression(m, original_expr, cell_id; user_requested_run)
         else
             run_inside_trycatch(m, () -> compute(m, computer))
->>>>>>> 11196021
         end
 
         ans, add_runtimes(runtime, expansion_runtime)
@@ -745,16 +553,7 @@
 # Channel to trigger implicits run
 const run_channel = Channel{UUID}(10)
 
-<<<<<<< HEAD
-# internal api, be careful as this can trigger an infinite loop
-function _self_run(cell_id::UUID)
-    # if cell_id != currently_running_cell_id[]
-    #     @warn "_self_run($cell_id) called from outside the cell (from $(currently_running_cell_id[])), this can lead to infinite loops"
-    # end
-
-=======
 function rerun_cell_from_notebook(cell_id::UUID)
->>>>>>> 11196021
     # make sure only one of this cell_id is in the run channel
     # by emptying it and filling it again
     new_uuids = UUID[]
