--- conflicted
+++ resolved
@@ -51,18 +51,11 @@
     for c in nb.cells
         c.queued = session.options.evaluation.run_notebook_on_load
     end
-<<<<<<< HEAD
-    try_event_call(session, OpenNotebookEvent(nb))
-    update_save_run!(session, nb, nb.cells; run_async=run_async, prerender_text=true)
-    
-    add(session, nb; run_async=run_async)
-=======
 
     update_save_run!(session, nb, nb.cells; run_async=run_async, prerender_text=true)
     
     add(session, nb; run_async=run_async)
     try_event_call(session, OpenNotebookEvent(nb))
->>>>>>> e42655f1
     nb
 end
 
@@ -193,12 +186,6 @@
     isid = try_event_call(session, NewNotebookEvent(nb))
     nb.notebook_id = isnothing(isid) ? notebook_id : isid
 
-<<<<<<< HEAD
-    # Run Open Notebook handler before saving for the first time!
-    try_event_call(session, OpenNotebookEvent(nb))
-
-=======
->>>>>>> e42655f1
     update_save_run!(session, nb, nb.cells; run_async=run_async, prerender_text=true)
     add(session, nb; run_async=run_async)
 
