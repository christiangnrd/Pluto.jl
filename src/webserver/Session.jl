--- conflicted
+++ resolved
@@ -47,26 +47,13 @@
     secret::String = String(rand(('a':'z') ∪ ('A':'Z') ∪ ('0':'9'), 8))
     binder_token::Union{String,Nothing} = nothing
     options::Configuration.Options = Configuration.Options()
-<<<<<<< HEAD
-    event_listener::Function = function(a::PlutoEvent) end
-=======
     event_listener::Function = function(a::PlutoEvent) #= @info "$(typeof(a))" =# end
->>>>>>> e42655f1
 end
 
 function save_notebook(session::ServerSession, notebook::Notebook)
     
     # Notify event_listener from here
-<<<<<<< HEAD
-    try
-        session.event_listener(FileSaveEvent(notebook))
-    catch e
-        @warn "Couldn't run event listener" e
-    end
-    
-=======
     try_event_call(session, FileSaveEvent(notebook))
->>>>>>> e42655f1
     if !session.options.server.disable_writing_notebook_files
         save_notebook(notebook, notebook.path)
     end
