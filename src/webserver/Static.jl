--- conflicted
+++ resolved
@@ -269,7 +269,6 @@
         end
     end
 
-<<<<<<< HEAD
 
     # normally shutdown is done through Dynamic.jl, with the exception of shutdowns made from the desktop app
     serve_shutdown = with_authentication(;
@@ -281,8 +280,8 @@
         return HTTP.Response(200)
     end
 
-    HTTP.@register(router, "GET", "/shutdown", serve_shutdown)
-    HTTP.@register(router, "POST", "/shutdown", serve_shutdown)
+    HTTP.register!(router, "GET", "/shutdown", serve_shutdown)
+    HTTP.register!(router, "POST", "/shutdown", serve_shutdown)
 
 
     # used in desktop app
@@ -310,16 +309,12 @@
         return HTTP.Response(200)
     end
 
-    HTTP.@register(router, "GET", "/move", serve_move)
-    HTTP.@register(router, "POST", "/move", serve_move)
-
-
-    HTTP.@register(router, "GET", "/open", serve_openfile)
-    HTTP.@register(router, "POST", "/open", serve_openfile)
-=======
+    HTTP.register!(router, "GET", "/move", serve_move)
+    HTTP.register!(router, "POST", "/move", serve_move)
+
+
     HTTP.register!(router, "GET", "/open", serve_openfile)
     HTTP.register!(router, "POST", "/open", serve_openfile)
->>>>>>> 2158cab9
     
     serve_sample = with_authentication(;
         required=security.require_secret_for_access || 
