import HTTP
import Markdown: htmlesc
import UUIDs: UUID

# Serve everything from `/frontend`, and create HTTP endpoints to open notebooks.

"Attempts to find the MIME pair corresponding to the extension of a filename. Defaults to `text/plain`."
function mime_fromfilename(filename)
    # This bad boy is from: https://developer.mozilla.org/en-US/docs/Web/HTTP/Basics_of_HTTP/MIME_types/Common_types
    mimepairs = Dict(".aac" => "audio/aac", ".bin" => "application/octet-stream", ".bmp" => "image/bmp", ".css" => "text/css", ".csv" => "text/csv", ".eot" => "application/vnd.ms-fontobject", ".gz" => "application/gzip", ".gif" => "image/gif", ".htm" => "text/html", ".html" => "text/html", ".ico" => "image/vnd.microsoft.icon", ".jpeg" => "image/jpeg", ".jpg" => "image/jpeg", ".js" => "text/javascript", ".json" => "application/json", ".jsonld" => "application/ld+json", ".mjs" => "text/javascript", ".mp3" => "audio/mpeg", ".mp4" => "video/mp4", ".mpeg" => "video/mpeg", ".oga" => "audio/ogg", ".ogv" => "video/ogg", ".ogx" => "application/ogg", ".opus" => "audio/opus", ".otf" => "font/otf", ".png" => "image/png", ".pdf" => "application/pdf", ".rtf" => "application/rtf", ".sh" => "application/x-sh", ".svg" => "image/svg+xml", ".tar" => "application/x-tar", ".tif" => "image/tiff", ".tiff" => "image/tiff", ".ttf" => "font/ttf", ".txt" => "text/plain", ".wav" => "audio/wav", ".weba" => "audio/webm", ".webm" => "video/webm", ".webp" => "image/webp", ".woff" => "font/woff", ".woff2" => "font/woff2", ".xhtml" => "application/xhtml+xml", ".xml" => "application/xml", ".xul" => "application/vnd.mozilla.xul+xml", ".zip" => "application/zip")
    file_extension = getkey(mimepairs, '.' * split(filename, '.')[end], ".txt")
    MIME(mimepairs[file_extension])
end

function asset_response(path)
    if !isfile(path) && !endswith(path, ".html")
        return asset_response(path * ".html")
    end
    try
        @assert isfile(path)
        response = HTTP.Response(200, read(path, String))
        push!(response.headers, "Content-Type" => string(mime_fromfilename(path)))
        push!(response.headers, "Access-Control-Allow-Origin" => "*")
        response
    catch e
        HTTP.Response(404, "Not found!")
    end
end

function error_response(status_code::Integer, title, advice, body="")
    template = read(project_relative_path("frontend", "error.jl.html"), String)

    body_title = body == "" ? "" : "Error message:"
    filled_in = replace(replace(replace(replace(template, "\$TITLE" => title), "\$ADVICE" => advice), "\$BODYTITLE" => body_title), "\$BODY" => htmlesc(body))

    response = HTTP.Response(status_code, filled_in)
    push!(response.headers, "Content-Type" => string(mime_fromfilename(".html")))
    response
end

function notebook_response(notebook; home_url="./", as_redirect=true)
    if as_redirect
        response = HTTP.Response(302, "")
        push!(response.headers, "Location" => home_url * "edit?id=" * string(notebook.notebook_id))
        return response
    else
        HTTP.Response(200, string(notebook.notebook_id))
    end
end

"""
Return whether the `request` was authenticated in one of two ways:
1. the session's `secret` was included in the URL as a search parameter, or
2. the session's `secret` was included in a cookie.
"""
function is_authenticated(session::ServerSession, request::HTTP.Request)
    (
        secret_in_url = try
            uri = HTTP.URI(request.target)
            query = HTTP.queryparams(uri)
            get(query, "secret", "") == session.secret
        catch e
            @warn "Failed to authenticate request using URL" exception = (e, catch_backtrace())
            false
        end
    ) || (
        secret_in_cookie = try
            cookies = HTTP.cookies(request)
            any(cookies) do cookie
                cookie.name == "secret" && cookie.value == session.secret
            end
        catch e
            @warn "Failed to authenticate request using cookies" exception = (e, catch_backtrace())
            false
        end
    )
    # that ) || ( kind of looks like Krabs from spongebob
end

function http_router_for(session::ServerSession)
    router = HTTP.Router()
    security = session.options.security

    function add_set_secret_cookie!(response::HTTP.Response)
        push!(response.headers, "Set-Cookie" => "secret=$(session.secret); SameSite=Strict; HttpOnly")
        response
    end

    """
        with_authentication(f::Function)
    
    Returns a function `HTTP.Request → HTTP.Response` which does three things:
    1. Check whether the request is authenticated (by calling `is_authenticated`), if not, return a 403 error.
    2. Call your `f(request)` to create the response message.
    3. Add a `Set-Cookie` header to the response with the session's `secret`.
    """
    function with_authentication(f::Function; required::Bool)::Function
        return function (request::HTTP.Request)
            if !required || is_authenticated(session, request)
                response = f(request)
                add_set_secret_cookie!(response)
                if !required
                    filter!(p -> p[1] != "Access-Control-Allow-Origin", response.headers)
                    push!(response.headers, "Access-Control-Allow-Origin" => "*")
                end
                response
            else
                error_response(403, "Not yet authenticated", "<b>Open the link that was printed in the terminal where you launched Pluto.</b> It includes a <em>secret</em>, which is needed to access this server.<br><br>If you are running the server yourself and want to change this configuration, have a look at the keyword arguments to <em>Pluto.run</em>. <br><br>Please <a href='https://github.com/fonsp/Pluto.jl/issues'>report this error</a> if you did not expect it!")
            end
        end
    end
    
    function create_serve_onefile(path)
        return request::HTTP.Request -> asset_response(normpath(path))
    end
    
    # / does not need security.require_secret_for_open_links
    # because this is how we handle the case:
    #    require_secret_for_open_links == true
    #    require_secret_for_access == false
    # Access to all 'risky' endpoints is still restricted to requests that have the secret cookie, but visiting `/` is allowed, and it will set the cookie. From then on the security situation is identical to 
    #    secret_for_access == true
    HTTP.@register(router, "GET", "/", with_authentication(
        create_serve_onefile(project_relative_path("frontend", "index.html"));
        required=security.require_secret_for_access
        ))
    HTTP.@register(router, "GET", "/edit", with_authentication(
        create_serve_onefile(project_relative_path("frontend", "editor.html"));
        required=security.require_secret_for_access || 
        security.require_secret_for_open_links,
    ))
    # the /edit page also uses with_authentication, but this is not how access to notebooks is secured: this is done by requiring the WS connection to be authenticated.
    # we still use it for /edit to do the cookie stuff, and show a more helpful error, instead of the WS never connecting.
    
    HTTP.@register(router, "GET", "/ping", r -> HTTP.Response(200, "OK!"))
    HTTP.@register(router, "GET", "/possible_binder_token_please", r -> session.binder_token === nothing ? HTTP.Response(200,"") : HTTP.Response(200, session.binder_token))
    
<<<<<<< HEAD
    function try_launch_notebook_response(action::Function, path_or_url::AbstractString; title="", advice="", home_url="./", as_redirect=true)
        try
            nb = action(session, path_or_url)
            notebook_response(nb; home_url=home_url, as_redirect=as_redirect)
=======
    function try_launch_notebook_response(action::Function, path_or_url::AbstractString; title="", advice="", home_url="./", action_kwargs...)
        try
            nb = action(session, path_or_url; action_kwargs...)
            notebook_redirect_response(nb; home_url=home_url)
>>>>>>> 402d855a
        catch e
            if e isa SessionActions.NotebookIsRunningException
                notebook_response(e.notebook; home_url=home_url, as_redirect=as_redirect)
            else
                error_response(500, title, advice, sprint(showerror, e, stacktrace(catch_backtrace())))
            end
        end
    end

    serve_newfile = with_authentication(;
        required=security.require_secret_for_access || 
        security.require_secret_for_open_links
    ) do request::HTTP.Request
        notebook_response(SessionActions.new(session); as_redirect=(request.method == "GET"))
    end
    HTTP.@register(router, "GET", "/new", serve_newfile)
    HTTP.@register(router, "POST", "/new", serve_newfile)

    serve_openfile = with_authentication(;
        required=security.require_secret_for_access || 
        security.require_secret_for_open_links
    ) do request::HTTP.Request
        try
            uri = HTTP.URI(request.target)
            query = HTTP.queryparams(uri)
            as_sample = haskey(query, "as_sample")
            if haskey(query, "path")
                path = tamepath(query["path"])
                if isfile(path)
<<<<<<< HEAD
                    return try_launch_notebook_response(SessionActions.open, path, as_redirect=(request.method == "GET"), title="Failed to load notebook", advice="The file <code>$(htmlesc(path))</code> could not be loaded. Please <a href='https://github.com/fonsp/Pluto.jl/issues'>report this error</a>!")
=======
                    return try_launch_notebook_response(SessionActions.open, path; as_sample=as_sample, title="Failed to load notebook", advice="The file <code>$(htmlesc(path))</code> could not be loaded. Please <a href='https://github.com/fonsp/Pluto.jl/issues'>report this error</a>!")
>>>>>>> 402d855a
                else
                    return error_response(404, "Can't find a file here", "Please check whether <code>$(htmlesc(path))</code> exists.")
                end
            elseif haskey(query, "url")
                url = query["url"]
<<<<<<< HEAD
                return try_launch_notebook_response(SessionActions.open_url, url, as_redirect=(request.method == "GET"), title="Failed to load notebook", advice="The notebook from <code>$(htmlesc(url))</code> could not be loaded. Please <a href='https://github.com/fonsp/Pluto.jl/issues'>report this error</a>!")
=======
                return try_launch_notebook_response(SessionActions.open_url, url; as_sample=as_sample, title="Failed to load notebook", advice="The notebook from <code>$(htmlesc(url))</code> could not be loaded. Please <a href='https://github.com/fonsp/Pluto.jl/issues'>report this error</a>!")
>>>>>>> 402d855a
            else
                error("Empty request")
            end
        catch e
            return error_response(400, "Bad query", "Please <a href='https://github.com/fonsp/Pluto.jl/issues'>report this error</a>!", sprint(showerror, e, stacktrace(catch_backtrace())))
        end
    end

    HTTP.@register(router, "GET", "/open", serve_openfile)
    HTTP.@register(router, "POST", "/open", serve_openfile)
    
    serve_sample = with_authentication(;
        required=security.require_secret_for_access || 
        security.require_secret_for_open_links
    ) do request::HTTP.Request
        uri = HTTP.URI(request.target)
        sample_filename = split(HTTP.unescapeuri(uri.path), "sample/")[2]
        sample_path = project_relative_path("sample", sample_filename)
        
<<<<<<< HEAD
        path = numbered_until_new(joinpath(new_notebooks_directory(), sample_path_without_dotjl))
        readwrite(project_relative_path("sample", sample_path), path)
        
        try_launch_notebook_response(SessionActions.open, path; as_redirect=(request.method == "GET"), home_url="../", title="Failed to load sample", advice="Please <a href='https://github.com/fonsp/Pluto.jl/issues'>report this error</a>!")
=======
        try_launch_notebook_response(SessionActions.open, sample_path, home_url="../", title="Failed to load sample", advice="Please <a href='https://github.com/fonsp/Pluto.jl/issues'>report this error</a>!", as_sample=true)
>>>>>>> 402d855a
    end
    HTTP.@register(router, "GET", "/sample/*", serve_sample)
    HTTP.@register(router, "POST", "/sample/*", serve_sample)

    serve_notebookfile = with_authentication(; 
        required=security.require_secret_for_access || 
        security.require_secret_for_open_links
    ) do request::HTTP.Request
        try
            uri = HTTP.URI(request.target)        
            query = HTTP.queryparams(uri)
            id = UUID(query["id"])
            notebook = session.notebooks[id]

            response = HTTP.Response(200, sprint(save_notebook, notebook))
            push!(response.headers, "Content-Type" => "text/plain; charset=utf-8")
            push!(response.headers, "Content-Disposition" => "inline; filename=\"$(basename(notebook.path))\"")
            response
        catch e
            return error_response(400, "Bad query", "Please <a href='https://github.com/fonsp/Pluto.jl/issues'>report this error</a>!", sprint(showerror, e, stacktrace(catch_backtrace())))
        end
    end
    HTTP.@register(router, "GET", "/notebookfile", serve_notebookfile)
    
    function serve_asset(request::HTTP.Request)
        uri = HTTP.URI(request.target)
        
        filepath = project_relative_path("frontend", relpath(HTTP.unescapeuri(uri.path), "/"))
        asset_response(filepath)
    end
    HTTP.@register(router, "GET", "/*", serve_asset)
    HTTP.@register(router, "GET", "/favicon.ico", create_serve_onefile(project_relative_path("frontend", "img", "favicon.ico")))

    return router
end<|MERGE_RESOLUTION|>--- conflicted
+++ resolved
@@ -135,17 +135,10 @@
     HTTP.@register(router, "GET", "/ping", r -> HTTP.Response(200, "OK!"))
     HTTP.@register(router, "GET", "/possible_binder_token_please", r -> session.binder_token === nothing ? HTTP.Response(200,"") : HTTP.Response(200, session.binder_token))
     
-<<<<<<< HEAD
-    function try_launch_notebook_response(action::Function, path_or_url::AbstractString; title="", advice="", home_url="./", as_redirect=true)
-        try
-            nb = action(session, path_or_url)
-            notebook_response(nb; home_url=home_url, as_redirect=as_redirect)
-=======
-    function try_launch_notebook_response(action::Function, path_or_url::AbstractString; title="", advice="", home_url="./", action_kwargs...)
+    function try_launch_notebook_response(action::Function, path_or_url::AbstractString; title="", advice="", home_url="./", as_redirect=true, action_kwargs...)
         try
             nb = action(session, path_or_url; action_kwargs...)
-            notebook_redirect_response(nb; home_url=home_url)
->>>>>>> 402d855a
+            notebook_response(nb; home_url=home_url, as_redirect=as_redirect)
         catch e
             if e isa SessionActions.NotebookIsRunningException
                 notebook_response(e.notebook; home_url=home_url, as_redirect=as_redirect)
@@ -175,21 +168,13 @@
             if haskey(query, "path")
                 path = tamepath(query["path"])
                 if isfile(path)
-<<<<<<< HEAD
-                    return try_launch_notebook_response(SessionActions.open, path, as_redirect=(request.method == "GET"), title="Failed to load notebook", advice="The file <code>$(htmlesc(path))</code> could not be loaded. Please <a href='https://github.com/fonsp/Pluto.jl/issues'>report this error</a>!")
-=======
-                    return try_launch_notebook_response(SessionActions.open, path; as_sample=as_sample, title="Failed to load notebook", advice="The file <code>$(htmlesc(path))</code> could not be loaded. Please <a href='https://github.com/fonsp/Pluto.jl/issues'>report this error</a>!")
->>>>>>> 402d855a
+                    return try_launch_notebook_response(SessionActions.open, path, as_redirect=(request.method == "GET"), as_sample=as_sample, title="Failed to load notebook", advice="The file <code>$(htmlesc(path))</code> could not be loaded. Please <a href='https://github.com/fonsp/Pluto.jl/issues'>report this error</a>!")
                 else
                     return error_response(404, "Can't find a file here", "Please check whether <code>$(htmlesc(path))</code> exists.")
                 end
             elseif haskey(query, "url")
                 url = query["url"]
-<<<<<<< HEAD
-                return try_launch_notebook_response(SessionActions.open_url, url, as_redirect=(request.method == "GET"), title="Failed to load notebook", advice="The notebook from <code>$(htmlesc(url))</code> could not be loaded. Please <a href='https://github.com/fonsp/Pluto.jl/issues'>report this error</a>!")
-=======
-                return try_launch_notebook_response(SessionActions.open_url, url; as_sample=as_sample, title="Failed to load notebook", advice="The notebook from <code>$(htmlesc(url))</code> could not be loaded. Please <a href='https://github.com/fonsp/Pluto.jl/issues'>report this error</a>!")
->>>>>>> 402d855a
+                return try_launch_notebook_response(SessionActions.open_url, url, as_redirect=(request.method == "GET"), as_sample=as_sample, title="Failed to load notebook", advice="The notebook from <code>$(htmlesc(url))</code> could not be loaded. Please <a href='https://github.com/fonsp/Pluto.jl/issues'>report this error</a>!")
             else
                 error("Empty request")
             end
@@ -209,14 +194,10 @@
         sample_filename = split(HTTP.unescapeuri(uri.path), "sample/")[2]
         sample_path = project_relative_path("sample", sample_filename)
         
-<<<<<<< HEAD
         path = numbered_until_new(joinpath(new_notebooks_directory(), sample_path_without_dotjl))
         readwrite(project_relative_path("sample", sample_path), path)
         
-        try_launch_notebook_response(SessionActions.open, path; as_redirect=(request.method == "GET"), home_url="../", title="Failed to load sample", advice="Please <a href='https://github.com/fonsp/Pluto.jl/issues'>report this error</a>!")
-=======
-        try_launch_notebook_response(SessionActions.open, sample_path, home_url="../", title="Failed to load sample", advice="Please <a href='https://github.com/fonsp/Pluto.jl/issues'>report this error</a>!", as_sample=true)
->>>>>>> 402d855a
+        try_launch_notebook_response(SessionActions.open, path; as_redirect=(request.method == "GET"), home_url="../", as_sample=true, title="Failed to load sample", advice="Please <a href='https://github.com/fonsp/Pluto.jl/issues'>report this error</a>!")
     end
     HTTP.@register(router, "GET", "/sample/*", serve_sample)
     HTTP.@register(router, "POST", "/sample/*", serve_sample)
