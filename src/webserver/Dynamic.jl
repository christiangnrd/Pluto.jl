--- conflicted
+++ resolved
@@ -1,10 +1,6 @@
 import UUIDs: uuid1
 
-<<<<<<< HEAD
 import TableIOInterface: get_example_code, is_extension_supported
-=======
-import .PkgTools
->>>>>>> 400f92a0
 
 import .PkgTools
 
@@ -379,7 +375,6 @@
     update_save_run!(session, notebook, to_reeval; deletion_hook=custom_deletion_hook, save=false, persist_js_state=true, kwargs...)
 end
 
-<<<<<<< HEAD
 responses[:write_file] = function (🙋::ClientRequest)
     path = 🙋.notebook.path
     reldir = "$(path |> basename).assets"
@@ -442,27 +437,21 @@
     else
         code = missing
     end
-=======
-responses[:reshow_cell] = (session::ServerSession, body, notebook::Notebook, cell::Cell; initiator::Union{Initiator,Missing}=missing) -> let
-    run = WorkspaceManager.format_fetch_in_workspace((session, notebook), cell.cell_id, ends_with_semicolon(cell.code), (parse(PlutoRunner.ObjectID, body["objectid"], base=16), convert(Int64, body["dim"])))
-    set_output!(cell, run)
-    # send to all clients, why not
-    putnotebookupdates!(session, notebook, clientupdate_cell_output(notebook, cell))
-end
-
-responses[:package_versions] = (session::ServerSession, body, notebook = nothing; initiator::Union{Initiator,Missing}=missing) -> let
-    all_versions = PkgTools.package_versions(body["package_name"])
+end
+
+responses[:package_versions] = function response_package_versions(🙋::ClientRequest)
+    require_notebook(🙋)
+    all_versions = PkgTools.package_versions(🙋.body["package_name"])
     opinionated = PkgTools.opinionated_ranges(all_versions)
-    putclientupdates!(session, initiator, UpdateMessage(:🍕, Dict(
+    putclientupdates!(🙋.session, 🙋.initiator, UpdateMessage(:🍕, Dict(
         :versions => all_versions,
         :opinionated_ranges => opinionated,
-    ), nothing, nothing, initiator))
-end
-
-responses[:package_completions] = (session::ServerSession, body, notebook = nothing; initiator::Union{Initiator,Missing}=missing) -> let
-    results = PkgTools.package_completions(body["query"])
-    putclientupdates!(session, initiator, UpdateMessage(:🍳, Dict(
+    ), nothing, nothing, 🙋.initiator))
+end
+
+responses[:package_completions] = function response_package_completions(🙋::ClientRequest)
+    results = PkgTools.package_completions(🙋.body["query"])
+    putclientupdates!(🙋.session, 🙋.initiator, UpdateMessage(:🍳, Dict(
         :results => results,
-    ), nothing, nothing, initiator))
->>>>>>> 400f92a0
+    ), nothing, nothing, 🙋.initiator))
 end