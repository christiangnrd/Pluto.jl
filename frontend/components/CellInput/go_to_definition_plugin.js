import { Facet, ViewPlugin, Decoration, EditorView } from "../../imports/CodemirrorPlutoSetup.js"
import { ctrl_or_cmd_name, has_ctrl_or_cmd_pressed } from "../../common/KeyboardShortcuts.js"
import _ from "../../imports/lodash.js"
import { ScopeStateField } from "./scopestate_statefield.js"

/**
 * @param {any} state
 * @param {{
 *  scopestate: import("./scopestate_statefield.js").ScopeState,
 *  global_definitions: { [key: string]: string[] }
 * }} context
 */
let get_variable_marks = (state, { scopestate, global_definitions }) => {
    return Decoration.set(
        filter_non_null(
            scopestate.usages.map(({ definition, usage, name }) => {
                if (definition == null) {
                    // TODO variables_with_origin_cell should be notebook wide, not just in the current cell
                    // .... Because now it will only show variables after it has run once
                    if (name in global_definitions && global_definitions[name].length > 0) {
                        return Decoration.mark({
                            // TODO This used to be tagName: "a", but codemirror doesn't like that...
                            // .... https://github.com/fonsp/Pluto.jl/issues/1790
                            // .... Ideally we'd change it back to `a` (feels better), but functionally there is no difference..
                            // .... When I ever happen to find a lot of time I can spend on this, I'll debug and change it back to `a`
                            tagName: "pluto-variable-link",
                            attributes: {
                                "title": `${ctrl_or_cmd_name}-Click to jump to the definition of ${name}.`,
                                "data-pluto-variable": name,
                                "href": `#${name}`,
                            },
                        }).range(usage.from, usage.to)
                    } else {
                        // This could be used to trigger @edit when clicked, to open
                        // in whatever editor the person wants to use.
                        // return Decoration.mark({
                        //     tagName: "a",
                        //     attributes: {
                        //         "title": `${ctrl_or_cmd_name}-Click to jump to the definition of ${text}.`,
                        //         "data-external-variable": text,
                        //         "href": `#`,
                        //     },
                        // }).range(usage.from, usage.to)
                        return null
                    }
                } else {
                    // Could be used to select the definition of a variable inside the current cell
                    return Decoration.mark({
                        tagName: "pluto-variable-link",
                        attributes: {
                            "title": `${ctrl_or_cmd_name}-Click to jump to the definition of ${name}.`,
                            "data-cell-variable": name,
                            "data-cell-variable-from": `${definition.from}`,
                            "data-cell-variable-to": `${definition.to}`,
                            "href": `#`,
                        },
                    }).range(usage.from, usage.to)
                }
            })
        ),
        true
    )
}

/**
<<<<<<< HEAD
 * @type {Facet<{ [variable_name: string]: string[] }, { [variable_name: string]: string[] }>}
=======
 *
 * @argument {Array<T?>} xs
 * @template T
 * @return {Array<T>}
 */
const filter_non_null = (xs) => /** @type {Array<T>} */ (xs.filter((x) => x != null))

/**
 * @type {Facet<{ [variable_name: string]: string }, { [variable_name: string]: string }>}
>>>>>>> 72555eda
 */
export const GlobalDefinitionsFacet = Facet.define({
    combine: (values) => values[0],
    compare: _.isEqual,
})

export const go_to_definition_plugin = ViewPlugin.fromClass(
    class {
        /**
         * @param {EditorView} view
         */
        constructor(view) {
            let global_definitions = view.state.facet(GlobalDefinitionsFacet)
            this.decorations = get_variable_marks(view.state, {
                scopestate: view.state.field(ScopeStateField),
                global_definitions,
            })
        }

        update(update) {
            // My best take on getting this to update when GlobalDefinitionsFacet does 🤷‍♀️
            let global_definitions = update.state.facet(GlobalDefinitionsFacet)
            if (update.docChanged || update.viewportChanged || global_definitions !== update.startState.facet(GlobalDefinitionsFacet)) {
                this.decorations = get_variable_marks(update.state, {
                    scopestate: update.state.field(ScopeStateField),
                    global_definitions,
                })
            }
        }
    },
    {
        decorations: (v) => v.decorations,

        eventHandlers: {
            pointerdown: (event, view) => {
                if (has_ctrl_or_cmd_pressed(event) && event.button === 0 && event.target instanceof Element) {
                    let pluto_variable = event.target.closest("[data-pluto-variable]")
                    if (pluto_variable) {
                        let variable = pluto_variable.getAttribute("data-pluto-variable")
                        if (variable == null) {
                            return false
                        }

                        event.preventDefault()
                        let scrollto_selector = `[id='${encodeURI(variable)}']`
                        document.querySelector(scrollto_selector)?.scrollIntoView({
                            behavior: "smooth",
                            block: "center",
                        })

                        // TODO Something fancy where it counts going to definition as a page in history,
                        // .... so pressing/swiping back will go back to where you clicked on the definition.
                        // window.history.replaceState({ scrollTop: document.documentElement.scrollTop }, null)
                        // window.history.pushState({ scrollTo: scrollto_selector }, null)

                        let global_definitions = view.state.facet(GlobalDefinitionsFacet)

                        // TODO Something fancy where we actually emit the identifier we are looking for,
                        // .... and the cell then selects exactly that definition (using lezer and cool stuff)
                        if (global_definitions[variable].length > 0) {
                            window.dispatchEvent(
                                new CustomEvent("cell_focus", {
                                    detail: {
                                        cell_id: global_definitions[variable][0],
                                        line: 0, // 1-based to 0-based index
                                        definition_of: variable,
                                    },
                                })
                            )
                            return true
                        }
                    }

                    let cell_variable = event.target.closest("[data-cell-variable]")
                    if (cell_variable) {
                        let variable_name = cell_variable.getAttribute("data-cell-variable")
                        let variable_from = Number(cell_variable.getAttribute("data-cell-variable-from"))
                        let variable_to = Number(cell_variable.getAttribute("data-cell-variable-to"))

                        view.dispatch({
                            scrollIntoView: true,
                            selection: { anchor: variable_from, head: variable_to },
                        })
                        view.focus()
                        return true
                    }
                }
            },
        },
    }
)<|MERGE_RESOLUTION|>--- conflicted
+++ resolved
@@ -63,9 +63,6 @@
 }
 
 /**
-<<<<<<< HEAD
- * @type {Facet<{ [variable_name: string]: string[] }, { [variable_name: string]: string[] }>}
-=======
  *
  * @argument {Array<T?>} xs
  * @template T
@@ -74,8 +71,7 @@
 const filter_non_null = (xs) => /** @type {Array<T>} */ (xs.filter((x) => x != null))
 
 /**
- * @type {Facet<{ [variable_name: string]: string }, { [variable_name: string]: string }>}
->>>>>>> 72555eda
+ * @type {Facet<{ [variable_name: string]: string[] }, { [variable_name: string]: string[] }>}
  */
 export const GlobalDefinitionsFacet = Facet.define({
     combine: (values) => values[0],
