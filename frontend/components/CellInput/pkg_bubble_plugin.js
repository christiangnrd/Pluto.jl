--- conflicted
+++ resolved
@@ -62,15 +62,6 @@
                 return
             }
 
-<<<<<<< HEAD
-                    if (pkg_disablers.includes(callee_name)) {
-                        let deco = Decoration.replace({
-                            widget: new ReactWidget(html` <${PkgActivateMark} package_name=${callee_name} /> `),
-                            // side: 1,
-                        })
-                        widgets.push(deco.range(to))
-                    }
-=======
             let import_specifier_template = create_specific_template_maker((x) => jl_dynamic`import A, ${x}`)
             // Because the templates can't really do recursive stuff, we need JavaScript™️!
             let unwrap_scoped_import = (specifier) => {
@@ -84,7 +75,6 @@
                     return specifier
                 } else {
                     console.warn("Unknown nested import specifier: " + specifier.toString())
->>>>>>> 3ed303ec
                 }
             }
 
