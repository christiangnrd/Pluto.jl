import _ from "../imports/lodash.js"
import { html, useState, useEffect, useMemo, useRef, useContext, useLayoutEffect } from "../imports/Preact.js"

import { CellOutput } from "./CellOutput.js"
import { CellInput } from "./CellInput.js"
import { Logs } from "./Logs.js"
import { RunArea, useDebouncedTruth } from "./RunArea.js"
import { cl } from "../common/ClassTable.js"
import { PlutoContext } from "../common/PlutoContext.js"

const useCellApi = (node_ref, published_object_keys, pluto_actions) => {
    const [cell_api_ready, set_cell_api_ready] = useState(false)
    const published_object_keys_ref = useRef(published_object_keys)
    published_object_keys_ref.current = published_object_keys

    useLayoutEffect(() => {
        Object.assign(node_ref.current, {
            getPublishedObject: (id) => {
                if (!published_object_keys_ref.current.includes(id)) throw `getPublishedObject: ${id} not found`
                return pluto_actions.get_published_object(id)
            },
            _internal_pluto_actions: pluto_actions,
        })

        set_cell_api_ready(true)
    })

    return cell_api_ready
}

/**
 * @param {{
 *  cell_result: import("./Editor.js").CellResultData,
 *  cell_input: import("./Editor.js").CellInputData,
 *  cell_input_local: import("./Editor.js").CellInputData,
 *  cell_dependencies: import("./Editor.js").CellDependencyData
 *  selected: boolean,
 *  selected_cells: Array<string>,
 *  force_hide_input: boolean,
 *  focus_after_creation: boolean,
 *  [key: string]: any,
 * }} props
 * */
export const Cell = ({
<<<<<<< HEAD
    cell_input: { cell_id, code, code_folded, running_disabled, local_code, local_code_author_name },
    cell_result: { queued, running, runtime, errored, output, published_object_keys, depends_on_disabled_cells },
=======
    cell_input: { cell_id, code, code_folded, running_disabled },
    cell_result: { queued, running, runtime, errored, output, logs, published_object_keys, depends_on_disabled_cells },
>>>>>>> 72e812ae
    cell_dependencies,
    notebook_id,
    on_update_doc_query,
    on_change,
    on_focus_neighbor,
    selected,
    selected_cells,
    force_hide_input,
    focus_after_creation,
    is_process_ready,
    disable_input,
    nbpkg,
}) => {
    let pluto_actions = useContext(PlutoContext)
    const notebook = pluto_actions.get_notebook()
    let variables_in_all_notebook = Object.fromEntries(
        Object.values(notebook?.cell_dependencies ?? {}).flatMap((x) => Object.keys(x.downstream_cells_map).map((variable) => [variable, x.cell_id]))
    )
    const variables = Object.keys(notebook?.cell_dependencies?.[cell_id]?.downstream_cells_map || {})
    // cm_forced_focus is null, except when a line needs to be highlighted because it is part of a stack trace
    const [cm_forced_focus, set_cm_forced_focus] = useState(null)
    const [cm_highlighted_line, set_cm_highlighted_line] = useState(null)
    const [show_logs, set_show_logs] = useState(true)

    const any_logs = useMemo(() => !_.isEmpty(logs), [logs])

    useEffect(() => {
        if (!any_logs) {
            set_show_logs(true)
        }
    }, [any_logs])

    useEffect(() => {
        const focusListener = (e) => {
            if (e.detail.cell_id === cell_id) {
                if (e.detail.line != null) {
                    const ch = e.detail.ch
                    if (ch == null) {
                        set_cm_forced_focus([
                            { line: e.detail.line, ch: 0 },
                            { line: e.detail.line, ch: Infinity },
                            { scroll: true, definition_of: e.detail.definition_of },
                        ])
                    } else {
                        set_cm_forced_focus([
                            { line: e.detail.line, ch: ch },
                            { line: e.detail.line, ch: ch },
                            { scroll: true, definition_of: e.detail.definition_of },
                        ])
                    }
                }
            }
        }
        window.addEventListener("cell_focus", focusListener)
        // cleanup
        return () => {
            window.removeEventListener("cell_focus", focusListener)
        }
    }, [])

    // When you click to run a cell, we use `waiting_to_run` to immediately set the cell's traffic light to 'queued', while waiting for the backend to catch up.
    const [waiting_to_run, set_waiting_to_run] = useState(false)
    useEffect(() => {
        set_waiting_to_run(false)
    }, [queued, running, output?.last_run_timestamp, depends_on_disabled_cells, running_disabled])
    // We activate animations instantly BUT deactivate them NSeconds later.
    // We then toggle animation visibility using opacity. This saves a bunch of repaints.
    const activate_animation = useDebouncedTruth(running || queued || waiting_to_run)
    const class_code_differs = code !== (local_code ?? code)
    const class_code_folded = code_folded && cm_forced_focus == null

    // during the initial page load, force_hide_input === true, so that cell outputs render fast, and codemirrors are loaded after
    let show_input = !force_hide_input && (errored || class_code_differs || !class_code_folded)

    const [line_heights, set_line_heights] = useState([15])
    const node_ref = useRef(null)

    const disable_input_ref = useRef(disable_input)
    disable_input_ref.current = disable_input
    const should_set_waiting_to_run_ref = useRef(true)
    should_set_waiting_to_run_ref.current = !running_disabled && !depends_on_disabled_cells
    const set_waiting_to_run_smart = (x) => set_waiting_to_run(x && should_set_waiting_to_run_ref.current)

    const cell_api_ready = useCellApi(node_ref, published_object_keys, pluto_actions)

    return html`
        <pluto-cell
            ref=${node_ref}
            class=${cl({
                queued: queued || (waiting_to_run && is_process_ready),
                running: running,
                activate_animation: activate_animation,
                errored: errored,
                selected: selected,
                code_differs: class_code_differs,
                code_folded: class_code_folded,
                running_disabled: running_disabled,
                depends_on_disabled_cells: depends_on_disabled_cells,
                show_input: show_input,
                shrunk: Object.values(logs).length > 0,
                hooked_up: output?.has_pluto_hook_features ?? false,
            })}
            id=${cell_id}
        >
            ${variables.map((name) => html`<span id=${encodeURI(name)} />`)}
            <pluto-shoulder draggable="true" title="Drag to move cell">
                <button
                    onClick=${() => {
                        let cells_to_fold = selected ? selected_cells : [cell_id]
                        pluto_actions.update_notebook((notebook) => {
                            for (let cell_id of cells_to_fold) {
                                notebook.cell_inputs[cell_id].code_folded = !code_folded
                            }
                        })
                    }}
                    class="foldcode"
                    title="Show/hide code"
                >
                    <span></span>
                </button>
            </pluto-shoulder>
            <pluto-trafficlight></pluto-trafficlight>
            <button
                onClick=${() => {
                    pluto_actions.add_remote_cell(cell_id, "before")
                }}
                class="add_cell before"
                title="Add cell"
            >
                <span></span>
            </button>
            ${cell_api_ready ? html`<${CellOutput} errored=${errored} ...${output} cell_id=${cell_id} />` : html``}
            <${CellInput}
                local_code=${local_code}
                local_code_author_name=${local_code_author_name}
                remote_code=${code}
                cell_dependencies=${cell_dependencies}
                variables_in_all_notebook=${variables_in_all_notebook}
                disable_input=${disable_input}
                focus_after_creation=${focus_after_creation}
                cm_forced_focus=${cm_forced_focus}
                set_cm_forced_focus=${set_cm_forced_focus}
                show_input=${show_input}
                on_submit=${() => {
                    if (!disable_input_ref.current) {
                        set_waiting_to_run_smart(true)
                        pluto_actions.set_and_run_multiple([cell_id])
                    }
                }}
                on_delete=${() => {
                    let cells_to_delete = selected ? selected_cells : [cell_id]
                    pluto_actions.confirm_delete_multiple("Delete", cells_to_delete)
                }}
                on_add_after=${() => {
                    pluto_actions.add_remote_cell(cell_id, "after")
                }}
                on_fold=${(new_folded) => pluto_actions.fold_remote_cell(cell_id, new_folded)}
                on_change=${(new_code) => {
                    if (!disable_input_ref.current) {
                        if (code_folded && cm_forced_focus != null) {
                            pluto_actions.fold_remote_cell(cell_id, false)
                        }
                        on_change(new_code)
                    }
                }}
                on_update_doc_query=${on_update_doc_query}
                on_focus_neighbor=${on_focus_neighbor}
                on_line_heights=${set_line_heights}
                nbpkg=${nbpkg}
                cell_id=${cell_id}
                notebook_id=${notebook_id}
                running_disabled=${running_disabled}
                any_logs=${any_logs}
                show_logs=${show_logs}
                set_show_logs=${set_show_logs}
                cm_highlighted_line=${cm_highlighted_line}
                set_cm_highlighted_line=${set_cm_highlighted_line}
            />
            ${show_logs ? html`<${Logs} logs=${Object.values(logs)} line_heights=${line_heights} set_cm_highlighted_line=${set_cm_highlighted_line} />` : null}
            <${RunArea}
                cell_id=${cell_id}
                running_disabled=${running_disabled}
                depends_on_disabled_cells=${depends_on_disabled_cells}
                on_run=${() => {
                    set_waiting_to_run_smart(true)
                    let cell_to_run = selected ? selected_cells : [cell_id]
                    pluto_actions.set_and_run_multiple(cell_to_run)
                }}
                on_interrupt=${() => {
                    pluto_actions.interrupt_remote(cell_id)
                }}
                runtime=${runtime}
                running=${running}
                code_differs=${class_code_differs}
                queued=${queued}
            />
            <button
                onClick=${() => {
                    pluto_actions.add_remote_cell(cell_id, "after")
                }}
                class="add_cell after"
                title="Add cell"
            >
                <span></span>
            </button>
        </pluto-cell>
    `
}

export const IsolatedCell = ({ cell_id, cell_results: { output, published_object_keys }, hidden }) => {
    const node_ref = useRef(null)
    let pluto_actions = useContext(PlutoContext)
    const cell_api_ready = useCellApi(node_ref, published_object_keys, pluto_actions)

    return html`
        <pluto-cell ref=${node_ref} id=${cell_id} class=${hidden ? "hidden-cell" : "isolated-cell"}>
            ${cell_api_ready ? html`<${CellOutput} ...${output} cell_id=${cell_id} />` : html``}
        </pluto-cell>
    `
}<|MERGE_RESOLUTION|>--- conflicted
+++ resolved
@@ -42,13 +42,8 @@
  * }} props
  * */
 export const Cell = ({
-<<<<<<< HEAD
     cell_input: { cell_id, code, code_folded, running_disabled, local_code, local_code_author_name },
-    cell_result: { queued, running, runtime, errored, output, published_object_keys, depends_on_disabled_cells },
-=======
-    cell_input: { cell_id, code, code_folded, running_disabled },
     cell_result: { queued, running, runtime, errored, output, logs, published_object_keys, depends_on_disabled_cells },
->>>>>>> 72e812ae
     cell_dependencies,
     notebook_id,
     on_update_doc_query,
