import { html, useState, useEffect, useMemo, useRef, useContext } from "../imports/Preact.js"

import { CellOutput } from "./CellOutput.js"
import { CellInput } from "./CellInput.js"
import { RunArea, useDebouncedTruth } from "./RunArea.js"
import { cl } from "../common/ClassTable.js"
import { useDropHandler } from "./useDropHandler.js"
import { PlutoContext } from "../common/PlutoContext.js"

/**
 * @param {{
 *  cell_result: import("./Editor.js").CellResultData,
 *  cell_input: import("./Editor.js").CellInputData,
 *  cell_input_local: import("./Editor.js").CellInputData,
 *  selected: boolean,
 *  selected_cells: Array<string>,
 *  force_hide_input: boolean,
 *  focus_after_creation: boolean,
 *  [key: string]: any,
 * }} props
 * */
export const Cell = ({
    cell_result: { queued, running, runtime, errored, output },
    cell_input: { cell_id, code, code_folded },
    cell_input_local,
    notebook_id,
    on_update_doc_query,
    on_change,
    on_focus_neighbor,
    selected,
    selected_cells,
<<<<<<< HEAD
    nbpkg_local,
    nbpkg,
    notebook_id,
=======
    force_hide_input,
    focus_after_creation,
    is_process_ready,
    disable_input,
>>>>>>> c441f956
}) => {
    let pluto_actions = useContext(PlutoContext)
    // cm_forced_focus is null, except when a line needs to be highlighted because it is part of a stack trace
    const [cm_forced_focus, set_cm_forced_focus] = useState(null)
    const { saving_file, drag_active, handler } = useDropHandler()
    useEffect(() => {
        const focusListener = (e) => {
            if (e.detail.cell_id === cell_id) {
                if (e.detail.line != null) {
                    const ch = e.detail.ch
                    if (ch == null) {
                        set_cm_forced_focus([{ line: e.detail.line, ch: 0 }, { line: e.detail.line, ch: Infinity }, { scroll: true }])
                    } else {
                        set_cm_forced_focus([{ line: e.detail.line, ch: ch }, { line: e.detail.line, ch: ch }, { scroll: true }])
                    }
                }
            }
        }
        window.addEventListener("cell_focus", focusListener)
        // cleanup
        return () => {
            window.removeEventListener("cell_focus", focusListener)
        }
    }, [])

    // When you click to run a cell, we use `waiting_to_run` to immediately set the cell's traffic light to 'queued', while waiting for the backend to catch up.
    const [waiting_to_run, set_waiting_to_run] = useState(false)
    useEffect(() => {
        set_waiting_to_run(false)
    }, [queued, running, output?.last_run_timestamp])
    // We activate animations instantly BUT deactivate them NSeconds later.
    // We then toggle animation visibility using opacity. This saves a bunch of repaints.
    const activate_animation = useDebouncedTruth(running || queued || waiting_to_run)

    const class_code_differs = code !== (cell_input_local?.code ?? code)
    const class_code_folded = code_folded && cm_forced_focus == null

    // during the initial page load, force_hide_input === true, so that cell outputs render fast, and codemirrors are loaded after
    let show_input = !force_hide_input && (errored || class_code_differs || !class_code_folded)

    return html`
        <pluto-cell
            onDragOver=${handler}
            onDrop=${handler}
            onDragEnter=${handler}
            onDragLeave=${handler}
            class=${cl({
                queued: queued || (waiting_to_run && is_process_ready),
                running: running,
                activate_animation: activate_animation,
                errored: errored,
                selected: selected,
                code_differs: class_code_differs,
                code_folded: class_code_folded,
                show_input: show_input,
                drop_target: drag_active,
                saving_file: saving_file,
            })}
            id=${cell_id}
        >
            <pluto-shoulder draggable="true" title="Drag to move cell">
                <button
                    onClick=${() => {
                        let cells_to_fold = selected ? selected_cells : [cell_id]
                        pluto_actions.update_notebook((notebook) => {
                            for (let cell_id of cells_to_fold) {
                                notebook.cell_inputs[cell_id].code_folded = !code_folded
                            }
                        })
                    }}
                    class="foldcode"
                    title="Show/hide code"
                >
                    <span></span>
                </button>
            </pluto-shoulder>
            <pluto-trafficlight></pluto-trafficlight>
            <button
                onClick=${() => {
                    pluto_actions.add_remote_cell(cell_id, "before")
                }}
                class="add_cell before"
                title="Add cell"
            >
                <span></span>
            </button>
            <${CellOutput} ...${output} cell_id=${cell_id} />
            <${CellInput}
                local_code=${cell_input_local?.code ?? code}
                remote_code=${code}
                disable_input=${disable_input}
                focus_after_creation=${focus_after_creation}
                cm_forced_focus=${cm_forced_focus}
                set_cm_forced_focus=${set_cm_forced_focus}
                show_input=${show_input}
                on_drag_drop_events=${handler}
                on_submit=${() => {
                    set_waiting_to_run(true)
                    pluto_actions.set_and_run_multiple([cell_id])
                }}
                on_delete=${() => {
                    let cells_to_delete = selected ? selected_cells : [cell_id]
                    pluto_actions.confirm_delete_multiple("Delete", cells_to_delete)
                }}
                on_add_after=${() => {
                    pluto_actions.add_remote_cell(cell_id, "after")
                }}
                on_fold=${(new_folded) => pluto_actions.fold_remote_cell(cell_id, new_folded)}
                on_change=${(new_code) => {
                    if (code_folded && cm_forced_focus != null) {
                        pluto_actions.fold_remote_cell(cell_id, false)
                    }
                    on_change(new_code)
                }}
                on_update_doc_query=${on_update_doc_query}
                on_focus_neighbor=${on_focus_neighbor}
                nbpkg_local=${nbpkg_local}
                nbpkg=${nbpkg}
                cell_id=${cell_id}
                notebook_id=${notebook_id}
            />
            <${RunArea}
                onClick=${() => {
                    if (running || queued) {
                        pluto_actions.interrupt_remote(cell_id)
                    } else {
                        set_waiting_to_run(true)
                        let cell_to_run = selected ? selected_cells : [cell_id]
                        pluto_actions.set_and_run_multiple(cell_to_run)
                    }
                }}
                runtime=${runtime}
                running=${running}
            />
            <button
                onClick=${() => {
                    pluto_actions.add_remote_cell(cell_id, "after")
                }}
                class="add_cell after"
                title="Add cell"
            >
                <span></span>
            </button>
        </pluto-cell>
    `
}<|MERGE_RESOLUTION|>--- conflicted
+++ resolved
@@ -29,16 +29,12 @@
     on_focus_neighbor,
     selected,
     selected_cells,
-<<<<<<< HEAD
-    nbpkg_local,
-    nbpkg,
-    notebook_id,
-=======
     force_hide_input,
     focus_after_creation,
     is_process_ready,
     disable_input,
->>>>>>> c441f956
+    nbpkg_local,
+    nbpkg,
 }) => {
     let pluto_actions = useContext(PlutoContext)
     // cm_forced_focus is null, except when a line needs to be highlighted because it is part of a stack trace
