import _ from "../imports/lodash.js"
import { html, useState, useEffect, useMemo, useRef, useContext, useLayoutEffect, useErrorBoundary, useCallback } from "../imports/Preact.js"

import { CellOutput } from "./CellOutput.js"
import { CellInput } from "./CellInput.js"
import { Logs } from "./Logs.js"
import { RunArea, useDebouncedTruth } from "./RunArea.js"
import { cl } from "../common/ClassTable.js"
import { PlutoActionsContext } from "../common/PlutoContext.js"
import { open_pluto_popup } from "./Popup.js"
import { SafePreviewOutput } from "./SafePreviewUI.js"

const useCellApi = (node_ref, published_object_keys, pluto_actions) => {
    const [cell_api_ready, set_cell_api_ready] = useState(false)
    const published_object_keys_ref = useRef(published_object_keys)
    published_object_keys_ref.current = published_object_keys

    useLayoutEffect(() => {
        Object.assign(node_ref.current, {
            getPublishedObject: (id) => {
                if (!published_object_keys_ref.current.includes(id)) throw `getPublishedObject: ${id} not found`
                return pluto_actions.get_published_object(id)
            },
            _internal_pluto_actions: pluto_actions,
        })

        set_cell_api_ready(true)
    })

    return cell_api_ready
}

/**
 * @param {String} a_cell_id
 * @param {import("./Editor.js").NotebookData} notebook
 * @returns {Array<String>}
 */
const upstream_of = (a_cell_id, notebook) => Object.values(notebook?.cell_dependencies?.[a_cell_id]?.upstream_cells_map || {}).flatMap((x) => x)

/**
 * @param {String} a_cell_id
 * @param {import("./Editor.js").NotebookData} notebook
 * @param {Function} predicate
 * @param {Set<String>} explored
 * @returns {String | null}
 */
const find_upstream_of = (a_cell_id, notebook, predicate, explored = new Set([])) => {
    if (explored.has(a_cell_id)) return null
    explored.add(a_cell_id)

    if (predicate(a_cell_id)) {
        return a_cell_id
    }

    for (let upstream of upstream_of(a_cell_id, notebook)) {
        const upstream_val = find_upstream_of(upstream, notebook, predicate, explored)
        if (upstream_val !== null) {
            return upstream_val
        }
    }

    return null
}

/**
 * @param {String} flag_name
 * @returns {Function}
 */
const hasTargetBarrier = (flag_name) => {
    return (a_cell_id, notebook) => {
        return notebook?.cell_inputs?.[a_cell_id].metadata[flag_name]
    }
}

const on_jump = (hasBarrier, pluto_actions, cell_id) => () => {
    const notebook = pluto_actions.get_notebook() || {}
    const barrier_cell_id = find_upstream_of(cell_id, notebook, (c) => hasBarrier(c, notebook))
    if (barrier_cell_id !== null) {
        window.dispatchEvent(
            new CustomEvent("cell_focus", {
                detail: {
                    cell_id: barrier_cell_id,
                    line: 0, // 1-based to 0-based index
                },
            })
        )
    }
}

/**
 * @param {{
 *  cell_result: import("./Editor.js").CellResultData,
 *  cell_input: import("./Editor.js").CellInputData,
 *  cell_input_local: { code: String },
 *  cell_dependencies: import("./Editor.js").CellDependencyData
 *  nbpkg: import("./Editor.js").NotebookPkgData?,
 *  selected: boolean,
 *  force_hide_input: boolean,
 *  focus_after_creation: boolean,
 *  process_waiting_for_permission: boolean,
 *  sanitize_html: boolean,
 *  [key: string]: any,
 * }} props
 * */
export const Cell = ({
    cell_input: { cell_id, code, code_folded, metadata, cm_updates, code_text, start_version, last_run_version },
    cell_result: { queued, running, runtime, errored, output, logs, published_object_keys, depends_on_disabled_cells, depends_on_skipped_cells },
    cell_dependencies,
    cell_input_local,
    notebook_id,
    client_id,
    users,
    selected,
    force_hide_input,
    focus_after_creation,
    is_process_ready,
    disable_input,
    process_waiting_for_permission,
    sanitize_html = true,
    nbpkg,
    global_definition_locations,
}) => {
    const { show_logs, disabled: running_disabled, skip_as_script } = metadata
    let pluto_actions = useContext(PlutoActionsContext)
    // useCallback because pluto_actions.set_doc_query can change value when you go from viewing a static document to connecting (to binder)
    const on_update_doc_query = useCallback((...args) => pluto_actions.set_doc_query(...args), [pluto_actions])
    const on_focus_neighbor = useCallback((...args) => pluto_actions.focus_on_neighbor(...args), [pluto_actions])
    const on_change = useCallback((val) => pluto_actions.set_local_cell(cell_id, val), [cell_id, pluto_actions])
    const variables = useMemo(() => Object.keys(cell_dependencies?.downstream_cells_map ?? {}), [cell_dependencies])

    // We need to unmount & remount when a destructive error occurs.
    // For that reason, we will use a simple react key and increment it on error
    const [key, setKey] = useState(0)
    const cell_key = useMemo(() => cell_id + key, [cell_id, key])

    const [, resetError] = useErrorBoundary((error) => {
        console.log(`An error occured in the CodeMirror code, resetting CellInput component. See error below:\n\n${error}\n\n -------------- `)
        setKey(key + 1)
        resetError()
    })

    const remount = useMemo(() => () => setKey(key + 1))
    // cm_forced_focus is null, except when a line needs to be highlighted because it is part of a stack trace
    const [cm_forced_focus, set_cm_forced_focus] = useState(/** @type {any} */ (null))
    const [cm_highlighted_range, set_cm_highlighted_range] = useState(/** @type {{from, to}?} */ (null))
    const [cm_highlighted_line, set_cm_highlighted_line] = useState(null)
    const [cm_diagnostics, set_cm_diagnostics] = useState([])

    useEffect(() => {
        const diagnosticListener = (e) => {
            if (e.detail.cell_id === cell_id) {
                set_cm_diagnostics(e.detail.diagnostics)
            }
        }
        window.addEventListener("cell_diagnostics", diagnosticListener)
        return () => window.removeEventListener("cell_diagnostics", diagnosticListener)
    }, [cell_id])

    useEffect(() => {
        const highlightRangeListener = (e) => {
            if (e.detail.cell_id == cell_id && e.detail.from != null && e.detail.to != null) {
                set_cm_highlighted_range({ from: e.detail.from, to: e.detail.to })
            } else {
                set_cm_highlighted_range(null)
            }
        }
        window.addEventListener("cell_highlight_range", highlightRangeListener)
        return () => window.removeEventListener("cell_highlight_range", highlightRangeListener)
    }, [cell_id])

    useEffect(() => {
        const focusListener = (e) => {
            // TODO: dispatch selected here
            if (e.detail.cell_id === cell_id) {
                if (e.detail.line != null) {
                    const ch = e.detail.ch
                    if (ch == null) {
                        set_cm_forced_focus([
                            { line: e.detail.line, ch: 0 },
                            { line: e.detail.line, ch: Infinity },
                            { scroll: true, definition_of: e.detail.definition_of },
                        ])
                    } else {
                        set_cm_forced_focus([
                            { line: e.detail.line, ch: ch },
                            { line: e.detail.line, ch: ch },
                            { scroll: true, definition_of: e.detail.definition_of },
                        ])
                    }
                }
            }
        }
        window.addEventListener("cell_focus", focusListener)
        // cleanup
        return () => {
            window.removeEventListener("cell_focus", focusListener)
        }
    }, [])

    // When you click to run a cell, we use `waiting_to_run` to immediately set the cell's traffic light to 'queued', while waiting for the backend to catch up.
    const [waiting_to_run, set_waiting_to_run] = useState(false)
    useEffect(() => {
        set_waiting_to_run(false)
    }, [queued, running, output?.last_run_timestamp, depends_on_disabled_cells, running_disabled])
    // We activate animations instantly BUT deactivate them NSeconds later.
    // We then toggle animation visibility using opacity. This saves a bunch of repaints.
    const activate_animation = useDebouncedTruth(running || queued || waiting_to_run)

    const class_code_differs = useMemo(() => (cell_input_local ? cell_input_local.code != code : code_text != code), [cell_input_local?.code, code, code_text])
    const class_code_folded = code_folded && cm_forced_focus == null
    const no_output_yet = (output?.last_run_timestamp ?? 0) === 0
    const code_not_trusted_yet = process_waiting_for_permission && no_output_yet

    // during the initial page load, force_hide_input === true, so that cell outputs render fast, and codemirrors are loaded after
    let show_input = !force_hide_input && (code_not_trusted_yet || errored || class_code_differs || !class_code_folded)

    const [line_heights, set_line_heights] = useState([15])
    const node_ref = useRef(null)

    const disable_input_ref = useRef(disable_input)
    disable_input_ref.current = disable_input
    const should_set_waiting_to_run_ref = useRef(true)
    should_set_waiting_to_run_ref.current = !running_disabled && !depends_on_disabled_cells
    useEffect(() => {
        const handler = (e) => {
            if (e.detail.cell_ids.includes(cell_id)) set_waiting_to_run(should_set_waiting_to_run_ref.current)
        }
        window.addEventListener("set_waiting_to_run_smart", handler)
        return () => window.removeEventListener("set_waiting_to_run_smart", handler)
    }, [cell_id])

    const cell_api_ready = useCellApi(node_ref, published_object_keys, pluto_actions)
    const on_delete = useCallback(() => {
        pluto_actions.confirm_delete_multiple("Delete", pluto_actions.get_selected_cells(cell_id, selected))
    }, [pluto_actions, selected, cell_id])
    const on_submit = useCallback(() => {
        if (!disable_input_ref.current) {
            pluto_actions.set_and_run_multiple([cell_id])
        }
    }, [pluto_actions, cell_id])
    const on_change_cell_input = useCallback(
        (new_code) => {
            if (!disable_input_ref.current) {
                if (code_folded && cm_forced_focus != null) {
                    pluto_actions.fold_remote_cells([cell_id], false)
                }
                on_change(new_code)
            }
        },
        [code_folded, cm_forced_focus, pluto_actions, on_change]
    )
    const on_add_after = useCallback(() => {
        pluto_actions.add_remote_cell(cell_id, "after")
    }, [pluto_actions, cell_id, selected])
    const on_code_fold = useCallback(() => {
        pluto_actions.fold_remote_cells(pluto_actions.get_selected_cells(cell_id, selected), !code_folded)
    }, [pluto_actions, cell_id, selected, code_folded])
    const on_run = useCallback(() => {
        pluto_actions.set_and_run_multiple(pluto_actions.get_selected_cells(cell_id, selected))
    }, [pluto_actions, cell_id, selected])
    const set_show_logs = useCallback(
        (show_logs) =>
            pluto_actions.update_notebook((notebook) => {
                notebook.cell_inputs[cell_id].metadata.show_logs = show_logs
            }),
        [pluto_actions, cell_id]
    )
    const set_cell_disabled = useCallback(
        async (new_val) => {
            await pluto_actions.update_notebook((notebook) => {
                notebook.cell_inputs[cell_id].metadata["disabled"] = new_val
            })
            // we also 'run' the cell if it is disabled, this will make the backend propage the disabled state to dependent cells
            await on_submit()
        },
        [pluto_actions, cell_id, on_submit]
    )

    const any_logs = useMemo(() => !_.isEmpty(logs), [logs])

    const skip_as_script_jump = useCallback(on_jump(hasTargetBarrier("skip_as_script"), pluto_actions, cell_id), [pluto_actions, cell_id])
    const disabled_jump = useCallback(on_jump(hasTargetBarrier("disabled"), pluto_actions, cell_id), [pluto_actions, cell_id])

    return html`
        <pluto-cell
            key=${cell_key}
            ref=${node_ref}
            class=${cl({
                queued: queued || (waiting_to_run && is_process_ready),
<<<<<<< HEAD
=======
                internal_test_queued: !is_process_ready && (queued || waiting_to_run),
>>>>>>> 4bf9d604
                running,
                activate_animation,
                errored,
                selected,
                code_differs: class_code_differs,
                code_folded: class_code_folded,
                skip_as_script,
                running_disabled,
                depends_on_disabled_cells,
                depends_on_skipped_cells,
                show_input,
                shrunk: Object.values(logs).length > 0,
                hooked_up: output?.has_pluto_hook_features ?? false,
<<<<<<< HEAD
=======
                no_output_yet,
>>>>>>> 4bf9d604
            })}
            id=${cell_id}
        >
            ${variables.map((name) => html`<span id=${encodeURI(name)} />`)}
            <pluto-shoulder draggable="true" title="Drag to move cell">
                <button onClick=${on_code_fold} class="foldcode" title="Show/hide code">
                    <span></span>
                </button>
            </pluto-shoulder>
            <pluto-trafficlight></pluto-trafficlight>
            <button
                onClick=${() => {
                    pluto_actions.add_remote_cell(cell_id, "before")
                }}
                class="add_cell before"
                title="Add cell (Ctrl + Enter)"
            >
                <span></span>
            </button>
<<<<<<< HEAD
            ${cell_api_ready ? html`<${CellOutput} errored=${errored} ...${output} cell_id=${cell_id} />` : html``}
=======
            ${code_not_trusted_yet
                ? html`<${SafePreviewOutput} />`
                : cell_api_ready
                ? html`<${CellOutput} errored=${errored} ...${output} sanitize_html=${sanitize_html} cell_id=${cell_id} />`
                : html``}
>>>>>>> 4bf9d604
            <${CellInput}
                cm_updates=${cm_updates}
                code_text=${code_text}
                start_version=${start_version}
                last_run_version=${last_run_version}
                local_code=${cell_input_local?.code ?? code}
                remote_code=${code}
                cell_dependencies=${cell_dependencies}
                global_definition_locations=${global_definition_locations}
                disable_input=${disable_input}
                focus_after_creation=${focus_after_creation}
                cm_forced_focus=${cm_forced_focus}
                set_cm_forced_focus=${set_cm_forced_focus}
                show_input=${show_input}
                on_submit=${on_submit}
                on_delete=${on_delete}
                on_add_after=${on_add_after}
                on_change=${on_change_cell_input}
                on_update_doc_query=${on_update_doc_query}
                on_focus_neighbor=${on_focus_neighbor}
                on_line_heights=${set_line_heights}
                nbpkg=${nbpkg}
                cell_id=${cell_id}
                notebook_id=${notebook_id}
                client_id=${client_id}
                users=${users}
                metadata=${metadata}
                any_logs=${any_logs}
                show_logs=${show_logs}
                set_show_logs=${set_show_logs}
                set_cell_disabled=${set_cell_disabled}
                cm_highlighted_line=${cm_highlighted_line}
                cm_highlighted_range=${cm_highlighted_range}
                cm_diagnostics=${cm_diagnostics}
                onerror=${remount}
            />
            ${show_logs && cell_api_ready
                ? html`<${Logs}
                      logs=${Object.values(logs)}
                      line_heights=${line_heights}
                      set_cm_highlighted_line=${set_cm_highlighted_line}
                      sanitize_html=${sanitize_html}
                  />`
                : null}
            <${RunArea}
                cell_id=${cell_id}
                running_disabled=${running_disabled}
                depends_on_disabled_cells=${depends_on_disabled_cells}
                on_run=${on_run}
                on_interrupt=${() => {
                    pluto_actions.interrupt_remote(cell_id)
                }}
                set_cell_disabled=${set_cell_disabled}
                runtime=${runtime}
                running=${running}
                code_differs=${class_code_differs}
                queued=${queued}
                on_jump=${disabled_jump}
            />
            <button
                onClick=${() => {
                    pluto_actions.add_remote_cell(cell_id, "after")
                }}
                class="add_cell after"
                title="Add cell (Ctrl + Enter)"
            >
                <span></span>
            </button>
            ${skip_as_script
                ? html`<div
                      class="skip_as_script_marker"
                      title=${`This cell is directly flagged as disabled in file. Click to know more!`}
                      onClick=${(e) => {
                          open_pluto_popup({
                              type: "info",
                              source_element: e.target,
                              body: html`This cell is currently stored in the notebook file as a Julia <em>comment</em>, instead of <em>code</em>.<br />
                                  This way, it will not run when the notebook runs as a script outside of Pluto.<br />
                                  Use the context menu to enable it again`,
                          })
                      }}
                  ></div>`
                : depends_on_skipped_cells
                ? html`<div
                      class="depends_on_skipped_marker"
                      title=${`This cell is indirectly flagged as disabled in file. Click to know more!`}
                      onClick=${(e) => {
                          open_pluto_popup({
                              type: "info",
                              source_element: e.target,
                              body: html`This cell is currently stored in the notebook file as a Julia <em>comment</em>, instead of <em>code</em>.<br />
                                  This way, it will not run when the notebook runs as a script outside of Pluto.<br />
                                  An upstream cell is <b> indirectly</b> <em>disabling in file</em> this one; enable
                                  <span onClick=${skip_as_script_jump} style="cursor: pointer; text-decoration: underline"> the upstream one</span> to affect
                                  this cell.`,
                          })
                      }}
                  ></div>`
                : null}
        </pluto-cell>
    `
}
/**
 * @param {{
 *  cell_result: import("./Editor.js").CellResultData,
 *  cell_input: import("./Editor.js").CellInputData,
 *  [key: string]: any,
 * }} props
 * */
export const IsolatedCell = ({ cell_input: { cell_id, metadata }, cell_result: { logs, output, published_object_keys }, hidden }, sanitize_html = true) => {
    const node_ref = useRef(null)
    let pluto_actions = useContext(PlutoActionsContext)
    const cell_api_ready = useCellApi(node_ref, published_object_keys, pluto_actions)
    const { show_logs } = metadata

    return html`
        <pluto-cell ref=${node_ref} id=${cell_id} class=${hidden ? "hidden-cell" : "isolated-cell"}>
<<<<<<< HEAD
            ${cell_api_ready ? html`<${CellOutput} ...${output} cell_id=${cell_id} />` : html``}
=======
            ${cell_api_ready ? html`<${CellOutput} ...${output} sanitize_html=${sanitize_html} cell_id=${cell_id} />` : html``}
>>>>>>> 4bf9d604
            ${show_logs ? html`<${Logs} logs=${Object.values(logs)} line_heights=${[15]} set_cm_highlighted_line=${() => {}} />` : null}
        </pluto-cell>
    `
}<|MERGE_RESOLUTION|>--- conflicted
+++ resolved
@@ -287,10 +287,7 @@
             ref=${node_ref}
             class=${cl({
                 queued: queued || (waiting_to_run && is_process_ready),
-<<<<<<< HEAD
-=======
                 internal_test_queued: !is_process_ready && (queued || waiting_to_run),
->>>>>>> 4bf9d604
                 running,
                 activate_animation,
                 errored,
@@ -304,10 +301,7 @@
                 show_input,
                 shrunk: Object.values(logs).length > 0,
                 hooked_up: output?.has_pluto_hook_features ?? false,
-<<<<<<< HEAD
-=======
                 no_output_yet,
->>>>>>> 4bf9d604
             })}
             id=${cell_id}
         >
@@ -327,15 +321,11 @@
             >
                 <span></span>
             </button>
-<<<<<<< HEAD
-            ${cell_api_ready ? html`<${CellOutput} errored=${errored} ...${output} cell_id=${cell_id} />` : html``}
-=======
             ${code_not_trusted_yet
                 ? html`<${SafePreviewOutput} />`
                 : cell_api_ready
                 ? html`<${CellOutput} errored=${errored} ...${output} sanitize_html=${sanitize_html} cell_id=${cell_id} />`
                 : html``}
->>>>>>> 4bf9d604
             <${CellInput}
                 cm_updates=${cm_updates}
                 code_text=${code_text}
@@ -453,11 +443,7 @@
 
     return html`
         <pluto-cell ref=${node_ref} id=${cell_id} class=${hidden ? "hidden-cell" : "isolated-cell"}>
-<<<<<<< HEAD
-            ${cell_api_ready ? html`<${CellOutput} ...${output} cell_id=${cell_id} />` : html``}
-=======
             ${cell_api_ready ? html`<${CellOutput} ...${output} sanitize_html=${sanitize_html} cell_id=${cell_id} />` : html``}
->>>>>>> 4bf9d604
             ${show_logs ? html`<${Logs} logs=${Object.values(logs)} line_heights=${[15]} set_cm_highlighted_line=${() => {}} />` : null}
         </pluto-cell>
     `
