import { html, useState, useEffect, useMemo, useRef, useContext } from "../imports/Preact.js"

import { CellOutput } from "./CellOutput.js"
import { CellInput } from "./CellInput.js"
import { RunArea, useMillisSinceTruthy } from "./RunArea.js"
import { cl } from "../common/ClassTable.js"
import { useDropHandler } from "./useDropHandler.js"
import { PlutoContext } from "../common/PlutoContext.js"

/**
 * @param {{
 *  cell_input: import("./Editor.js").CellInputData,
 *  cell_result: import("./Editor.js").CellResultData,
 *  cell_input_local: import("./Editor.js").CellInputData,
 *  selected: boolean,
 *  focus_after_creation: boolean,
 *  force_hide_input: boolean,
 *  selected_cells: Array<string>,
 *  [key: string]: any,
 * }} props
 * */
export const Cell = ({
    cell_input: { cell_id, code, code_folded },
    cell_result: { queued, running, runtime, errored, output },
    cell_input_local,
    selected,
    on_change,
    on_update_doc_query,
    on_focus_neighbor,
    disable_input,
    focus_after_creation,
<<<<<<< HEAD
    force_hide_input,
    selected_cells,
=======
    scroll_into_view_after_creation,
    all_completed_promise,
    selected_friends,
    pkg_state,
    requests,
    actions,
    client,
>>>>>>> 400f92a0
    notebook_id,
}) => {
    let pluto_actions = useContext(PlutoContext)

    // cm_forced_focus is null, except when a line needs to be highlighted because it is part of a stack trace
    const [cm_forced_focus, set_cm_forced_focus] = useState(null)
    const { saving_file, drag_active, handler } = useDropHandler()
    const localTimeRunning = 10e5 * useMillisSinceTruthy(running)
    useEffect(() => {
        const focusListener = (e) => {
            if (e.detail.cell_id === cell_id) {
                if (e.detail.line != null) {
                    const ch = e.detail.ch
                    if (ch == null) {
                        set_cm_forced_focus([{ line: e.detail.line, ch: 0 }, { line: e.detail.line, ch: Infinity }, { scroll: true }])
                    } else {
                        set_cm_forced_focus([{ line: e.detail.line, ch: ch }, { line: e.detail.line, ch: ch }, { scroll: true }])
                    }
                }
            }
        }
        window.addEventListener("cell_focus", focusListener)
        // cleanup
        return () => {
            window.removeEventListener("cell_focus", focusListener)
        }
    }, [])

    const class_code_differs = code !== (cell_input_local?.code ?? code)
    const class_code_folded = code_folded && cm_forced_focus == null

    // during the initial page load, force_hide_input === true, so that cell outputs render fast, and codemirrors are loaded after
    let show_input = !force_hide_input && (errored || class_code_differs || !class_code_folded)

    return html`
        <pluto-cell
            onDragOver=${handler}
            onDrop=${handler}
            onDragEnter=${handler}
            onDragLeave=${handler}
            class=${cl({
                queued: queued,
                running: running,
                errored: errored,
                selected: selected,
                code_differs: class_code_differs,
                code_folded: class_code_folded,
                drop_target: drag_active,
                saving_file: saving_file,
            })}
            id=${cell_id}
        >
            <pluto-shoulder draggable="true" title="Drag to move cell">
                <button
                    onClick=${() => {
                        let cells_to_fold = selected ? selected_cells : [cell_id]
                        pluto_actions.update_notebook((notebook) => {
                            for (let cell_id of cells_to_fold) {
                                notebook.cell_inputs[cell_id].code_folded = !code_folded
                            }
                        })
                    }}
                    class="foldcode"
                    title="Show/hide code"
                >
                    <span></span>
                </button>
            </pluto-shoulder>
            <pluto-trafficlight></pluto-trafficlight>
            <button
                onClick=${() => {
                    pluto_actions.add_remote_cell(cell_id, "before")
                }}
                class="add_cell before"
                title="Add cell"
            >
                <span></span>
            </button>
            <${CellOutput} ...${output} cell_id=${cell_id} />
            ${show_input &&
            html`<${CellInput}
                local_code=${cell_input_local?.code ?? code}
                remote_code=${code}
                disable_input=${disable_input}
                focus_after_creation=${focus_after_creation}
                cm_forced_focus=${cm_forced_focus}
                set_cm_forced_focus=${set_cm_forced_focus}
                on_drag_drop_events=${handler}
                on_submit=${() => {
                    pluto_actions.set_and_run_multiple([cell_id])
                }}
                on_delete=${() => {
                    let cells_to_delete = selected ? selected_cells : [cell_id]
                    pluto_actions.confirm_delete_multiple("Delete", cells_to_delete)
                }}
                on_add_after=${() => {
                    pluto_actions.add_remote_cell(cell_id, "after")
                }}
                on_fold=${(new_folded) => pluto_actions.fold_remote_cell(cell_id, new_folded)}
                on_change=${(new_code) => {
                    if (code_folded && cm_forced_focus != null) {
                        pluto_actions.fold_remote_cell(cell_id, false)
                    }
                    on_change(new_code)
                }}
                on_update_doc_query=${on_update_doc_query}
                on_focus_neighbor=${on_focus_neighbor}
<<<<<<< HEAD
=======
                pkg_state=${pkg_state}
                client=${client}
                actions=${actions}
>>>>>>> 400f92a0
                cell_id=${cell_id}
                notebook_id=${notebook_id}
            />`}
            <${RunArea}
                onClick=${() => {
                    if (running || queued) {
                        pluto_actions.interrupt_remote(cell_id)
                    } else {
                        let cell_to_run = selected ? selected_cells : [cell_id]
                        pluto_actions.set_and_run_multiple(cell_to_run)
                    }
                }}
                runtime=${localTimeRunning || runtime}
            />
            <button
                onClick=${() => {
                    pluto_actions.add_remote_cell(cell_id, "after")
                }}
                class="add_cell after"
                title="Add cell"
            >
                <span></span>
            </button>
        </pluto-cell>
    `
}<|MERGE_RESOLUTION|>--- conflicted
+++ resolved
@@ -29,18 +29,9 @@
     on_focus_neighbor,
     disable_input,
     focus_after_creation,
-<<<<<<< HEAD
     force_hide_input,
     selected_cells,
-=======
-    scroll_into_view_after_creation,
-    all_completed_promise,
-    selected_friends,
     pkg_state,
-    requests,
-    actions,
-    client,
->>>>>>> 400f92a0
     notebook_id,
 }) => {
     let pluto_actions = useContext(PlutoContext)
@@ -148,12 +139,7 @@
                 }}
                 on_update_doc_query=${on_update_doc_query}
                 on_focus_neighbor=${on_focus_neighbor}
-<<<<<<< HEAD
-=======
                 pkg_state=${pkg_state}
-                client=${client}
-                actions=${actions}
->>>>>>> 400f92a0
                 cell_id=${cell_id}
                 notebook_id=${notebook_id}
             />`}
