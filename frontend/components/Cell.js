import _ from "../imports/lodash.js"
import { html, useState, useEffect, useMemo, useRef, useContext, useLayoutEffect, useErrorBoundary, useCallback } from "../imports/Preact.js"

import { CellOutput } from "./CellOutput.js"
import { CellInput } from "./CellInput.js"
import { Logs } from "./Logs.js"
import { RunArea, useDebouncedTruth } from "./RunArea.js"
import { cl } from "../common/ClassTable.js"
import { PlutoActionsContext } from "../common/PlutoContext.js"
import { open_pluto_popup } from "./Popup.js"

const useCellApi = (node_ref, published_object_keys, pluto_actions) => {
    const [cell_api_ready, set_cell_api_ready] = useState(false)
    const published_object_keys_ref = useRef(published_object_keys)
    published_object_keys_ref.current = published_object_keys

    useLayoutEffect(() => {
        Object.assign(node_ref.current, {
            getPublishedObject: (id) => {
                if (!published_object_keys_ref.current.includes(id)) throw `getPublishedObject: ${id} not found`
                return pluto_actions.get_published_object(id)
            },
            _internal_pluto_actions: pluto_actions,
        })

        set_cell_api_ready(true)
    })

    return cell_api_ready
}

/**
 * @param {String} a_cell_id
 * @param {import("./Editor.js").NotebookData} notebook
 * @returns {Array<String>}
 */
const upstream_of = (a_cell_id, notebook) => Object.values(notebook?.cell_dependencies?.[a_cell_id]?.upstream_cells_map || {}).flatMap((x) => x)

/**
 * @param {String} a_cell_id
 * @param {import("./Editor.js").NotebookData} notebook
 * @param {Function} predicate
 * @param {Set<String>} explored
 * @returns {String | null}
 */
const find_upstream_of = (a_cell_id, notebook, predicate, explored = new Set([])) => {
    if (explored.has(a_cell_id)) return null
    explored.add(a_cell_id)

    if (predicate(a_cell_id)) {
        return a_cell_id
    }

    for (let upstream of upstream_of(a_cell_id, notebook)) {
        const upstream_val = find_upstream_of(upstream, notebook, predicate, explored)
        if (upstream_val !== null) {
            return upstream_val
        }
    }

    return null
}

/**
 * @param {String} flag_name
 * @returns {Function}
 */
const hasTargetBarrier = (flag_name) => {
    return (a_cell_id, notebook) => {
        return notebook?.cell_inputs?.[a_cell_id].metadata[flag_name]
    }
}

const on_jump = (hasBarrier, pluto_actions, cell_id) => () => {
    const notebook = pluto_actions.get_notebook() || {}
    const barrier_cell_id = find_upstream_of(cell_id, notebook, (c) => hasBarrier(c, notebook))
    if (barrier_cell_id !== null) {
        window.dispatchEvent(
            new CustomEvent("cell_focus", {
                detail: {
                    cell_id: barrier_cell_id,
                    line: 0, // 1-based to 0-based index
                },
            })
        )
    }
}

/**
 * @param {{
 *  cell_result: import("./Editor.js").CellResultData,
 *  cell_input: import("./Editor.js").CellInputData,
 *  cell_input_local: { code: String },
 *  cell_dependencies: import("./Editor.js").CellDependencyData
 *  nbpkg: import("./Editor.js").NotebookPkgData?,
 *  selected: boolean,
 *  force_hide_input: boolean,
 *  focus_after_creation: boolean,
 *  [key: string]: any,
 * }} props
 * */
export const Cell = ({
    cell_input: { cell_id, code, code_folded, metadata, cm_updates, code_text, start_version, last_run_version },
    cell_result: { queued, running, runtime, errored, output, logs, published_object_keys, depends_on_disabled_cells, depends_on_skipped_cells },
    cell_dependencies,
    cell_input_local,
    notebook_id,
    selected,
    force_hide_input,
    focus_after_creation,
    is_process_ready,
    disable_input,
    nbpkg,
    global_definition_locations,
}) => {
    const { show_logs, disabled: running_disabled, skip_as_script } = metadata
    let pluto_actions = useContext(PlutoActionsContext)
    // useCallback because pluto_actions.set_doc_query can change value when you go from viewing a static document to connecting (to binder)
    const on_update_doc_query = useCallback((...args) => pluto_actions.set_doc_query(...args), [pluto_actions])
    const on_focus_neighbor = useCallback((...args) => pluto_actions.focus_on_neighbor(...args), [pluto_actions])
    const on_change = useCallback((val) => pluto_actions.set_local_cell(cell_id, val), [cell_id, pluto_actions])
    const variables = useMemo(() => Object.keys(cell_dependencies?.downstream_cells_map ?? {}), [cell_dependencies])

    // We need to unmount & remount when a destructive error occurs.
    // For that reason, we will use a simple react key and increment it on error
    const [key, setKey] = useState(0)
    const cell_key = useMemo(() => cell_id + key, [cell_id, key])

    const [, resetError] = useErrorBoundary((error) => {
        console.log(`An error occured in the CodeMirror code, resetting CellInput component. See error below:\n\n${error}\n\n -------------- `)
        setKey(key + 1)
        resetError()
    })

    const remount = useMemo(() => () => setKey(key + 1))
    // cm_forced_focus is null, except when a line needs to be highlighted because it is part of a stack trace
<<<<<<< HEAD
    const [cm_forced_focus, set_cm_forced_focus] = useState(/** @type{any} */(null))
=======
    const [cm_forced_focus, set_cm_forced_focus] = useState(/** @type{any} */ (null))
    const [cm_highlighted_range, set_cm_highlighted_range] = useState(null)
>>>>>>> 17d105b6
    const [cm_highlighted_line, set_cm_highlighted_line] = useState(null)
    const [cm_diagnostics, set_cm_diagnostics] = useState([])

    useEffect(() => {
        const diagnosticListener = (e) => {
            if (e.detail.cell_id === cell_id) {
                set_cm_diagnostics(e.detail.diagnostics)
            }
        }
        window.addEventListener("cell_diagnostics", diagnosticListener)
        return () => window.removeEventListener("cell_diagnostics", diagnosticListener)
    }, [cell_id])

    useEffect(() => {
        const highlightRangeListener = (e) => {
            if (e.detail.cell_id == cell_id && e.detail.from != null && e.detail.to != null) {
                set_cm_highlighted_range({ from: e.detail.from, to: e.detail.to })
            } else {
                set_cm_highlighted_range(null)
            }
        }
        window.addEventListener("cell_highlight_range", highlightRangeListener)
        return () => window.removeEventListener("cell_highlight_range", highlightRangeListener)
    }, [cell_id])

    useEffect(() => {
        const focusListener = (e) => {
            if (e.detail.cell_id === cell_id) {
                if (e.detail.line != null) {
                    const ch = e.detail.ch
                    if (ch == null) {
                        set_cm_forced_focus([
                            { line: e.detail.line, ch: 0 },
                            { line: e.detail.line, ch: Infinity },
                            { scroll: true, definition_of: e.detail.definition_of },
                        ])
                    } else {
                        set_cm_forced_focus([
                            { line: e.detail.line, ch: ch },
                            { line: e.detail.line, ch: ch },
                            { scroll: true, definition_of: e.detail.definition_of },
                        ])
                    }
                }
            }
        }
        window.addEventListener("cell_focus", focusListener)
        // cleanup
        return () => {
            window.removeEventListener("cell_focus", focusListener)
        }
    }, [])

    // When you click to run a cell, we use `waiting_to_run` to immediately set the cell's traffic light to 'queued', while waiting for the backend to catch up.
    const [waiting_to_run, set_waiting_to_run] = useState(false)
    useEffect(() => {
        set_waiting_to_run(false)
    }, [queued, running, output?.last_run_timestamp, depends_on_disabled_cells, running_disabled])
    // We activate animations instantly BUT deactivate them NSeconds later.
    // We then toggle animation visibility using opacity. This saves a bunch of repaints.
    const activate_animation = useDebouncedTruth(running || queued || waiting_to_run)

    const class_code_differs = useMemo(() => cell_input_local ?
        cell_input_local.code != code : code_text != code, [
        cell_input_local?.code,
        code,
        code_text,
    ])
    const class_code_folded = code_folded && cm_forced_focus == null

    // during the initial page load, force_hide_input === true, so that cell outputs render fast, and codemirrors are loaded after
    let show_input = !force_hide_input && (errored || class_code_differs || !class_code_folded)

    const [line_heights, set_line_heights] = useState([15])
    const node_ref = useRef(null)

    const disable_input_ref = useRef(disable_input)
    disable_input_ref.current = disable_input
    const should_set_waiting_to_run_ref = useRef(true)
    should_set_waiting_to_run_ref.current = !running_disabled && !depends_on_disabled_cells
    const set_waiting_to_run_smart = (x) => set_waiting_to_run(x && should_set_waiting_to_run_ref.current)

    const cell_api_ready = useCellApi(node_ref, published_object_keys, pluto_actions)
    const on_delete = useCallback(() => {
        pluto_actions.confirm_delete_multiple("Delete", pluto_actions.get_selected_cells(cell_id, selected))
    }, [pluto_actions, selected, cell_id])
    const on_submit = useCallback(() => {
        if (!disable_input_ref.current) {
            set_waiting_to_run_smart(true)
            pluto_actions.set_and_run_multiple([cell_id])
        }
    }, [pluto_actions, set_waiting_to_run, cell_id])
    const on_change_cell_input = useCallback(
        (new_code) => {
            if (!disable_input_ref.current) {
                if (code_folded && cm_forced_focus != null) {
                    pluto_actions.fold_remote_cells([cell_id], false)
                }
                on_change(new_code)
            }
        },
        [code_folded, cm_forced_focus, pluto_actions, on_change]
    )
    const on_add_after = useCallback(() => {
        pluto_actions.add_remote_cell(cell_id, "after")
    }, [pluto_actions, cell_id, selected])
    const on_code_fold = useCallback(() => {
        pluto_actions.fold_remote_cells(pluto_actions.get_selected_cells(cell_id, selected), !code_folded)
    }, [pluto_actions, cell_id, selected, code_folded])
    const on_run = useCallback(() => {
        pluto_actions.set_and_run_multiple(pluto_actions.get_selected_cells(cell_id, selected))
        set_waiting_to_run_smart(true)
    }, [pluto_actions, cell_id, selected, set_waiting_to_run_smart])
    const set_show_logs = useCallback(
        (show_logs) =>
            pluto_actions.update_notebook((notebook) => {
                notebook.cell_inputs[cell_id].metadata.show_logs = show_logs
            }),
        [pluto_actions, cell_id]
    )
    const set_cell_disabled = useCallback(
        async (new_val) => {
            await pluto_actions.update_notebook((notebook) => {
                notebook.cell_inputs[cell_id].metadata["disabled"] = new_val
            })
            // we also 'run' the cell if it is disabled, this will make the backend propage the disabled state to dependent cells
            await on_submit()
        },
        [pluto_actions, cell_id, on_submit]
    )

    const any_logs = useMemo(() => !_.isEmpty(logs), [logs])

    const skip_as_script_jump = useCallback(on_jump(hasTargetBarrier("skip_as_script"), pluto_actions, cell_id), [pluto_actions, cell_id])
    const disabled_jump = useCallback(on_jump(hasTargetBarrier("disabled"), pluto_actions, cell_id), [pluto_actions, cell_id])

    return html`
        <pluto-cell
            key=${cell_key}
            ref=${node_ref}
            class=${cl({
        queued: queued || (waiting_to_run && is_process_ready),
        running,
        activate_animation,
        errored,
        selected,
        code_differs: class_code_differs,
        code_folded: class_code_folded,
        skip_as_script,
        running_disabled,
        depends_on_disabled_cells,
        depends_on_skipped_cells,
        show_input,
        shrunk: Object.values(logs).length > 0,
        hooked_up: output?.has_pluto_hook_features ?? false,
    })}
            id=${cell_id}
        >
            ${variables.map((name) => html`<span id=${encodeURI(name)} />`)}
            <pluto-shoulder draggable="true" title="Drag to move cell">
                <button onClick=${on_code_fold} class="foldcode" title="Show/hide code">
                    <span></span>
                </button>
            </pluto-shoulder>
            <pluto-trafficlight></pluto-trafficlight>
            <button
                onClick=${() => {
            pluto_actions.add_remote_cell(cell_id, "before")
        }}
                class="add_cell before"
                title="Add cell"
            >
                <span></span>
            </button>
        ${cell_api_ready ? html`<${CellOutput} errored=${errored} ...${output} cell_id=${cell_id} />` : html``}
            <${CellInput}
                cm_updates=${cm_updates}
                code_text=${code_text}
                start_version=${start_version}
                last_run_version=${last_run_version}
                local_code=${cell_input_local?.code ?? code}
                remote_code=${code}
                cell_dependencies=${cell_dependencies}
                global_definition_locations=${global_definition_locations}
                disable_input=${disable_input}
                focus_after_creation=${focus_after_creation}
                cm_forced_focus=${cm_forced_focus}
                set_cm_forced_focus=${set_cm_forced_focus}
                show_input=${show_input}
                on_submit=${on_submit}
                on_delete=${on_delete}
                on_add_after=${on_add_after}
                on_change=${on_change_cell_input}
                on_update_doc_query=${on_update_doc_query}
                on_focus_neighbor=${on_focus_neighbor}
                on_line_heights=${set_line_heights}
                nbpkg=${nbpkg}
                cell_id=${cell_id}
                notebook_id=${notebook_id}
                metadata=${metadata}
                any_logs=${any_logs}
                show_logs=${show_logs}
                set_show_logs=${set_show_logs}
                set_cell_disabled=${set_cell_disabled}
                cm_highlighted_line=${cm_highlighted_line}
                cm_highlighted_range=${cm_highlighted_range}
                cm_diagnostics=${cm_diagnostics}
                onerror=${remount}
            />
            ${show_logs && cell_api_ready
                ? html`<${Logs} logs=${Object.values(logs)} line_heights=${line_heights} set_cm_highlighted_line=${set_cm_highlighted_line} />`
                : null}
            <${RunArea}
                cell_id=${cell_id}
                running_disabled=${running_disabled}
                depends_on_disabled_cells=${depends_on_disabled_cells}
                on_run=${on_run}
                on_interrupt=${() => {
            pluto_actions.interrupt_remote(cell_id)
        }}
                set_cell_disabled=${set_cell_disabled}
                runtime=${runtime}
                running=${running}
                code_differs=${class_code_differs}
                queued=${queued}
                on_jump=${disabled_jump}
            />
            <button
                onClick=${() => {
            pluto_actions.add_remote_cell(cell_id, "after")
        }}
                class="add_cell after"
                title="Add cell"
            >
                <span></span>
            </button>
            ${skip_as_script
            ? html`<div
                      class="skip_as_script_marker"
                      title=${`This cell is directly flagged as disabled in file. Click to know more!`}
                      onClick=${(e) => {
                    open_pluto_popup({
                        type: "info",
                        source_element: e.target,
                        body: html`This cell is currently stored in the notebook file as a Julia <em>comment</em>, instead of <em>code</em>.<br />
                                  This way, it will not run when the notebook runs as a script outside of Pluto.<br />
<<<<<<< HEAD
                                  Use the context menu to change enable it again`,
=======
                                  Use the context menu to enable it again`,
>>>>>>> 17d105b6
                    })
                }}
                  ></div>`
            : depends_on_skipped_cells
                ? html`<div
                      class="depends_on_skipped_marker"
                      title=${`This cell is indirectly flagged as disabled in file. Click to know more!`}
                      onClick=${(e) => {
                        open_pluto_popup({
                            type: "info",
                            source_element: e.target,
                            body: html`This cell is currently stored in the notebook file as a Julia <em>comment</em>, instead of <em>code</em>.<br />
                                  This way, it will not run when the notebook runs as a script outside of Pluto.<br />
                                  An upstream cell is <b> indirectly</b> <em>disabling in file</em> this one; enable
                                  <span onClick=${skip_as_script_jump} style="cursor: pointer; text-decoration: underline"> the upstream one</span> to affect
                                  this cell.`,
                        })
                    }}
                  ></div>`
                : null}
        </pluto-cell>
    `
}
/**
 * @param {{
 *  cell_result: import("./Editor.js").CellResultData,
 *  cell_input: import("./Editor.js").CellInputData,
 *  [key: string]: any,
 * }} props
 * */
export const IsolatedCell = ({ cell_input: { cell_id, metadata }, cell_result: { logs, output, published_object_keys }, hidden }) => {
    const node_ref = useRef(null)
    let pluto_actions = useContext(PlutoActionsContext)
    const cell_api_ready = useCellApi(node_ref, published_object_keys, pluto_actions)
    const { show_logs } = metadata

    return html`
        <pluto-cell ref=${node_ref} id=${cell_id} class=${hidden ? "hidden-cell" : "isolated-cell"}>
            ${cell_api_ready ? html`<${CellOutput} ...${output} cell_id=${cell_id} />` : html``}
            ${show_logs ? html`<${Logs} logs=${Object.values(logs)} line_heights=${[15]} set_cm_highlighted_line=${() => { }} />` : null}
        </pluto-cell>
    `
}<|MERGE_RESOLUTION|>--- conflicted
+++ resolved
@@ -134,12 +134,8 @@
 
     const remount = useMemo(() => () => setKey(key + 1))
     // cm_forced_focus is null, except when a line needs to be highlighted because it is part of a stack trace
-<<<<<<< HEAD
-    const [cm_forced_focus, set_cm_forced_focus] = useState(/** @type{any} */(null))
-=======
     const [cm_forced_focus, set_cm_forced_focus] = useState(/** @type{any} */ (null))
     const [cm_highlighted_range, set_cm_highlighted_range] = useState(null)
->>>>>>> 17d105b6
     const [cm_highlighted_line, set_cm_highlighted_line] = useState(null)
     const [cm_diagnostics, set_cm_diagnostics] = useState([])
 
@@ -386,11 +382,7 @@
                         source_element: e.target,
                         body: html`This cell is currently stored in the notebook file as a Julia <em>comment</em>, instead of <em>code</em>.<br />
                                   This way, it will not run when the notebook runs as a script outside of Pluto.<br />
-<<<<<<< HEAD
-                                  Use the context menu to change enable it again`,
-=======
                                   Use the context menu to enable it again`,
->>>>>>> 17d105b6
                     })
                 }}
                   ></div>`
