import { html, Component, useRef, useLayoutEffect, useEffect } from "../common/Preact.js"

import { resolvable_promise } from "../common/PlutoConnection.js"

import { ErrorMessage } from "./ErrorMessage.js"

import { connect_bonds } from "../common/Bond.js"
import { cl } from "../common/ClassTable.js"

import { observablehq_for_cells } from "../common/SetupCellEnvironment.js"
import "../treeview.js"

export class CellOutput extends Component {
    constructor() {
        super()
        this.compensate_scrollheight_ref = { current: () => {} }
    }

    shouldComponentUpdate({ last_run_timestamp }) {
        return last_run_timestamp !== this.props.last_run_timestamp
    }

    getSnapshotBeforeUpdate() {
        return this.base.scrollHeight
    }

    componentDidUpdate(prevProps, prevState, snapshot) {
        this.compensate_scrollheight_ref.current = () => {
            // Scroll the page to compensate for change in page height:
            const new_height = this.base.scrollHeight
            if (document.body.querySelector("pluto-cell:focus-within")) {
                const cell_outputs_after_focused = document.body.querySelectorAll("pluto-cell:focus-within ~ pluto-cell > pluto-output") // CSS wizardry ✨
                if (cell_outputs_after_focused.length == 0 || !Array.from(cell_outputs_after_focused).includes(this.base)) {
                    window.scrollBy(0, new_height - snapshot)
                }
            }
        }

        if (!needs_delayed_scrollheight_compensation(this.props.mime)) {
            this.compensate_scrollheight_ref.current()
        } else {
            // then this is handled by RawHTMLContainer or PlutoImage, asynchronously
        }
    }

    render() {
        return html`
            <pluto-output
                class=${cl({
                    rich_output:
                        this.props.errored || !this.props.body || (this.props.mime !== "application/vnd.pluto.tree+xml" && this.props.mime !== "text/plain"),
                })}
                mime=${this.props.mime}
            >
<<<<<<< HEAD
                <code
                    class="assignee"
                    ref=${(ref) => {
                        if (ref) {
                            ref.innerText = this.props.rootassignee
                            highlight_julia(ref)
                        }
                    }}
                    >${this.props.rootassignee}</code
                >
                <${OutputBody} ...${this.props} />
=======
                <assignee>${this.props.rootassignee}</assignee>
                <${OutputBody} ...${this.props} compensate_scrollheight_ref=${this.compensate_scrollheight_ref} />
>>>>>>> 0d0be044
            </pluto-output>
        `
    }
}

let PlutoImage = ({ body, mime, compensate_scrollheight_ref }) => {
    // I know I know, this looks stupid.
    // BUT it is necessary to make sure the object url is only created when we are actually attaching to the DOM,
    // and is removed when we are detatching from the DOM
    let imgref = useRef()
    useLayoutEffect(() => {
        let url = URL.createObjectURL(new Blob([body], { type: mime }))

        // we compensate scrolling after the image has loaded
        imgref.current.onload = imgref.current.onerror = () => {
            imgref.current.style.display = null
            compensate_scrollheight_ref.current()
        }
        if (imgref.current.src === "") {
            // an <img> that is loading takes up 21 vertical pixels, which causes a 1-frame scroll flicker
            // the solution is to make the <img> invisible until the image is loaded
            imgref.current.style.display = "none"
        }
        imgref.current.src = url

        return () => URL.revokeObjectURL(url)
    }, [body])

    return html`<div><img ref=${imgref} type=${mime} src=${""} /></div>`
}

const needs_delayed_scrollheight_compensation = (mime) => {
    return (
        mime === "text/html" ||
        mime === "image/png" ||
        mime === "image/jpg" ||
        mime === "image/jpeg" ||
        mime === "image/gif" ||
        mime === "image/bmp" ||
        mime === "image/svg+xml"
    )
}

const OutputBody = ({ mime, body, cell_id, all_completed_promise, requests, compensate_scrollheight_ref, persist_js_state }) => {
    switch (mime) {
        case "image/png":
        case "image/jpg":
        case "image/jpeg":
        case "image/gif":
        case "image/bmp":
        case "image/svg+xml":
            return html`<${PlutoImage} mime=${mime} body=${body} compensate_scrollheight_ref=${compensate_scrollheight_ref} />`
            break
        case "text/html":
            // Snippets starting with <!DOCTYPE or <html are considered "full pages" that get their own iframe.
            // Not entirely sure if this works the best, or if this slows down notebooks with many plots.
            // AFAIK JSServe and Plotly both trigger this code.
            // NOTE: Jupyter doesn't do this, jupyter renders everything directly in pages DOM.
            if (body.startsWith("<!DOCTYPE") || body.startsWith("<html")) {
                return html`<${IframeContainer} body=${body} />`
            } else {
                return html`<${RawHTMLContainer}
                    body=${body}
                    all_completed_promise=${all_completed_promise}
                    requests=${requests}
                    compensate_scrollheight_ref=${compensate_scrollheight_ref}
                    persist_js_state=${persist_js_state}
                />`
            }
            break
        case "application/vnd.pluto.tree+xml":
            return html`<${RawHTMLContainer}
                body=${body}
                all_completed_promise=${all_completed_promise}
                requests=${requests}
                compensate_scrollheight_ref=${undefined}
            />`
            break
        case "application/vnd.pluto.stacktrace+json":
            return html`<div><${ErrorMessage} cell_id=${cell_id} requests=${requests} ...${JSON.parse(body)} /></div>`
            break

        case "text/plain":
        default:
            if (body) {
                return html`<div>
                    <pre><code>${body}</code></pre>
                </div>`
            } else {
                return html`<div></div>`
            }
            break
    }
}

let IframeContainer = ({ body }) => {
    let iframeref = useRef()
    useLayoutEffect(() => {
        let url = URL.createObjectURL(new Blob([body], { type: "text/html" }))
        iframeref.current.src = url

        run(async () => {
            await new Promise((resolve) => iframeref.current.addEventListener("load", () => resolve()))
            let iframeDocument = iframeref.current.contentWindow.document

            // Insert iframe resizer inside the iframe
            let x = iframeDocument.createElement("script")
            x.src = "https://cdn.jsdelivr.net/npm/iframe-resizer@4.2.11/js/iframeResizer.contentWindow.min.js"
            x.integrity = "sha256-EH+7IdRixWtW5tdBwMkTXL+HvW5tAqV4of/HbAZ7nEc="
            x.crossOrigin = "anonymous"
            iframeDocument.head.appendChild(x)

            // Apply iframe resizer from the host side
            new Promise((resolve) => x.addEventListener("load", () => resolve()))
            window.iFrameResize({ checkOrigin: false }, iframeref.current)
        })

        return () => URL.revokeObjectURL(url)
    }, [body])

    return html`<iframe style=${{ width: "100%", border: "none" }} src="" ref=${iframeref}></div>`
}

/**
 * Call a block of code with with environment inserted as local bindings (even this)
 *
 * @param {{ code: string, environment: { [name: string]: any } }} options
 */
let execute_dynamic_function = async ({ environment, code }) => {
    // single line so that we don't affect line numbers in the stack trace
    const wrapped_code = `"use strict"; return (async () => {${code}})()`

    let { ["this"]: this_value, ...args } = environment
    let arg_names = Object.keys(args)
    let arg_values = Object.values(args)
    const result = await Function(...arg_names, wrapped_code).bind(this_value)(...arg_values)
    return result
}

const execute_scripttags = async ({ root_node, script_nodes, previous_results_map, invalidation }) => {
    let results_map = new Map()

    // Run scripts sequentially
    for (let node of script_nodes) {
        if (node.src != "") {
            // If it has a remote src="", de-dupe and copy the script to head
            var script_el = Array.from(document.head.querySelectorAll("script")).find((s) => s.src === node.src)

            if (script_el == null) {
                script_el = document.createElement("script")
                script_el.src = node.src
                script_el.type = node.type === "module" ? "module" : "text/javascript"
                script_el.pluto_is_loading_me = true
            }
            const need_to_await = script_el.pluto_is_loading_me != null
            if (need_to_await) {
                await new Promise((resolve) => {
                    script_el.addEventListener("load", resolve)
                    script_el.addEventListener("error", resolve)
                    document.head.appendChild(script_el)
                })
                script_el.pluto_is_loading_me = undefined
            }
        } else {
            // If there is no src="", we take the content and run it in an observablehq-like environment
            try {
                let script_id = node.id
                let result = await execute_dynamic_function({
                    environment: {
                        this: script_id ? previous_results_map.get(script_id) : window,
                        currentScript: node,
                        invalidation: invalidation,
                        ...observablehq_for_cells,
                    },
                    code: node.innerHTML,
                })
                // Save result for next run
                if (script_id != null) {
                    results_map.set(script_id, result)
                }
                // Insert returned element
                if (result instanceof Element && result.nodeType === Node.ELEMENT_NODE) {
                    node.parentElement.insertBefore(result, node)
                }
            } catch (err) {
                console.error("Couldn't execute script:", node)
                // needs to be in its own console.error so that the stack trace is printed
                console.error(err)
                // TODO: relay to user
            }
        }
    }
    return results_map
}

let run = (f) => f()

export let RawHTMLContainer = ({ body, all_completed_promise, requests, compensate_scrollheight_ref, persist_js_state = false }) => {
    let previous_results_map = useRef(new Map())

    let invalidate_scripts = useRef(() => {})

    let container = useRef()

    useLayoutEffect(() => {
        // Invalidate current scripts and create a new invalidation token immediately
        let invalidation = new Promise((resolve) => {
            invalidate_scripts.current = () => {
                resolve()
            }
        })

        // Actually "load" the html
        container.current.innerHTML = body

        run(async () => {
            previous_results_map.current = await execute_scripttags({
                root_node: container.current,
                script_nodes: Array.from(container.current.querySelectorAll("script")),
                invalidation: invalidation,
                previous_results_map: persist_js_state ? previous_results_map.current : new Map(),
            })

            if (all_completed_promise != null && requests != null) {
                connect_bonds(container.current, all_completed_promise, invalidation, requests)
            }

            // convert LaTeX to svg
            try {
                window.MathJax.typeset([container.current])
            } catch (err) {
                console.info("Failed to typeset TeX:")
                console.info(err)
            }

            // Apply julia syntax highlighting
            try {
                for (let code_element of container.current.querySelectorAll("code.language-julia")) {
                    highlight_julia(code_element)
                }
            } catch (err) {}

            if (compensate_scrollheight_ref != null) {
                compensate_scrollheight_ref.current()
            }
        })

        return () => {
            invalidate_scripts.current?.()
        }
    })

    return html`<div ref=${container}></div>`
}

/** @param {HTMLElement} code_element */
export let highlight_julia = (code_element) => {
    if (code_element.children.length !== 0) return

    window.CodeMirror.runMode(code_element.innerText, "julia", code_element)
    code_element.classList.add("cm-s-default")
}<|MERGE_RESOLUTION|>--- conflicted
+++ resolved
@@ -52,7 +52,6 @@
                 })}
                 mime=${this.props.mime}
             >
-<<<<<<< HEAD
                 <code
                     class="assignee"
                     ref=${(ref) => {
@@ -63,11 +62,7 @@
                     }}
                     >${this.props.rootassignee}</code
                 >
-                <${OutputBody} ...${this.props} />
-=======
-                <assignee>${this.props.rootassignee}</assignee>
                 <${OutputBody} ...${this.props} compensate_scrollheight_ref=${this.compensate_scrollheight_ref} />
->>>>>>> 0d0be044
             </pluto-output>
         `
     }
