import { html, Component, useRef, useLayoutEffect, useContext, useEffect, useMemo } from "../imports/Preact.js"

import { ErrorMessage } from "./ErrorMessage.js"
import { TreeView, TableView, DivElement } from "./TreeView.js"

import { add_bonds_listener, set_bound_elements_to_their_value } from "../common/Bond.js"
import { cl } from "../common/ClassTable.js"

import { observablehq_for_cells } from "../common/SetupCellEnvironment.js"
import { PlutoBondsContext, PlutoContext, PlutoJSInitializingContext } from "../common/PlutoContext.js"
import register from "../imports/PreactCustomElement.js"

import { EditorState, EditorView, julia_andrey, defaultHighlightStyle } from "../imports/CodemirrorPlutoSetup.js"
import { pluto_syntax_colors } from "./CellInput.js"
import { useState } from "../imports/Preact.js"

import hljs from "https://cdn.jsdelivr.net/gh/highlightjs/cdn-release@11.2.0/build/es/highlight.min.js"

export class CellOutput extends Component {
    constructor() {
        super()
        this.state = {
            error: null,
        }

        this.old_height = 0
        // @ts-ignore Is there a way to use the latest DOM spec?
        this.resize_observer = new ResizeObserver((entries) => {
            const new_height = this.base.offsetHeight

            // Scroll the page to compensate for change in page height:
            if (document.body.querySelector("pluto-cell:focus-within")) {
                const cell_outputs_after_focused = document.body.querySelectorAll("pluto-cell:focus-within ~ pluto-cell > pluto-output") // CSS wizardry ✨
                if (
                    !(document.activeElement.tagName == "SUMMARY") &&
                    (cell_outputs_after_focused.length == 0 || !Array.from(cell_outputs_after_focused).includes(this.base))
                ) {
                    window.scrollBy(0, new_height - this.old_height)
                }
            }

            this.old_height = new_height
        })
    }

    shouldComponentUpdate({ last_run_timestamp }) {
        return last_run_timestamp !== this.props.last_run_timestamp
    }

    componentDidMount() {
        this.resize_observer.observe(this.base)
    }

    componentWillUnmount() {
        this.resize_observer.unobserve(this.base)
    }

    render() {
        const rich_output =
            this.props.errored ||
            !this.props.body ||
            (this.props.mime !== "application/vnd.pluto.tree+object" &&
                this.props.mime !== "application/vnd.pluto.table+object" &&
                this.props.mime !== "text/plain")
        const allow_translate = !this.props.errored && rich_output
        return html`
            <pluto-output
                class=${cl({
                    rich_output,
                    scroll_y: this.props.mime === "application/vnd.pluto.table+object" || this.props.mime === "text/plain",
                })}
                translate=${allow_translate}
                mime=${this.props.mime}
            >
                <assignee translate=${false}>${this.props.rootassignee}</assignee>
                ${this.state.error ? html`<div>${this.state.error.message}</div>` : html`<${OutputBody} ...${this.props} />`}
            </pluto-output>
        `
    }
}

export let PlutoImage = ({ body, mime }) => {
    // I know I know, this looks stupid.
    // BUT it is necessary to make sure the object url is only created when we are actually attaching to the DOM,
    // and is removed when we are detatching from the DOM
    let imgref = useRef()
    useLayoutEffect(() => {
        let url = URL.createObjectURL(new Blob([body], { type: mime }))

        imgref.current.onload = imgref.current.onerror = () => {
            if (imgref.current) {
                imgref.current.style.display = null
            }
        }
        if (imgref.current.src === "") {
            // an <img> that is loading takes up 21 vertical pixels, which causes a 1-frame scroll flicker
            // the solution is to make the <img> invisible until the image is loaded
            imgref.current.style.display = "none"
        }
        imgref.current.type = mime
        imgref.current.src = url

        return () => URL.revokeObjectURL(url)
    }, [body, mime])

    return html`<img ref=${imgref} type=${mime} src=${""} />`
}

export const OutputBody = ({ mime, body, cell_id, persist_js_state = false, last_run_timestamp }) => {
    switch (mime) {
        case "image/png":
        case "image/jpg":
        case "image/jpeg":
        case "image/gif":
        case "image/bmp":
        case "image/svg+xml":
            return html`<div><${PlutoImage} mime=${mime} body=${body} /></div>`
            break
        case "text/html":
            // Snippets starting with <!DOCTYPE or <html are considered "full pages" that get their own iframe.
            // Not entirely sure if this works the best, or if this slows down notebooks with many plots.
            // AFAIK JSServe and Plotly both trigger this code.
            // NOTE: Jupyter doesn't do this, jupyter renders everything directly in pages DOM.
            //                                                                   -DRAL
            if (body.startsWith("<!DOCTYPE") || body.startsWith("<html")) {
                return html`<${IframeContainer} body=${body} />`
            } else {
                return html`<${RawHTMLContainer}
                    cell_id=${cell_id}
                    body=${body}
                    persist_js_state=${persist_js_state}
                    last_run_timestamp=${last_run_timestamp}
                />`
            }
            break
        case "application/vnd.pluto.tree+object":
            return html`<div>
                <${TreeView} cell_id=${cell_id} body=${body} persist_js_state=${persist_js_state} />
            </div>`
            break
        case "application/vnd.pluto.table+object":
            return html` <${TableView} cell_id=${cell_id} body=${body} persist_js_state=${persist_js_state} />`
            break
        case "application/vnd.pluto.stacktrace+object":
            return html`<div><${ErrorMessage} cell_id=${cell_id} ...${body} /></div>`
            break
            body.cell_id
        case "application/vnd.pluto.divelement+object":
            return DivElement({ cell_id, ...body })
            break
<<<<<<< HEAD
        case "application/vnd.pluto.celloutputmirror+object":
            return CellOutputMirror({ cell_id: body.cell_id })
            break
=======
>>>>>>> 01c367a7
        case "text/plain":
            if (body) {
                return html`<div>
                    <pre class="no-block"><code>${body}</code></pre>
                </div>`
            } else {
                return html`<div></div>`
            }
            break
        default:
            return html``
            break
    }
}

export let CellOutputMirror = ({ cell_id }) => {
    let [captured_editor_state, set_captured_editor_state] = useState(null)

    useEffect(() => {
        let still_running = true
        const step = () => {
            //@ts-ignore
            const new_state = window.editor_state
            if (captured_editor_state !== new_state) {
                set_captured_editor_state(new_state)
            }

            if (still_running) {
                requestAnimationFrame(step)
            }
        }
        requestAnimationFrame(step)

        return () => {
            still_running = false
        }
    })

    if (captured_editor_state == null) {
        return null
    }

    let output = captured_editor_state?.notebook?.cell_results[cell_id]?.output
    return html` <${CellOutput} ...${output} cell_id=${cell_id}> </${CellOutput}> `
}

register(OutputBody, "pluto-display", ["mime", "body", "cell_id", "persist_js_state", "last_run_timestamp"])

let IframeContainer = ({ body }) => {
    let iframeref = useRef()
    useLayoutEffect(() => {
        let url = URL.createObjectURL(new Blob([body], { type: "text/html" }))
        iframeref.current.src = url

        run(async () => {
            await new Promise((resolve) => iframeref.current.addEventListener("load", () => resolve()))
            let iframeDocument = iframeref.current.contentWindow.document

            // Insert iframe resizer inside the iframe
            let x = iframeDocument.createElement("script")
            x.src = "https://cdn.jsdelivr.net/npm/iframe-resizer@4.2.11/js/iframeResizer.contentWindow.min.js"
            x.integrity = "sha256-EH+7IdRixWtW5tdBwMkTXL+HvW5tAqV4of/HbAZ7nEc="
            x.crossOrigin = "anonymous"
            iframeDocument.head.appendChild(x)

            // Apply iframe resizer from the host side
            new Promise((resolve) => x.addEventListener("load", () => resolve()))
            // @ts-ignore
            window.iFrameResize({ checkOrigin: false }, iframeref.current)
        })

        return () => URL.revokeObjectURL(url)
    }, [body])

    return html`<iframe
        style=${{ width: "100%", border: "none" }}
        src=""
        ref=${iframeref}
        frameborder="0"
        allow="accelerometer; ambient-light-sensor; autoplay; battery; camera; display-capture; document-domain; encrypted-media; execution-while-not-rendered; execution-while-out-of-viewport; fullscreen; geolocation; gyroscope; layout-animations; legacy-image-formats; magnetometer; microphone; midi; navigation-override; oversized-images; payment; picture-in-picture; publickey-credentials-get; sync-xhr; usb; wake-lock; screen-wake-lock; vr; web-share; xr-spatial-tracking"
        allowfullscreen
    ></iframe>`
}

/**
 * Call a block of code with with environment inserted as local bindings (even this)
 *
 * @param {{ code: string, environment: { [name: string]: any } }} options
 */
let execute_dynamic_function = async ({ environment, code }) => {
    // single line so that we don't affect line numbers in the stack trace
    const wrapped_code = `"use strict"; return (async () => {${code}})()`

    let { ["this"]: this_value, ...args } = environment
    let arg_names = Object.keys(args)
    let arg_values = Object.values(args)
    const result = await Function(...arg_names, wrapped_code).bind(this_value)(...arg_values)
    return result
}

const is_displayable = (result) => result instanceof Element && result.nodeType === Node.ELEMENT_NODE

/**
 * @typedef PlutoScript
 * @type {HTMLScriptElement | { pluto_is_loading_me?: boolean }}
 */
const execute_scripttags = async ({ root_node, script_nodes, previous_results_map, invalidation }) => {
    let results_map = new Map()

    // Reattach DOM results from old scripts, you might want to skip reading this
    for (let node of script_nodes) {
        if (node.src != null && node.src !== "") {
        } else {
            let script_id = node.id
            let old_result = script_id ? previous_results_map.get(script_id) : null
            if (is_displayable(old_result)) {
                node.parentElement.insertBefore(old_result, node)
            }
        }
    }

    // Run scripts sequentially
    for (let node of script_nodes) {
        if (node.src != null && node.src !== "") {
            // If it has a remote src="", de-dupe and copy the script to head
            var script_el = Array.from(document.head.querySelectorAll("script")).find((s) => s.src === node.src)

            if (script_el == null) {
                script_el = document.createElement("script")
                script_el.src = node.src
                script_el.type = node.type === "module" ? "module" : "text/javascript"
                // @ts-ignore
                script_el.pluto_is_loading_me = true
            }
            // @ts-ignore
            const need_to_await = script_el.pluto_is_loading_me != null
            if (need_to_await) {
                await new Promise((resolve) => {
                    script_el.addEventListener("load", resolve)
                    script_el.addEventListener("error", resolve)
                    document.head.appendChild(script_el)
                })
                // @ts-ignore
                script_el.pluto_is_loading_me = undefined
            }
        } else {
            // If there is no src="", we take the content and run it in an observablehq-like environment
            try {
                let script_id = node.id
                let old_result = script_id ? previous_results_map.get(script_id) : null

                if (is_displayable(old_result)) {
                    node.parentElement.insertBefore(old_result, node)
                }

                const cell = node.closest("pluto-cell")
                let result = await execute_dynamic_function({
                    environment: {
                        this: script_id ? old_result : window,
                        currentScript: node,
                        invalidation: invalidation,
                        getPublishedObject: (id) => cell.getPublishedObject(id),
                        ...observablehq_for_cells,
                    },
                    code: node.innerText,
                })
                // Save result for next run
                if (script_id != null) {
                    results_map.set(script_id, result)
                }
                // Insert returned element
                if (result !== old_result) {
                    if (is_displayable(old_result)) {
                        old_result.remove()
                    }
                    if (is_displayable(result)) {
                        node.parentElement.insertBefore(result, node)
                    }
                }
            } catch (err) {
                console.error("Couldn't execute script:", node)
                // needs to be in its own console.error so that the stack trace is printed
                console.error(err)
                // TODO: relay to user
            }
        }
    }
    return results_map
}

let run = (f) => f()

export let RawHTMLContainer = ({ body, persist_js_state = false, last_run_timestamp }) => {
    let pluto_actions = useContext(PlutoContext)
    let pluto_bonds = useContext(PlutoBondsContext)
    let js_init_set = useContext(PlutoJSInitializingContext)
    let previous_results_map = useRef(new Map())

    let invalidate_scripts = useRef(() => {})

    let container = useRef(/** @type {HTMLElement} */ (null))

    useLayoutEffect(() => {
        set_bound_elements_to_their_value(container.current, pluto_bonds)
    }, [body, persist_js_state, pluto_actions, pluto_bonds])

    useLayoutEffect(() => {
        // Invalidate current scripts and create a new invalidation token immediately
        let invalidation = new Promise((resolve) => {
            invalidate_scripts.current = () => {
                resolve()
            }
        })

        const dump = document.createElement("p-dumpster")
        dump.append(...container.current.childNodes)

        // Actually "load" the html
        container.current.innerHTML = body

        // do this synchronously after loading HTML
        const new_scripts = Array.from(container.current.querySelectorAll("script"))

        run(async () => {
            js_init_set?.add(container.current)
            previous_results_map.current = await execute_scripttags({
                root_node: container.current,
                script_nodes: new_scripts,
                invalidation: invalidation,
                previous_results_map: persist_js_state ? previous_results_map.current : new Map(),
            })

            if (pluto_actions != null) {
                set_bound_elements_to_their_value(container.current, pluto_bonds)
                let remove_bonds_listener = add_bonds_listener(container.current, pluto_actions.set_bond)
                invalidation.then(remove_bonds_listener)
            }

            // Convert LaTeX to svg
            // @ts-ignore
            if (window.MathJax?.typeset != undefined) {
                try {
                    // @ts-ignore
                    window.MathJax.typeset(container.current.querySelectorAll(".tex"))
                } catch (err) {
                    console.info("Failed to typeset TeX:")
                    console.info(err)
                }
            }

            // Apply syntax highlighting
            try {
                for (let code_element of container.current.querySelectorAll("code")) {
                    for (let className of code_element.classList) {
                        if (className.startsWith("language-")) {
                            let language = className.substr(9)

                            // Remove "language-"
                            highlight(code_element, language)
                        }
                    }
                }
            } catch (err) {}
            js_init_set?.delete(container.current)
        })

        return () => {
            invalidate_scripts.current?.()
        }
    }, [body, persist_js_state, last_run_timestamp, pluto_actions])

    return html`<div class="raw-html-wrapper" ref=${container}></div>`
}

/** @param {HTMLElement} code_element */
export let highlight = (code_element, language) => {
    language = language.toLowerCase()
    language = language === "jl" ? "julia" : language

    if (code_element.children.length === 0) {
        if (language === "julia") {
            const editorview = new EditorView({
                state: EditorState.create({
                    // Remove references to `Main.workspace#xx.` in the docs since
                    // its shows up as a comment and can be confusing
                    doc: code_element.innerText
                        .trim()
                        .replace(/Main.workspace#\d+\./, "")
                        .replace(/Main.workspace#(\d+)/, 'Main.var"workspace#$1"'),

                    extensions: [
                        pluto_syntax_colors,
                        defaultHighlightStyle.fallback,
                        EditorState.tabSize.of(4),
                        // TODO Other languages possibly?
                        language === "julia" ? julia_andrey() : null,
                        EditorView.lineWrapping,
                        EditorView.editable.of(false),
                    ].filter((x) => x != null),
                }),
            })
            code_element.replaceChildren(editorview.dom)
            // Weird hack to make it work inline 🤷‍♀️
            // Probably should be using [HighlightTree](https://codemirror.net/6/docs/ref/#highlight.highlightTree)
            editorview.dom.style.setProperty("display", "inline-flex", "important")
            editorview.dom.style.setProperty("background-color", "transparent", "important")
        } else {
            window.hljs = hljs
            console.log(code_element)
            hljs.highlightElement(code_element)
        }
    }
}<|MERGE_RESOLUTION|>--- conflicted
+++ resolved
@@ -148,12 +148,9 @@
         case "application/vnd.pluto.divelement+object":
             return DivElement({ cell_id, ...body })
             break
-<<<<<<< HEAD
         case "application/vnd.pluto.celloutputmirror+object":
             return CellOutputMirror({ cell_id: body.cell_id })
             break
-=======
->>>>>>> 01c367a7
         case "text/plain":
             if (body) {
                 return html`<div>
