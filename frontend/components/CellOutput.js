import { html, Component, useRef, useLayoutEffect, useContext, useEffect, useMemo } from "../imports/Preact.js"

import { ErrorMessage } from "./ErrorMessage.js"
import { TreeView, TableView, DivElement } from "./TreeView.js"

import { add_bonds_listener, set_bound_elements_to_their_value } from "../common/Bond.js"
import { cl } from "../common/ClassTable.js"

import { observablehq_for_cells } from "../common/SetupCellEnvironment.js"
import { PlutoBondsContext, PlutoContext, PlutoJSInitializingContext } from "../common/PlutoContext.js"
import register from "../imports/PreactCustomElement.js"

import { EditorState, EditorView, julia_andrey, defaultHighlightStyle } from "../imports/CodemirrorPlutoSetup.js"
import { pluto_syntax_colors } from "./CellInput.js"
import { useState } from "../imports/Preact.js"

import hljs from "https://cdn.jsdelivr.net/gh/highlightjs/cdn-release@11.2.0/build/es/highlight.min.js"

export class CellOutput extends Component {
    constructor() {
        super()
        this.state = {
            error: null,
        }

        this.old_height = 0
        // @ts-ignore Is there a way to use the latest DOM spec?
        this.resize_observer = new ResizeObserver((entries) => {
            const new_height = this.base.offsetHeight

            // Scroll the page to compensate for change in page height:
            if (document.body.querySelector("pluto-cell:focus-within")) {
                const cell_outputs_after_focused = document.body.querySelectorAll("pluto-cell:focus-within ~ pluto-cell > pluto-output") // CSS wizardry ✨
                if (
                    !(document.activeElement.tagName == "SUMMARY") &&
                    (cell_outputs_after_focused.length == 0 || !Array.from(cell_outputs_after_focused).includes(this.base))
                ) {
                    window.scrollBy(0, new_height - this.old_height)
                }
            }

            this.old_height = new_height
        })
    }

    shouldComponentUpdate({ last_run_timestamp }) {
        return last_run_timestamp !== this.props.last_run_timestamp
    }

    componentDidMount() {
        this.resize_observer.observe(this.base)
    }

    componentWillUnmount() {
        this.resize_observer.unobserve(this.base)
    }

    render() {
        const rich_output =
            this.props.errored ||
            !this.props.body ||
            (this.props.mime !== "application/vnd.pluto.tree+object" &&
                this.props.mime !== "application/vnd.pluto.table+object" &&
                this.props.mime !== "text/plain")
        const allow_translate = !this.props.errored && rich_output
        return html`
            <pluto-output
                class=${cl({
                    rich_output,
                    scroll_y: this.props.mime === "application/vnd.pluto.table+object" || this.props.mime === "text/plain",
                })}
                translate=${allow_translate}
                mime=${this.props.mime}
            >
                <assignee translate=${false}>${this.props.rootassignee}</assignee>
                ${this.state.error ? html`<div>${this.state.error.message}</div>` : html`<${OutputBody} ...${this.props} />`}
            </pluto-output>
        `
    }
}

export let PlutoImage = ({ body, mime }) => {
    // I know I know, this looks stupid.
    // BUT it is necessary to make sure the object url is only created when we are actually attaching to the DOM,
    // and is removed when we are detatching from the DOM
    let imgref = useRef()
    useLayoutEffect(() => {
        let url = URL.createObjectURL(new Blob([body], { type: mime }))

        imgref.current.onload = imgref.current.onerror = () => {
            if (imgref.current) {
                imgref.current.style.display = null
            }
        }
        if (imgref.current.src === "") {
            // an <img> that is loading takes up 21 vertical pixels, which causes a 1-frame scroll flicker
            // the solution is to make the <img> invisible until the image is loaded
            imgref.current.style.display = "none"
        }
        imgref.current.type = mime
        imgref.current.src = url

        return () => URL.revokeObjectURL(url)
    }, [body, mime])

    return html`<img ref=${imgref} type=${mime} src=${""} />`
}

export const OutputBody = ({ mime, body, cell_id, persist_js_state = false, last_run_timestamp }) => {
    switch (mime) {
        case "image/png":
        case "image/jpg":
        case "image/jpeg":
        case "image/gif":
        case "image/bmp":
        case "image/svg+xml":
            return html`<div><${PlutoImage} mime=${mime} body=${body} /></div>`
            break
        case "text/html":
            // Snippets starting with <!DOCTYPE or <html are considered "full pages" that get their own iframe.
            // Not entirely sure if this works the best, or if this slows down notebooks with many plots.
            // AFAIK JSServe and Plotly both trigger this code.
            // NOTE: Jupyter doesn't do this, jupyter renders everything directly in pages DOM.
            //                                                                   -DRAL
            if (body.startsWith("<!DOCTYPE") || body.startsWith("<html")) {
                return html`<${IframeContainer} body=${body} />`
            } else {
                return html`<${RawHTMLContainer}
                    cell_id=${cell_id}
                    body=${body}
                    persist_js_state=${persist_js_state}
                    last_run_timestamp=${last_run_timestamp}
                />`
            }
            break
        case "application/vnd.pluto.tree+object":
            return html`<div>
                <${TreeView} cell_id=${cell_id} body=${body} persist_js_state=${persist_js_state} />
            </div>`
            break
        case "application/vnd.pluto.table+object":
            return html` <${TableView} cell_id=${cell_id} body=${body} persist_js_state=${persist_js_state} />`
            break
        case "application/vnd.pluto.stacktrace+object":
            return html`<div><${ErrorMessage} cell_id=${cell_id} ...${body} /></div>`
            break
            body.cell_id
        case "application/vnd.pluto.divelement+object":
            return DivElement({ cell_id, ...body })
            break
<<<<<<< HEAD
        case "application/vnd.pluto.celloutputmirror+object":
            return CellOutputMirror({ cell_id: body.cell_id })
            break
=======
>>>>>>> 96725c80
        case "text/plain":
            if (body) {
                return html`<div>
                    <pre class="no-block"><code>${body}</code></pre>
                </div>`
            } else {
                return html`<div></div>`
            }
            break
        default:
            return html``
            break
    }
}

export let CellOutputMirror = ({ cell_id }) => {
    let [captured_editor_state, set_captured_editor_state] = useState(null)

    useEffect(() => {
        let still_running = true
        const step = () => {
            //@ts-ignore
            const new_state = window.editor_state
            if (captured_editor_state !== new_state) {
                set_captured_editor_state(new_state)
            }

            if (still_running) {
                requestAnimationFrame(step)
            }
        }
        requestAnimationFrame(step)

        return () => {
            still_running = false
        }
    })

    if (captured_editor_state == null) {
        return null
    }

    let output = captured_editor_state?.notebook?.cell_results[cell_id]?.output
    return html` <${CellOutput} ...${output} cell_id=${cell_id}> </${CellOutput}> `
}

register(OutputBody, "pluto-display", ["mime", "body", "cell_id", "persist_js_state", "last_run_timestamp"])

let IframeContainer = ({ body }) => {
    let iframeref = useRef()
    useLayoutEffect(() => {
        let url = URL.createObjectURL(new Blob([body], { type: "text/html" }))
        iframeref.current.src = url

        run(async () => {
            await new Promise((resolve) => iframeref.current.addEventListener("load", () => resolve()))

            /** @type {Document} */
            let iframeDocument = iframeref.current.contentWindow.document
            /** Grab the <script> tag for the iframe content window resizer
             * @type {HTMLScriptElement} */
            let original_script_element = document.querySelector("#iframe-resizer-content-window-script")
            // Clone it into the iframe document, so we have the exact same script tag there
            let iframe_resizer_content_script = iframeDocument.importNode(original_script_element)
            // Fix the `src` so it isn't relative to the iframes url, but this documents url
            iframe_resizer_content_script.src = new URL(iframe_resizer_content_script.src, original_script_element.baseURI).toString()
            iframeDocument.head.appendChild(iframe_resizer_content_script)

            // Apply iframe resizer from the host side
            new Promise((resolve) => iframe_resizer_content_script.addEventListener("load", () => resolve()))
            // @ts-ignore
            window.iFrameResize({ checkOrigin: false }, iframeref.current)
        })

        return () => URL.revokeObjectURL(url)
    }, [body])

    return html`<iframe
        style=${{ width: "100%", border: "none" }}
        src=""
        ref=${iframeref}
        frameborder="0"
        allow="accelerometer; ambient-light-sensor; autoplay; battery; camera; display-capture; document-domain; encrypted-media; execution-while-not-rendered; execution-while-out-of-viewport; fullscreen; geolocation; gyroscope; layout-animations; legacy-image-formats; magnetometer; microphone; midi; navigation-override; oversized-images; payment; picture-in-picture; publickey-credentials-get; sync-xhr; usb; wake-lock; screen-wake-lock; vr; web-share; xr-spatial-tracking"
        allowfullscreen
    ></iframe>`
}

/**
 * Call a block of code with with environment inserted as local bindings (even this)
 *
 * @param {{ code: string, environment: { [name: string]: any } }} options
 */
let execute_dynamic_function = async ({ environment, code }) => {
    // single line so that we don't affect line numbers in the stack trace
    const wrapped_code = `"use strict"; return (async () => {${code}})()`

    let { ["this"]: this_value, ...args } = environment
    let arg_names = Object.keys(args)
    let arg_values = Object.values(args)
    const result = await Function(...arg_names, wrapped_code).bind(this_value)(...arg_values)
    return result
}

const is_displayable = (result) => result instanceof Element && result.nodeType === Node.ELEMENT_NODE

/**
 * @typedef PlutoScript
 * @type {HTMLScriptElement | { pluto_is_loading_me?: boolean }}
 */
const execute_scripttags = async ({ root_node, script_nodes, previous_results_map, invalidation }) => {
    let results_map = new Map()

    // Reattach DOM results from old scripts, you might want to skip reading this
    for (let node of script_nodes) {
        if (node.src != null && node.src !== "") {
        } else {
            let script_id = node.id
            let old_result = script_id ? previous_results_map.get(script_id) : null
            if (is_displayable(old_result)) {
                node.parentElement.insertBefore(old_result, node)
            }
        }
    }

    // Run scripts sequentially
    for (let node of script_nodes) {
        if (node.src != null && node.src !== "") {
            // If it has a remote src="", de-dupe and copy the script to head
            var script_el = Array.from(document.head.querySelectorAll("script")).find((s) => s.src === node.src)

            if (script_el == null) {
                script_el = document.createElement("script")
                script_el.src = node.src
                script_el.type = node.type === "module" ? "module" : "text/javascript"
                // @ts-ignore
                script_el.pluto_is_loading_me = true
            }
            // @ts-ignore
            const need_to_await = script_el.pluto_is_loading_me != null
            if (need_to_await) {
                await new Promise((resolve) => {
                    script_el.addEventListener("load", resolve)
                    script_el.addEventListener("error", resolve)
                    document.head.appendChild(script_el)
                })
                // @ts-ignore
                script_el.pluto_is_loading_me = undefined
            }
        } else {
            // If there is no src="", we take the content and run it in an observablehq-like environment
            try {
                let script_id = node.id
                let old_result = script_id ? previous_results_map.get(script_id) : null

                if (node.type === "module") {
                    console.warn("We don't (yet) fully support <script type=module> (loading modules with <script type=module src=...> is fine).")
                }

                if (node.type === "" || node.type === "text/javascript") {
                    if (is_displayable(old_result)) {
                        node.parentElement.insertBefore(old_result, node)
                    }

                    const cell = root_node.closest("pluto-cell")
                    let result = await execute_dynamic_function({
                        environment: {
                            this: script_id ? old_result : window,
                            currentScript: node,
                            invalidation: invalidation,
                            getPublishedObject: (id) => cell.getPublishedObject(id),
                            ...observablehq_for_cells,
                        },
                        code: node.innerText,
                    })
                    // Save result for next run
                    if (script_id != null) {
                        results_map.set(script_id, result)
                    }
                    // Insert returned element
                    if (result !== old_result) {
                        if (is_displayable(old_result)) {
                            old_result.remove()
                        }
                        if (is_displayable(result)) {
                            node.parentElement.insertBefore(result, node)
                        }
                    }
                }
            } catch (err) {
                console.error("Couldn't execute script:", node)
                // needs to be in its own console.error so that the stack trace is printed
                console.error(err)
                // TODO: relay to user
            }
        }
    }
    return results_map
}

let run = (f) => f()

/** @param {HTMLTemplateElement} template */
let declarative_shadow_dom_polyfill = (template) => {
    // Support declarative shadowroot 😼
    // https://web.dev/declarative-shadow-dom/
    // The polyfill they mention on the page is nice and all, but we need more.
    // For one, we need the polyfill anyway as we're adding html using innerHTML (just like we need to run the scripts ourselves)
    // Also, we want to run the scripts inside the shadow roots, ideally in the same order that a browser would.
    // And we want nested shadowroots, which their polyfill doesn't provide (and I hope the spec does)
    try {
        const mode = template.getAttribute("shadowroot")
        // @ts-ignore
        const shadowRoot = template.parentElement.attachShadow({ mode })
        // @ts-ignore
        shadowRoot.appendChild(template.content)
        template.remove()

        // To mimick as much as possible the browser behavior, I
        const scripts_or_shadowroots = Array.from(shadowRoot.querySelectorAll("script, template[shadowroot]"))
        return scripts_or_shadowroots.flatMap((script_or_shadowroot) => {
            if (script_or_shadowroot.nodeName === "SCRIPT") {
                return [script_or_shadowroot]
            } else if (script_or_shadowroot.nodeName === "TEMPLATE") {
                // @ts-ignore
                return declarative_shadow_dom_polyfill(script_or_shadowroot)
            }
        })
    } catch (error) {
        console.error(`Couldn't attach declarative shadow dom to`, template, `because of`, error)
        return []
    }
}

export let RawHTMLContainer = ({ body, persist_js_state = false, last_run_timestamp }) => {
    let pluto_actions = useContext(PlutoContext)
    let pluto_bonds = useContext(PlutoBondsContext)
    let js_init_set = useContext(PlutoJSInitializingContext)
    let previous_results_map = useRef(new Map())

    let invalidate_scripts = useRef(() => {})

    let container = useRef(/** @type {HTMLElement} */ (null))

    useLayoutEffect(() => {
        set_bound_elements_to_their_value(container.current, pluto_bonds)
    }, [body, persist_js_state, pluto_actions, pluto_bonds])

    useLayoutEffect(() => {
        // Invalidate current scripts and create a new invalidation token immediately
        let invalidation = new Promise((resolve) => {
            invalidate_scripts.current = () => {
                resolve()
            }
        })

        const dump = document.createElement("p-dumpster")
        // @ts-ignore
        dump.append(...container.current.childNodes)

        // Actually "load" the html
        container.current.innerHTML = body

        let scripts_in_shadowroots = Array.from(container.current.querySelectorAll("template[shadowroot]")).flatMap((template) => {
            // @ts-ignore
            return declarative_shadow_dom_polyfill(template)
        })

        // do this synchronously after loading HTML
        const new_scripts = [...scripts_in_shadowroots, ...Array.from(container.current.querySelectorAll("script"))]

        run(async () => {
            js_init_set?.add(container.current)
            previous_results_map.current = await execute_scripttags({
                root_node: container.current,
                script_nodes: new_scripts,
                invalidation: invalidation,
                previous_results_map: persist_js_state ? previous_results_map.current : new Map(),
            })

            if (pluto_actions != null) {
                set_bound_elements_to_their_value(container.current, pluto_bonds)
                let remove_bonds_listener = add_bonds_listener(container.current, pluto_actions.set_bond)
                invalidation.then(remove_bonds_listener)
            }

            // Convert LaTeX to svg
            // @ts-ignore
            if (window.MathJax?.typeset != undefined) {
                try {
                    // @ts-ignore
                    window.MathJax.typeset(container.current.querySelectorAll(".tex"))
                } catch (err) {
                    console.info("Failed to typeset TeX:")
                    console.info(err)
                }
            }

            // Apply syntax highlighting
            try {
                for (let code_element of container.current.querySelectorAll("code")) {
                    for (let className of code_element.classList) {
                        if (className.startsWith("language-")) {
                            let language = className.substr(9)

                            // Remove "language-"
                            highlight(code_element, language)
                        }
                    }
                }
            } catch (err) {}
            js_init_set?.delete(container.current)
        })

        return () => {
            invalidate_scripts.current?.()
        }
    }, [body, persist_js_state, last_run_timestamp, pluto_actions])

    return html`<div class="raw-html-wrapper" ref=${container}></div>`
}

/** @param {HTMLElement} code_element */
export let highlight = (code_element, language) => {
    language = language.toLowerCase()
    language = language === "jl" ? "julia" : language

    if (code_element.children.length === 0) {
        if (language === "julia") {
            const editorview = new EditorView({
                state: EditorState.create({
                    // Remove references to `Main.workspace#xx.` in the docs since
                    // its shows up as a comment and can be confusing
                    doc: code_element.innerText
                        .trim()
                        .replace(/Main.workspace#\d+\./, "")
                        .replace(/Main.workspace#(\d+)/, 'Main.var"workspace#$1"'),

                    extensions: [
                        pluto_syntax_colors,
                        defaultHighlightStyle.fallback,
                        EditorState.tabSize.of(4),
                        // TODO Other languages possibly?
                        language === "julia" ? julia_andrey() : null,
                        EditorView.lineWrapping,
                        EditorView.editable.of(false),
                    ].filter((x) => x != null),
                }),
            })
            code_element.replaceChildren(editorview.dom)
            // Weird hack to make it work inline 🤷‍♀️
            // Probably should be using [HighlightTree](https://codemirror.net/6/docs/ref/#highlight.highlightTree)
            editorview.dom.style.setProperty("display", "inline-flex", "important")
            editorview.dom.style.setProperty("background-color", "transparent", "important")
        } else {
            if (language === "htmlmixed") {
                code_element.classList.remove("language-htmlmixed")
                code_element.classList.add("language-html")
            }
            hljs.highlightElement(code_element)
        }
    }
}<|MERGE_RESOLUTION|>--- conflicted
+++ resolved
@@ -148,12 +148,6 @@
         case "application/vnd.pluto.divelement+object":
             return DivElement({ cell_id, ...body })
             break
-<<<<<<< HEAD
-        case "application/vnd.pluto.celloutputmirror+object":
-            return CellOutputMirror({ cell_id: body.cell_id })
-            break
-=======
->>>>>>> 96725c80
         case "text/plain":
             if (body) {
                 return html`<div>
