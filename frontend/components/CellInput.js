import { html, useState, useEffect, useLayoutEffect, useRef, useContext, useMemo } from "../imports/Preact.js"
import observablehq_for_myself from "../common/SetupCellEnvironment.js"
import _ from "../imports/lodash.js"

import { utf8index_to_ut16index } from "../common/UnicodeTools.js"
import { PlutoContext } from "../common/PlutoContext.js"
import { get_selected_doc_from_state } from "./CellInput/LiveDocsFromCursor.js"
import { go_to_definition_plugin, GlobalDefinitionsFacet } from "./CellInput/go_to_definition_plugin.js"
import { detect_deserializer } from "../common/Serialization.js"

import {
    EditorState,
    EditorSelection,
    Compartment,
    EditorView,
    placeholder,
    keymap,
    history,
    historyKeymap,
    defaultKeymap,
    indentMore,
    indentLess,
    tags,
    HighlightStyle,
    lineNumbers,
    highlightSpecialChars,
    foldGutter,
    drawSelection,
    indentOnInput,
    defaultHighlightStyle,
    closeBrackets,
    rectangularSelection,
    highlightSelectionMatches,
    closeBracketsKeymap,
    searchKeymap,
    foldKeymap,
    syntaxTree,
    Decoration,
    ViewUpdate,
    ViewPlugin,
    WidgetType,
    indentUnit,
    StateField,
    StateEffect,
    autocomplete,
    htmlLanguage,
    markdownLanguage,
    javascriptLanguage,
    pythonLanguage,
    linter,
    lintGutter,
} from "../imports/CodemirrorPlutoSetup.js"

import { markdown, html as htmlLang, javascript, sqlLang, python, julia_mixed } from "./CellInput/mixedParsers.js"
import { julia_andrey } from "../imports/CodemirrorPlutoSetup.js"
import { pluto_autocomplete } from "./CellInput/pluto_autocomplete.js"
import { NotebookpackagesFacet, pkgBubblePlugin } from "./CellInput/pkg_bubble_plugin.js"
import { awesome_line_wrapping } from "./CellInput/awesome_line_wrapping.js"
import { cell_movement_plugin, prevent_holding_a_key_from_doing_things_across_cells } from "./CellInput/cell_movement_plugin.js"
import { pluto_paste_plugin } from "./CellInput/pluto_paste_plugin.js"
import { bracketMatching } from "./CellInput/block_matcher_plugin.js"
import { cl } from "../common/ClassTable.js"
import { HighlightLineFacet, highlightLinePlugin } from "./CellInput/highlight_line.js"
import { commentKeymap } from "./CellInput/comment_mixed_parsers.js"
import { debug_syntax_plugin } from "./CellInput/debug_syntax_plugin.js"
import { ScopeStateField } from "./CellInput/scopestate_statefield.js"
import { diagnostic_linter } from "./linter.js"

export const ENABLE_CM_MIXED_PARSER = false

export const pluto_syntax_colors = HighlightStyle.define(
    [
        /* The following three need a specific version of the julia parser, will add that later (still messing with it 😈) */
        // Symbol
        // { tag: tags.controlKeyword, color: "var(--cm-keyword-color)", fontWeight: 700 },

        { tag: tags.propertyName, color: "var(--cm-property-color)" },
        { tag: tags.unit, color: "var(--cm-tag-color)" },
        { tag: tags.literal, color: "var(--cm-builtin-color)", fontWeight: 700 },
        { tag: tags.macroName, color: "var(--cm-macro-color)", fontWeight: 700 },

        // `nothing` I guess... Any others?
        {
            tag: tags.standard(tags.variableName),
            color: "var(--cm-builtin-color)",
            fontWeight: 700,
        },

        { tag: tags.bool, color: "var(--cm-builtin-color)", fontWeight: 700 },

        { tag: tags.keyword, color: "var(--cm-keyword-color)" },
        { tag: tags.comment, color: "var(--cm-comment-color)", fontStyle: "italic" },
        { tag: tags.atom, color: "var(--cm-atom-color)" },
        { tag: tags.number, color: "var(--cm-number-color)" },
        // { tag: tags.property, color: "#48b685" },
        // { tag: tags.attribute, color: "#48b685" },
        { tag: tags.keyword, color: "var(--cm-keyword-color)" },
        { tag: tags.string, color: "var(--cm-string-color)" },
        { tag: tags.variableName, color: "var(--cm-var-color)", fontWeight: 700 },
        // { tag: tags.variable2, color: "#06b6ef" },
        { tag: tags.typeName, color: "var(--cm-type-color)", fontStyle: "italic" },
        { tag: tags.typeOperator, color: "var(--cm-type-color)", fontStyle: "italic" },
        { tag: tags.bracket, color: "var(--cm-bracket-color)" },
        { tag: tags.brace, color: "var(--cm-bracket-color)" },
        { tag: tags.tagName, color: "var(--cm-tag-color)" },
        { tag: tags.link, color: "var(--cm-link-color)" },
        {
            tag: tags.invalid,
            color: "var(--cm-error-color)",
            background: "var(--cm-error-bg-color)",
        },
    ],
    {
        all: { color: `var(--cm-editor-text-color)` },
        scope: julia_andrey().language.topNode,
    }
)

export const pluto_syntax_colors_javascript = HighlightStyle.define(
    [
        // SAME AS JULIA:
        { tag: tags.propertyName, color: "var(--cm-property-color)" },
        { tag: tags.unit, color: "var(--cm-tag-color)" },
        { tag: tags.literal, color: "var(--cm-builtin-color)", fontWeight: 700 },
        { tag: tags.macroName, color: "var(--cm-macro-color)", fontWeight: 700 },

        // `nothing` I guess... Any others?
        {
            tag: tags.standard(tags.variableName),
            color: "var(--cm-builtin-color)",
            fontWeight: 700,
        },

        { tag: tags.bool, color: "var(--cm-builtin-color)", fontWeight: 700 },

        { tag: tags.keyword, color: "var(--cm-keyword-color)" },
        { tag: tags.atom, color: "var(--cm-atom-color)" },
        { tag: tags.number, color: "var(--cm-number-color)" },
        // { tag: tags.property, color: "#48b685" },
        // { tag: tags.attribute, color: "#48b685" },
        { tag: tags.keyword, color: "var(--cm-keyword-color)" },
        { tag: tags.string, color: "var(--cm-string-color)" },
        { tag: tags.variableName, color: "var(--cm-var-color)", fontWeight: 700 },
        // { tag: tags.variable2, color: "#06b6ef" },
        { tag: tags.typeName, color: "var(--cm-type-color)", fontStyle: "italic" },
        { tag: tags.typeOperator, color: "var(--cm-type-color)", fontStyle: "italic" },
        { tag: tags.bracket, color: "var(--cm-bracket-color)" },
        { tag: tags.brace, color: "var(--cm-bracket-color)" },
        { tag: tags.tagName, color: "var(--cm-tag-color)" },
        { tag: tags.link, color: "var(--cm-link-color)" },
        {
            tag: tags.invalid,
            color: "var(--cm-error-color)",
            background: "var(--cm-error-bg-color)",
        },

        // JAVASCRIPT SPECIFIC
        { tag: tags.comment, color: "var(--cm-comment-color)", fontStyle: "italic", filter: "none" },
    ],
    {
        scope: javascriptLanguage.topNode,
        all: {
            color: `var(--cm-editor-text-color)`,
            filter: `contrast(0.5)`,
        },
    }
)

export const pluto_syntax_colors_python = HighlightStyle.define(
    [
        // SAME AS JULIA:
        { tag: tags.propertyName, color: "var(--cm-property-color)" },
        { tag: tags.unit, color: "var(--cm-tag-color)" },
        { tag: tags.literal, color: "var(--cm-builtin-color)", fontWeight: 700 },
        { tag: tags.macroName, color: "var(--cm-macro-color)", fontWeight: 700 },

        // `nothing` I guess... Any others?
        {
            tag: tags.standard(tags.variableName),
            color: "var(--cm-builtin-color)",
            fontWeight: 700,
        },

        { tag: tags.bool, color: "var(--cm-builtin-color)", fontWeight: 700 },

        { tag: tags.keyword, color: "var(--cm-keyword-color)" },
        { tag: tags.comment, color: "var(--cm-comment-color)", fontStyle: "italic" },
        { tag: tags.atom, color: "var(--cm-atom-color)" },
        { tag: tags.number, color: "var(--cm-number-color)" },
        // { tag: tags.property, color: "#48b685" },
        // { tag: tags.attribute, color: "#48b685" },
        { tag: tags.keyword, color: "var(--cm-keyword-color)" },
        { tag: tags.string, color: "var(--cm-string-color)" },
        { tag: tags.variableName, color: "var(--cm-var-color)", fontWeight: 700 },
        // { tag: tags.variable2, color: "#06b6ef" },
        { tag: tags.typeName, color: "var(--cm-type-color)", fontStyle: "italic" },
        { tag: tags.typeOperator, color: "var(--cm-type-color)", fontStyle: "italic" },
        { tag: tags.bracket, color: "var(--cm-bracket-color)" },
        { tag: tags.brace, color: "var(--cm-bracket-color)" },
        { tag: tags.tagName, color: "var(--cm-tag-color)" },
        { tag: tags.link, color: "var(--cm-link-color)" },
        {
            tag: tags.invalid,
            color: "var(--cm-error-color)",
            background: "var(--cm-error-bg-color)",
        },

        // PYTHON SPECIFIC
    ],
    {
        scope: pythonLanguage.topNode,
        all: {
            color: "var(--cm-editor-text-color)",
            filter: `contrast(0.5)`,
        },
    }
)

export const pluto_syntax_colors_css = HighlightStyle.define(
    [
        { tag: tags.propertyName, color: "var(--cm-css-accent-color)", fontWeight: 700 },
        { tag: tags.variableName, color: "var(--cm-css-accent-color)", fontWeight: 700 },
        { tag: tags.definitionOperator, color: "var(--cm-css-color)" },
        { tag: tags.keyword, color: "var(--cm-css-color)" },
        { tag: tags.modifier, color: "var(--cm-css-accent-color)" },
        { tag: tags.punctuation, opacity: 0.5 },
        { tag: tags.literal, color: "var(--cm-css-color)" },
        // { tag: tags.unit, color: "var(--cm-css-accent-color)" },
        { tag: tags.tagName, color: "var(--cm-css-color)", fontWeight: 700 },
        { tag: tags.className, color: "var(--cm-css-why-doesnt-codemirror-highlight-all-the-text-aaa)" },
        { tag: tags.constant(tags.className), color: "var(--cm-css-why-doesnt-codemirror-highlight-all-the-text-aaa)" },

        // Comment from julia
        { tag: tags.comment, color: "var(--cm-comment-color)", fontStyle: "italic" },
    ],
    {
        // scope: CSS,
        // But the css-lang packaged isn't in codemirror pluto setup and I can't be arsed now.
        all: { color: "var(--cm-css-color)" },
    }
)

export const pluto_syntax_colors_html = HighlightStyle.define(
    [
        { tag: tags.tagName, color: "var(--cm-html-accent-color)", fontWeight: 600 },
        { tag: tags.attributeName, color: "var(--cm-html-accent-color)", fontWeight: 600 },
        { tag: tags.attributeValue, color: "var(--cm-html-accent-color)" },
        { tag: tags.angleBracket, color: "var(--cm-html-accent-color)", fontWeight: 600 },
        { tag: tags.content, color: "var(--cm-html-color)", fontWeight: 400 },
        { tag: tags.documentMeta, color: "var(--cm-html-accent-color)" },
        { tag: tags.comment, color: "var(--cm-comment-color)", fontStyle: "italic" },
    ],
    {
        scope: htmlLanguage.topNode,
        all: {
            color: "var(--cm-html-color)",
        },
    }
)

// https://github.com/codemirror/lang-markdown/blob/main/src/markdown.ts
export const pluto_syntax_colors_markdown = HighlightStyle.define(
    [
        { tag: tags.content, color: "var(--cm-md-color)" },
        { tag: tags.quote, color: "var(--cm-md-color)" },
        { tag: tags.link, textDecoration: "underline" },
        { tag: tags.url, color: "var(--cm-md-color)", textDecoration: "none" },
        { tag: tags.emphasis, fontStyle: "italic" },
        { tag: tags.strong, fontWeight: "bolder" },

        { tag: tags.heading, color: "var(--cm-md-color)", fontWeight: 700 },
        {
            tag: tags.comment,
            color: "var(--cm-comment-color)",
            fontStyle: "italic",
        },
        {
            // These are all the things you won't see in the result:
            // `-` bullet points, the `#` for headers, the `>` with quoteblocks.
            tag: tags.processingInstruction,
            color: "var(--cm-md-accent-color) !important",
            opacity: "0.5",
        },
        { tag: tags.monospace, color: "var(--cm-md-accent-color)" },
    ],
    {
        scope: markdownLanguage.topNode,
        all: {
            color: "var(--cm-md-color)",
        },
    }
)

const getValue6 = (/** @type {EditorView} */ cm) => cm.state.doc.toString()
const setValue6 = (/** @type {EditorView} */ cm, value) =>
    cm.dispatch({
        changes: { from: 0, to: cm.state.doc.length, insert: value },
    })
const replaceRange6 = (/** @type {EditorView} */ cm, text, from, to) =>
    cm.dispatch({
        changes: { from, to, insert: text },
    })

// Compartments: https://codemirror.net/6/examples/config/
let useCompartment = (/** @type {import("../imports/Preact.js").Ref<EditorView>} */ codemirror_ref, value) => {
    let compartment = useRef(new Compartment())
    let initial_value = useRef(compartment.current.of(value))

    useLayoutEffect(() => {
        codemirror_ref.current?.dispatch?.({
            effects: compartment.current.reconfigure(value),
        })
    }, [value])

    return initial_value.current
}

let line_and_ch_to_cm6_position = (/** @type {import("../imports/CodemirrorPlutoSetup.js").Text} */ doc, { line, ch }) => {
    let line_object = doc.line(_.clamp(line + 1, 1, doc.lines))
    let ch_clamped = _.clamp(ch, 0, line_object.length)
    return line_object.from + ch_clamped
}

/**
 * @param {{
 *  local_code: string,
 *  remote_code: string,
 *  scroll_into_view_after_creation: boolean,
 *  cell_dependencies: import("./Editor.js").CellDependencyData,
 *  nbpkg: import("./Editor.js").NotebookPkgData?,
<<<<<<< HEAD
 *  variables_in_all_notebook: { [variable_name: string]: string[] },
 *  register_clippy_hint: ((key: string, hint: import("./Cell.js").ClippyHint) => void)
 *  unregister_clippy_hint: ((key: string) => void)
=======
 *  global_definition_locations: { [variable_name: string]: string },
>>>>>>> 9a163a31
 *  [key: string]: any,
 * }} props
 */
export const CellInput = ({
    local_code,
    remote_code,
    disable_input,
    focus_after_creation,
    cm_forced_focus,
    set_cm_forced_focus,
    show_input,
    on_submit,
    on_delete,
    on_add_after,
    on_change,
    on_update_doc_query,
    on_focus_neighbor,
    on_line_heights,
    nbpkg,
    cell_id,
    notebook_id,
    running_disabled,
    any_logs,
    show_logs,
    set_show_logs,
    cm_highlighted_line,
    global_definition_locations,
}) => {
    let pluto_actions = useContext(PlutoContext)

    const newcm_ref = useRef(/** @type {EditorView} */ (null))
    const dom_node_ref = useRef(/** @type {HTMLElement} */ (null))
    const remote_code_ref = useRef(null)
    const on_change_ref = useRef(null)
    on_change_ref.current = on_change

    let nbpkg_compartment = useCompartment(newcm_ref, NotebookpackagesFacet.of(nbpkg))
    let global_definitions_compartment = useCompartment(newcm_ref, GlobalDefinitionsFacet.of(global_definition_locations))
    let highlighted_line_compartment = useCompartment(newcm_ref, HighlightLineFacet.of(cm_highlighted_line))
    let editable_compartment = useCompartment(newcm_ref, EditorState.readOnly.of(disable_input))

    let on_change_compartment = useCompartment(
        newcm_ref,
        // Functions are hard to compare, so I useMemo manually
        useMemo(() => {
            return EditorView.updateListener.of((update) => {
                if (update.docChanged) {
                    on_change(update.state.doc.toString())
                }
            })
        }, [on_change])
    )

    useLayoutEffect(() => {
        const keyMapSubmit = () => {
            on_submit()
            return true
        }
        let run = async (fn) => await fn()
        const keyMapRun = (/** @type {EditorView} */ cm) => {
            run(async () => {
                // we await to prevent an out-of-sync issue
                await on_add_after()

                const new_value = cm.state.doc.toString()
                if (new_value !== remote_code_ref.current) {
                    on_submit()
                }
            })
            return true
        }

        let select_autocomplete_command = autocomplete.completionKeymap.find((keybinding) => keybinding.key === "Enter")
        let keyMapTab = (/** @type {EditorView} */ cm) => {
            // This will return true if the autocomplete select popup is open
            if (select_autocomplete_command.run(cm)) {
                return true
            }

            // TODO Multicursor?
            let selection = cm.state.selection.main
            if (!selection.empty) {
                return indentMore(cm)
            } else {
                cm.dispatch({
                    changes: { from: selection.from, to: selection.to, insert: "\t" },
                    selection: EditorSelection.cursor(selection.from + 1),
                })
                return true
            }
        }
        const keyMapMD = () => {
            const cm = newcm_ref.current
            const value = getValue6(cm)
            const trimmed = value.trim()
            const offset = value.length - value.trimStart().length
            console.table({ value, trimmed, offset })
            if (trimmed.startsWith('md"') && trimmed.endsWith('"')) {
                // Markdown cell, change to code
                let start, end
                if (trimmed.startsWith('md"""') && trimmed.endsWith('"""')) {
                    // Block markdown
                    start = 5
                    end = trimmed.length - 3
                } else {
                    // Inline markdown
                    start = 3
                    end = trimmed.length - 1
                }
                if (start >= end || trimmed.substring(start, end).trim() == "") {
                    // Corner case: block is empty after removing markdown
                    setValue6(cm, "")
                } else {
                    while (/\s/.test(trimmed[start])) {
                        ++start
                    }
                    while (/\s/.test(trimmed[end - 1])) {
                        --end
                    }

                    // Keep the selection from [start, end) while maintaining cursor position
                    replaceRange6(cm, "", end + offset, cm.state.doc.length)
                    // cm.replaceRange("", cm.posFromIndex(end + offset), { line: cm.lineCount() })
                    replaceRange6(cm, "", 0, start + offset)
                    // cm.replaceRange("", { line: 0, ch: 0 }, cm.posFromIndex(start + offset))
                }
            } else {
                // Replacing ranges will maintain both the focus, the selections and the cursor
                let prefix = `md"""\n`
                let suffix = `\n"""`
                // TODO Multicursor?
                let selection = cm.state.selection.main
                cm.dispatch({
                    changes: [
                        { from: 0, to: 0, insert: prefix },
                        {
                            from: cm.state.doc.length,
                            to: cm.state.doc.length,
                            insert: suffix,
                        },
                    ],
                    selection:
                        selection.from === 0
                            ? {
                                  anchor: selection.from + prefix.length,
                                  head: selection.to + prefix.length,
                              }
                            : undefined,
                })
            }

            return true
        }
        const keyMapDelete = (/** @type {EditorView} */ cm) => {
            if (cm.state.facet(EditorState.readOnly)) {
                return false
            }
            if (cm.state.doc.length === 0) {
                on_focus_neighbor(cell_id, +1)
                on_delete()
                return true
            }
        }

        const keyMapBackspace = (/** @type {EditorView} */ cm) => {
            if (cm.state.facet(EditorState.readOnly)) {
                return
            }

            // Previously this was a very elaborate timed implementation......
            // But I found out that keyboard events have a `.repeated` property which is perfect for what we want...
            // So now this is just the cell deleting logic (and the repeated stuff is in a separate plugin)
            if (cm.state.doc.length === 0) {
                // `Infinity, Infinity` means: last line, last character
                on_focus_neighbor(cell_id, -1, Infinity, Infinity)
                on_delete()
                return true
            }
        }

        const plutoKeyMaps = [
            { key: "Shift-Enter", run: keyMapSubmit },
            { key: "Ctrl-Enter", mac: "Cmd-Enter", run: keyMapRun },
            { key: "Ctrl-Enter", run: keyMapRun },
            { key: "Tab", run: keyMapTab, shift: indentLess },
            { key: "Ctrl-m", mac: "Cmd-m", run: keyMapMD },
            { key: "Ctrl-m", run: keyMapMD },
            // Codemirror6 doesn't like capslock
            { key: "Ctrl-M", run: keyMapMD },
            // TODO Move Delete and backspace to cell movement plugin
            { key: "Delete", run: keyMapDelete },
            { key: "Ctrl-Delete", run: keyMapDelete },
            { key: "Backspace", run: keyMapBackspace },
            { key: "Ctrl-Backspace", run: keyMapBackspace },
        ]

        let DOCS_UPDATER_VERBOSE = false
        const docs_updater = EditorView.updateListener.of((update) => {
            if (!update.view.hasFocus) {
                return
            }

            if (update.docChanged || update.selectionSet) {
                let state = update.state
                DOCS_UPDATER_VERBOSE && console.groupCollapsed("Live docs updater")
                try {
                    let result = get_selected_doc_from_state(state, DOCS_UPDATER_VERBOSE)
                    if (result != null) {
                        on_update_doc_query(result)
                    }
                } finally {
                    DOCS_UPDATER_VERBOSE && console.groupEnd()
                }
            }
        })

        const warn_double_definitions = EditorView.updateListener.of((update) => {})

        // TODO remove me
        //@ts-ignore
        window.tags = tags
        const usesDarkTheme = window.matchMedia("(prefers-color-scheme: dark)").matches
        const newcm = (newcm_ref.current = new EditorView({
            /** Migration #0: New */
            state: EditorState.create({
                doc: local_code,

                extensions: [
                    EditorView.theme({}, { dark: usesDarkTheme }),
                    // Compartments coming from react state/props
                    nbpkg_compartment,
                    highlighted_line_compartment,
                    global_definitions_compartment,
                    editable_compartment,

                    // This is waaaay in front of the keys it is supposed to override,
                    // Which is necessary because it needs to run before *any* keymap,
                    // as the first keymap will activate the keymap extension which will attach the
                    // keymap handlers at that point, which is likely before this extension.
                    // TODO Use https://codemirror.net/6/docs/ref/#state.Prec when added to pluto-codemirror-setup
                    prevent_holding_a_key_from_doing_things_across_cells,

                    pkgBubblePlugin({ pluto_actions, notebook_id }),
                    ScopeStateField,
                    pluto_syntax_colors,
                    pluto_syntax_colors_html,
                    pluto_syntax_colors_markdown,
                    pluto_syntax_colors_javascript,
                    pluto_syntax_colors_python,
                    pluto_syntax_colors_css,

                    lintGutter(),
                    lineNumbers(),

                    highlightSpecialChars(),
                    history(),
                    drawSelection(),
                    EditorState.allowMultipleSelections.of(true),
                    // Multiple cursors with `alt` instead of the default `ctrl` (which we use for go to definition)
                    EditorView.clickAddsSelectionRange.of((event) => event.altKey && !event.shiftKey),
                    indentOnInput(),
                    defaultHighlightStyle.fallback,
                    // Experimental: Also add closing brackets for tripple string
                    // TODO also add closing string when typing a string macro
                    EditorState.languageData.of((state, pos, side) => {
                        return [{ closeBrackets: { brackets: ["(", "[", "{"] } }]
                    }),
                    closeBrackets(),
                    rectangularSelection({
                        eventFilter: (e) => e.altKey && e.shiftKey && e.button == 0,
                    }),
                    highlightSelectionMatches(),
                    bracketMatching(),
                    docs_updater,
                    warn_double_definitions,
                    diagnostic_linter({ cell_id, running_disabled, pluto_actions }),
                    // Remove selection on blur
                    EditorView.domEventHandlers({
                        blur: (event, view) => {
                            view.dispatch({
                                selection: {
                                    anchor: view.state.selection.main.head,
                                    head: view.state.selection.main.head,
                                },
                            })
                            set_cm_forced_focus(null)
                        },
                    }),
                    pluto_paste_plugin({
                        pluto_actions: pluto_actions,
                        cell_id: cell_id,
                    }),
                    // Update live docs when in a cell that starts with `?`
                    EditorView.updateListener.of((update) => {
                        if (!update.docChanged) return
                        if (update.state.doc.length > 0 && update.state.sliceDoc(0, 1) === "?") {
                            window.dispatchEvent(new CustomEvent("open_live_docs"))
                        }
                    }),
                    EditorState.tabSize.of(4),
                    indentUnit.of("\t"),
                    ...(ENABLE_CM_MIXED_PARSER
                        ? [
                              julia_mixed(),
                              markdown({
                                  defaultCodeLanguage: julia_mixed(),
                              }),
                              htmlLang(), //Provides tag closing!,
                              javascript(),
                              python(),
                              sqlLang,
                          ]
                        : [
                              //
                              julia_andrey(),
                          ]),
                    go_to_definition_plugin,
                    pluto_autocomplete({
                        request_autocomplete: async ({ text }) => {
                            let { message } = await pluto_actions.send("complete", { query: text }, { notebook_id: notebook_id })
                            return {
                                start: utf8index_to_ut16index(text, message.start),
                                stop: utf8index_to_ut16index(text, message.stop),
                                results: message.results,
                            }
                        },
                        on_update_doc_query: on_update_doc_query,
                    }),

                    // I put plutoKeyMaps separately because I want make sure we have
                    // higher priority 😈
                    keymap.of(plutoKeyMaps),
                    // Before default keymaps (because we override some of them)
                    // but after the autocomplete plugin, because we don't want to move cell when scrolling through autocomplete
                    cell_movement_plugin({
                        focus_on_neighbor: ({ cell_delta, line, character }) => on_focus_neighbor(cell_id, cell_delta, line, character),
                    }),
                    keymap.of([...closeBracketsKeymap, ...defaultKeymap, ...historyKeymap, ...foldKeymap, ...commentKeymap]),
                    placeholder("Enter cell code..."),

                    EditorView.lineWrapping,
                    // Disabled awesome_line_wrapping because it still fails in a lot of cases
                    awesome_line_wrapping,

                    on_change_compartment,

                    // Enable this plugin if you want to see the lezer tree,
                    // and possible lezer errors and maybe more debug info in the console:
                    // debug_syntax_plugin,
                ],
            }),
            parent: dom_node_ref.current,
        }))

        // For use from useDropHandler
        // @ts-ignore
        newcm.dom.CodeMirror = {
            getValue: () => getValue6(newcm),
            setValue: (x) => setValue6(newcm, x),
        }

        if (focus_after_creation) {
            setTimeout(() => {
                let view = newcm_ref.current
                view.dom.scrollIntoView({
                    behavior: "smooth",
                    block: "nearest",
                })
                view.dispatch({
                    selection: {
                        anchor: view.state.doc.length,
                        head: view.state.doc.length,
                    },
                })
                view.focus()
            })
        }

        // @ts-ignore
        const lines_wrapper_dom_node = dom_node_ref.current.querySelector("div.cm-content")
        const lines_wrapper_resize_observer = new ResizeObserver(() => {
            const line_nodes = lines_wrapper_dom_node.children
            const tops = _.map(line_nodes, (c) => c.offsetTop)
            const diffs = tops.slice(1).map((y, i) => y - tops[i])
            const heights = [...diffs, 15]
            on_line_heights(heights)
        })

        lines_wrapper_resize_observer.observe(lines_wrapper_dom_node)
        return () => {
            lines_wrapper_resize_observer.unobserve(lines_wrapper_dom_node)
        }
    }, [])

    // Effect to apply "remote_code" to the cell when it changes...
    // ideally this won't be necessary as we'll have actual multiplayer,
    // or something to tell the user that the cell is out of sync.
    useEffect(() => {
        if (newcm_ref.current == null) return // Not sure when and why this gave an error, but now it doesn't

        const current_value = getValue6(newcm_ref.current) ?? ""
        if (remote_code_ref.current == null && remote_code === "" && current_value !== "") {
            // this cell is being initialized with empty code, but it already has local code set.
            // this happens when pasting or dropping cells
            return
        }
        remote_code_ref.current = remote_code
        if (current_value !== remote_code) {
            setValue6(newcm_ref.current, remote_code)
        }
    }, [remote_code])

    useEffect(() => {
        const cm = newcm_ref.current
        if (cm_forced_focus == null) {
            cm.dispatch({
                selection: {
                    anchor: cm.state.selection.main.head,
                    head: cm.state.selection.main.head,
                },
            })
        } else {
            let new_selection = {
                anchor: line_and_ch_to_cm6_position(cm.state.doc, cm_forced_focus[0]),
                head: line_and_ch_to_cm6_position(cm.state.doc, cm_forced_focus[1]),
            }

            if (cm_forced_focus[2]?.definition_of) {
                let scopestate = cm.state.field(ScopeStateField)
                let definition = scopestate?.definitions.get(cm_forced_focus[2]?.definition_of)
                if (definition) {
                    new_selection = {
                        anchor: definition.from,
                        head: definition.to,
                    }
                }
            }

            let dom = /** @type {HTMLElement} */ (cm.dom)
            dom.scrollIntoView({
                behavior: "smooth",
                block: "nearest",
                // UNCOMMENT THIS AND SEE, this feels amazing but I feel like people will not like it
                // block: "center",
            })

            newcm_ref.current.focus()
            newcm_ref.current.dispatch({
                scrollIntoView: true,
                selection: new_selection,
                effects: [
                    EditorView.scrollIntoView(EditorSelection.range(new_selection.anchor, new_selection.head), {
                        yMargin: 80,
                    }),
                ],
            })
        }
    }, [cm_forced_focus])

    return html`
        <pluto-input ref=${dom_node_ref} class="CodeMirror" translate=${false}>
            <${InputContextMenu}
                on_delete=${on_delete}
                cell_id=${cell_id}
                run_cell=${on_submit}
                running_disabled=${running_disabled}
                any_logs=${any_logs}
                show_logs=${show_logs}
                set_show_logs=${set_show_logs}
            />
        </pluto-input>
    `
}

const InputContextMenu = ({ on_delete, cell_id, run_cell, running_disabled, any_logs, show_logs, set_show_logs }) => {
    const timeout = useRef(null)
    let pluto_actions = useContext(PlutoContext)
    const [open, setOpen] = useState(false)
    const mouseenter = () => {
        clearTimeout(timeout.current)
    }
    const toggle_running_disabled = async (e) => {
        const new_val = !running_disabled
        e.preventDefault()
        e.stopPropagation()
        await pluto_actions.update_notebook((notebook) => {
            notebook.cell_inputs[cell_id].running_disabled = new_val
        })
        // we also 'run' the cell if it is disabled, this will make the backend propage the disabled state to dependent cells
        await run_cell()
    }
    const toggle_logs = () => set_show_logs(!show_logs)

    return html` <button
        onClick=${() => setOpen(!open)}
        onBlur=${() => setOpen(false)}
        class=${cl({
            input_context_menu: true,
            open,
        })}
        title="Actions"
    >
        <span class="icon"></span>
        ${open
            ? html`<ul onMouseenter=${mouseenter}>
                  <li onClick=${on_delete} title="Delete"><span class="delete ctx_icon" />Delete cell</li>
                  <li
                      onClick=${toggle_running_disabled}
                      title=${running_disabled ? "Enable and run the cell" : "Disable this cell, and all cells that depend on it"}
                  >
                      ${running_disabled ? html`<span class="enable_cell ctx_icon" />` : html`<span class="disable_cell ctx_icon" />`}
                      ${running_disabled ? html`<b>Enable cell</b>` : html`Disable cell`}
                  </li>
                  ${any_logs
                      ? html`<li title="" onClick=${toggle_logs}>
                            ${show_logs
                                ? html`<span class="hide_logs ctx_icon" /><span>Hide logs</span>`
                                : html`<span class="show_logs ctx_icon" /><span>Show logs</span>`}
                        </li>`
                      : null}
                  <li class="coming_soon" title=""><span class="bandage ctx_icon" /><em>Coming soon…</em></li>
              </ul>`
            : html``}
    </button>`
}<|MERGE_RESOLUTION|>--- conflicted
+++ resolved
@@ -328,13 +328,7 @@
  *  scroll_into_view_after_creation: boolean,
  *  cell_dependencies: import("./Editor.js").CellDependencyData,
  *  nbpkg: import("./Editor.js").NotebookPkgData?,
-<<<<<<< HEAD
- *  variables_in_all_notebook: { [variable_name: string]: string[] },
- *  register_clippy_hint: ((key: string, hint: import("./Cell.js").ClippyHint) => void)
- *  unregister_clippy_hint: ((key: string) => void)
-=======
- *  global_definition_locations: { [variable_name: string]: string },
->>>>>>> 9a163a31
+ *  global_definition_locations: { [variable_name: string]: string[] },
  *  [key: string]: any,
  * }} props
  */
