import { html, useState, useEffect, useLayoutEffect, useRef, useContext, useMemo } from "../imports/Preact.js"
import observablehq_for_myself from "../common/SetupCellEnvironment.js"
import _ from "../imports/lodash.js"

import { utf8index_to_ut16index } from "../common/UnicodeTools.js"
import { PlutoContext } from "../common/PlutoContext.js"
import { get_selected_doc_from_state } from "./CellInput/LiveDocsFromCursor.js"
import { go_to_definition_plugin, GlobalDefinitionsFacet } from "./CellInput/go_to_definition_plugin.js"
import { detect_deserializer } from "../common/Serialization.js"

import {
    EditorState,
    EditorSelection,
    Compartment,
    EditorView,
    placeholder,
    keymap,
    history,
    historyKeymap,
    defaultKeymap,
    indentMore,
    indentLess,
    tags,
    HighlightStyle,
    lineNumbers,
    highlightSpecialChars,
    foldGutter,
    drawSelection,
    indentOnInput,
    defaultHighlightStyle,
    closeBrackets,
    rectangularSelection,
    highlightSelectionMatches,
    closeBracketsKeymap,
    searchKeymap,
    foldKeymap,
    syntaxTree,
    Decoration,
    ViewUpdate,
    ViewPlugin,
    WidgetType,
    indentUnit,
    StateField,
    StateEffect,
    Annotation,
    autocomplete,
    htmlLanguage,
    markdownLanguage,
    javascriptLanguage,
    pythonLanguage,
} from "../imports/CodemirrorPlutoSetup.js"

import { markdown, html as htmlLang, javascript, sqlLang, python, julia_andrey } from "./CellInput/mixedParsers.js"
import { pluto_autocomplete } from "./CellInput/pluto_autocomplete.js"
import { NotebookpackagesFacet, pkgBubblePlugin } from "./CellInput/pkg_bubble_plugin.js"
import { awesome_line_wrapping } from "./CellInput/awesome_line_wrapping.js"
import { cell_movement_plugin, prevent_holding_a_key_from_doing_things_across_cells } from "./CellInput/cell_movement_plugin.js"
import { pluto_paste_plugin } from "./CellInput/pluto_paste_plugin.js"
import { bracketMatching } from "./CellInput/block_matcher_plugin.js"
import { cl } from "../common/ClassTable.js"
import { HighlightLineFacet, highlightLinePlugin } from "./CellInput/highlight_line.js"
<<<<<<< HEAD

const change_is_from_remote_annotation = Annotation.define()

export const pluto_syntax_colors = HighlightStyle.define([
    /* The following three need a specific version of the julia parser, will add that later (still messing with it 😈) */
    // Symbol
    // { tag: tags.controlKeyword, color: "var(--cm-keyword-color)", fontWeight: 700 },

    { tag: tags.propertyName, color: "var(--cm-property-color)" },
    { tag: tags.unit, color: "var(--cm-tag-color)" },
    { tag: tags.literal, color: "var(--cm-builtin-color)", fontWeight: 700 },
    { tag: tags.macroName, color: "var(--cm-macro-color)", fontWeight: 700 },

    // `nothing` I guess... Any others?
=======
import { commentKeymap } from "./CellInput/comment_mixed_parsers.js"
import { debug_syntax_plugin } from "./CellInput/debug_syntax_plugin.js"
import { ScopeStateField } from "./CellInput/scopestate_statefield.js"

export const pluto_syntax_colors = HighlightStyle.define(
    [
        /* The following three need a specific version of the julia parser, will add that later (still messing with it 😈) */
        // Symbol
        // { tag: tags.controlKeyword, color: "var(--cm-keyword-color)", fontWeight: 700 },

        { tag: tags.propertyName, color: "var(--cm-property-color)" },
        { tag: tags.unit, color: "var(--cm-tag-color)" },
        { tag: tags.literal, color: "var(--cm-builtin-color)", fontWeight: 700 },
        { tag: tags.macroName, color: "var(--cm-macro-color)", fontWeight: 700 },

        // `nothing` I guess... Any others?
        {
            tag: tags.standard(tags.variableName),
            color: "var(--cm-builtin-color)",
            fontWeight: 700,
        },

        { tag: tags.bool, color: "var(--cm-builtin-color)", fontWeight: 700 },

        { tag: tags.keyword, color: "var(--cm-keyword-color)" },
        { tag: tags.comment, color: "var(--cm-comment-color)", fontStyle: "italic" },
        { tag: tags.atom, color: "var(--cm-atom-color)" },
        { tag: tags.number, color: "var(--cm-number-color)" },
        // { tag: tags.property, color: "#48b685" },
        // { tag: tags.attribute, color: "#48b685" },
        { tag: tags.keyword, color: "var(--cm-keyword-color)" },
        { tag: tags.string, color: "var(--cm-string-color)" },
        { tag: tags.variableName, color: "var(--cm-var-color)", fontWeight: 700 },
        // { tag: tags.variable2, color: "#06b6ef" },
        { tag: tags.typeName, color: "var(--cm-type-color)", fontStyle: "italic" },
        { tag: tags.typeOperator, color: "var(--cm-type-color)", fontStyle: "italic" },
        { tag: tags.bracket, color: "var(--cm-bracket-color)" },
        { tag: tags.brace, color: "var(--cm-bracket-color)" },
        { tag: tags.tagName, color: "var(--cm-tag-color)" },
        { tag: tags.link, color: "var(--cm-link-color)" },
        {
            tag: tags.invalid,
            color: "var(--cm-error-color)",
            background: "var(--cm-error-bg-color)",
        },
    ],
    {
        all: { color: `var(--cm-editor-text-color)` },
        scope: julia_andrey().language.topNode,
    }
)

export const pluto_syntax_colors_javascript = HighlightStyle.define(
    [
        // SAME AS JULIA:
        { tag: tags.propertyName, color: "var(--cm-property-color)" },
        { tag: tags.unit, color: "var(--cm-tag-color)" },
        { tag: tags.literal, color: "var(--cm-builtin-color)", fontWeight: 700 },
        { tag: tags.macroName, color: "var(--cm-macro-color)", fontWeight: 700 },

        // `nothing` I guess... Any others?
        {
            tag: tags.standard(tags.variableName),
            color: "var(--cm-builtin-color)",
            fontWeight: 700,
        },

        { tag: tags.bool, color: "var(--cm-builtin-color)", fontWeight: 700 },

        { tag: tags.keyword, color: "var(--cm-keyword-color)" },
        { tag: tags.atom, color: "var(--cm-atom-color)" },
        { tag: tags.number, color: "var(--cm-number-color)" },
        // { tag: tags.property, color: "#48b685" },
        // { tag: tags.attribute, color: "#48b685" },
        { tag: tags.keyword, color: "var(--cm-keyword-color)" },
        { tag: tags.string, color: "var(--cm-string-color)" },
        { tag: tags.variableName, color: "var(--cm-var-color)", fontWeight: 700 },
        // { tag: tags.variable2, color: "#06b6ef" },
        { tag: tags.typeName, color: "var(--cm-type-color)", fontStyle: "italic" },
        { tag: tags.typeOperator, color: "var(--cm-type-color)", fontStyle: "italic" },
        { tag: tags.bracket, color: "var(--cm-bracket-color)" },
        { tag: tags.brace, color: "var(--cm-bracket-color)" },
        { tag: tags.tagName, color: "var(--cm-tag-color)" },
        { tag: tags.link, color: "var(--cm-link-color)" },
        {
            tag: tags.invalid,
            color: "var(--cm-error-color)",
            background: "var(--cm-error-bg-color)",
        },

        // JAVASCRIPT SPECIFIC
        { tag: tags.comment, color: "var(--cm-comment-color)", fontStyle: "italic", filter: "none" },
    ],
    {
        scope: javascriptLanguage.topNode,
        all: {
            color: `var(--cm-editor-text-color)`,
            filter: `contrast(0.5)`,
        },
    }
)

export const pluto_syntax_colors_python = HighlightStyle.define(
    [
        // SAME AS JULIA:
        { tag: tags.propertyName, color: "var(--cm-property-color)" },
        { tag: tags.unit, color: "var(--cm-tag-color)" },
        { tag: tags.literal, color: "var(--cm-builtin-color)", fontWeight: 700 },
        { tag: tags.macroName, color: "var(--cm-macro-color)", fontWeight: 700 },

        // `nothing` I guess... Any others?
        {
            tag: tags.standard(tags.variableName),
            color: "var(--cm-builtin-color)",
            fontWeight: 700,
        },

        { tag: tags.bool, color: "var(--cm-builtin-color)", fontWeight: 700 },

        { tag: tags.keyword, color: "var(--cm-keyword-color)" },
        { tag: tags.comment, color: "var(--cm-comment-color)", fontStyle: "italic" },
        { tag: tags.atom, color: "var(--cm-atom-color)" },
        { tag: tags.number, color: "var(--cm-number-color)" },
        // { tag: tags.property, color: "#48b685" },
        // { tag: tags.attribute, color: "#48b685" },
        { tag: tags.keyword, color: "var(--cm-keyword-color)" },
        { tag: tags.string, color: "var(--cm-string-color)" },
        { tag: tags.variableName, color: "var(--cm-var-color)", fontWeight: 700 },
        // { tag: tags.variable2, color: "#06b6ef" },
        { tag: tags.typeName, color: "var(--cm-type-color)", fontStyle: "italic" },
        { tag: tags.typeOperator, color: "var(--cm-type-color)", fontStyle: "italic" },
        { tag: tags.bracket, color: "var(--cm-bracket-color)" },
        { tag: tags.brace, color: "var(--cm-bracket-color)" },
        { tag: tags.tagName, color: "var(--cm-tag-color)" },
        { tag: tags.link, color: "var(--cm-link-color)" },
        {
            tag: tags.invalid,
            color: "var(--cm-error-color)",
            background: "var(--cm-error-bg-color)",
        },

        // PYTHON SPECIFIC
    ],
    {
        scope: pythonLanguage.topNode,
        all: {
            color: "var(--cm-editor-text-color)",
            filter: `contrast(0.5)`,
        },
    }
)

export const pluto_syntax_colors_css = HighlightStyle.define(
    [
        { tag: tags.propertyName, color: "var(--cm-css-accent-color)", fontWeight: 700 },
        { tag: tags.variableName, color: "var(--cm-css-accent-color)", fontWeight: 700 },
        { tag: tags.definitionOperator, color: "var(--cm-css-color)" },
        { tag: tags.keyword, color: "var(--cm-css-color)" },
        { tag: tags.modifier, color: "var(--cm-css-accent-color)" },
        { tag: tags.punctuation, opacity: 0.5 },
        { tag: tags.literal, color: "var(--cm-css-color)" },
        // { tag: tags.unit, color: "var(--cm-css-accent-color)" },
        { tag: tags.tagName, color: "var(--cm-css-color)", fontWeight: 700 },
        { tag: tags.className, color: "var(--cm-css-why-doesnt-codemirror-highlight-all-the-text-aaa)" },
        { tag: tags.constant(tags.className), color: "var(--cm-css-why-doesnt-codemirror-highlight-all-the-text-aaa)" },

        // Comment from julia
        { tag: tags.comment, color: "var(--cm-comment-color)", fontStyle: "italic" },
    ],
>>>>>>> d3bc5ec2
    {
        // scope: CSS,
        // But the css-lang packaged isn't in codemirror pluto setup and I can't be arsed now.
        all: { color: "var(--cm-css-color)" },
    }
)

export const pluto_syntax_colors_html = HighlightStyle.define(
    [
        { tag: tags.tagName, color: "var(--cm-html-accent-color)", fontWeight: 600 },
        { tag: tags.attributeName, color: "var(--cm-html-accent-color)", fontWeight: 600 },
        { tag: tags.attributeValue, color: "var(--cm-html-accent-color)" },
        { tag: tags.angleBracket, color: "var(--cm-html-accent-color)", fontWeight: 600 },
        { tag: tags.content, color: "var(--cm-html-color)", fontWeight: 400 },
        { tag: tags.documentMeta, color: "var(--cm-html-accent-color)" },
        { tag: tags.comment, color: "var(--cm-comment-color)", fontStyle: "italic" },
    ],
    {
        scope: htmlLanguage.topNode,
        all: {
            color: "var(--cm-html-color)",
        },
    }
)

// https://github.com/codemirror/lang-markdown/blob/main/src/markdown.ts
export const pluto_syntax_colors_markdown = HighlightStyle.define(
    [
        { tag: tags.content, color: "var(--cm-md-color)" },
        { tag: tags.quote, color: "var(--cm-md-color)" },
        { tag: tags.link, textDecoration: "underline" },
        { tag: tags.url, color: "var(--cm-md-color)", textDecoration: "none" },
        { tag: tags.emphasis, fontStyle: "italic" },
        { tag: tags.strong, fontWeight: "bolder" },

        { tag: tags.heading, color: "var(--cm-md-color)", fontWeight: 700 },
        {
            tag: tags.comment,
            color: "var(--cm-comment-color)",
            fontStyle: "italic",
        },
        {
            // These are all the things you won't see in the result:
            // `-` bullet points, the `#` for headers, the `>` with quoteblocks.
            tag: tags.processingInstruction,
            color: "var(--cm-md-accent-color) !important",
            opacity: "0.5",
        },
        { tag: tags.monospace, color: "var(--cm-md-accent-color)" },
    ],
    {
        scope: markdownLanguage.topNode,
        all: {
            color: "var(--cm-md-color)",
        },
    }
)

const getValue6 = (/** @type {EditorView} */ cm) => cm.state.doc.toString()
const setValue6 = (/** @type {EditorView} */ cm, value) =>
    cm.dispatch({
        changes: { from: 0, to: cm.state.doc.length, insert: value },
    })
const replaceRange6 = (/** @type {EditorView} */ cm, text, from, to) =>
    cm.dispatch({
        changes: { from, to, insert: text },
    })

// Compartments: https://codemirror.net/6/examples/config/
let useCompartment = (/** @type {import("../imports/Preact.js").Ref<EditorView>} */ codemirror_ref, value) => {
    let compartment = useRef(new Compartment())
    let initial_value = useRef(compartment.current.of(value))

    useLayoutEffect(() => {
        codemirror_ref.current?.dispatch?.({
            effects: compartment.current.reconfigure(value),
        })
    }, [value])

    return initial_value.current
}

let line_and_ch_to_cm6_position = (/** @type {import("../imports/CodemirrorPlutoSetup.js").Text} */ doc, { line, ch }) => {
    let line_object = doc.line(_.clamp(line + 1, 1, doc.lines))
    let ch_clamped = _.clamp(ch, 0, line_object.length)
    return line_object.from + ch_clamped
}

/**
 * @param {{
 *  local_code: string,
 *  remote_code: string,
 *  scroll_into_view_after_creation: boolean,
 *  cell_dependencies: import("./Editor.js").CellDependencyData,
 *  nbpkg: import("./Editor.js").NotebookPkgData?,
 *  variables_in_all_notebook: { [variable_name: string]: string },
 *  [key: string]: any,
 * }} props
 */
export const CellInput = ({
    local_code,
    local_code_author_name,
    remote_code,
    disable_input,
    focus_after_creation,
    cm_forced_focus,
    set_cm_forced_focus,
    show_input,
    on_submit,
    on_delete,
    on_add_after,
    on_change,
    on_update_doc_query,
    on_focus_neighbor,
    on_line_heights,
    nbpkg,
    cell_id,
    notebook_id,
    running_disabled,
    cell_dependencies,
    any_logs,
    show_logs,
    set_show_logs,
    cm_highlighted_line,
    variables_in_all_notebook,
}) => {
    let pluto_actions = useContext(PlutoContext)
    const my_author_name = pluto_actions.my_author_name
    const newcm_ref = useRef(/** @type {EditorView} */ (null))
    const dom_node_ref = useRef(/** @type {HTMLElement} */ (null))
    const remote_code_ref = useRef(null)
    const on_change_ref = useRef(null)
    on_change_ref.current = on_change
    let nbpkg_compartment = useCompartment(newcm_ref, NotebookpackagesFacet.of(nbpkg))
    let global_definitions_compartment = useCompartment(newcm_ref, GlobalDefinitionsFacet.of(variables_in_all_notebook))
    let highlighted_line_compartment = useCompartment(newcm_ref, HighlightLineFacet.of(cm_highlighted_line))
    let editable_compartment = useCompartment(newcm_ref, EditorState.readOnly.of(disable_input))

    let on_change_compartment = useCompartment(
        newcm_ref,
        // Functions are hard to compare, so I useMemo manually
        useMemo(
            _.throttle(() => {
                return EditorView.updateListener.of((update) => {
                    if (update.docChanged && !update.transactions.some((t) => t.annotation(change_is_from_remote_annotation))) {
                        on_change(update.state.doc.toString())
                    }
                })
            }, 200),
            [on_change]
        )
    )

    useLayoutEffect(() => {
        const keyMapSubmit = () => {
            on_submit()
            return true
        }
        let run = async (fn) => await fn()
        const keyMapRun = (/** @type {EditorView} */ cm) => {
            run(async () => {
                // we await to prevent an out-of-sync issue
                await on_add_after()

                const new_value = cm.state.doc.toString()
                if (new_value !== remote_code_ref.current) {
                    on_submit()
                }
            })
            return true
        }

        let select_autocomplete_command = autocomplete.completionKeymap.find((keybinding) => keybinding.key === "Enter")
        let keyMapTab = (/** @type {EditorView} */ cm) => {
            // This will return true if the autocomplete select popup is open
            if (select_autocomplete_command.run(cm)) {
                return true
            }

            // TODO Multicursor?
            let selection = cm.state.selection.main
            if (!selection.empty) {
                return indentMore(cm)
            } else {
                cm.dispatch({
                    changes: { from: selection.from, to: selection.to, insert: "\t" },
                    selection: EditorSelection.cursor(selection.from + 1),
                })
                return true
            }
        }
        const keyMapMD = () => {
            const cm = newcm_ref.current
            const value = getValue6(cm)
            const trimmed = value.trim()
            const offset = value.length - value.trimStart().length
            console.table({ value, trimmed, offset })
            if (trimmed.startsWith('md"') && trimmed.endsWith('"')) {
                // Markdown cell, change to code
                let start, end
                if (trimmed.startsWith('md"""') && trimmed.endsWith('"""')) {
                    // Block markdown
                    start = 5
                    end = trimmed.length - 3
                } else {
                    // Inline markdown
                    start = 3
                    end = trimmed.length - 1
                }
                if (start >= end || trimmed.substring(start, end).trim() == "") {
                    // Corner case: block is empty after removing markdown
                    setValue6(cm, "")
                } else {
                    while (/\s/.test(trimmed[start])) {
                        ++start
                    }
                    while (/\s/.test(trimmed[end - 1])) {
                        --end
                    }

                    // Keep the selection from [start, end) while maintaining cursor position
                    replaceRange6(cm, "", end + offset, cm.state.doc.length)
                    // cm.replaceRange("", cm.posFromIndex(end + offset), { line: cm.lineCount() })
                    replaceRange6(cm, "", 0, start + offset)
                    // cm.replaceRange("", { line: 0, ch: 0 }, cm.posFromIndex(start + offset))
                }
            } else {
                // Replacing ranges will maintain both the focus, the selections and the cursor
                let prefix = `md"""\n`
                let suffix = `\n"""`
                // TODO Multicursor?
                let selection = cm.state.selection.main
                cm.dispatch({
                    changes: [
                        { from: 0, to: 0, insert: prefix },
                        {
                            from: cm.state.doc.length,
                            to: cm.state.doc.length,
                            insert: suffix,
                        },
                    ],
                    selection:
                        selection.from === 0
                            ? {
                                  anchor: selection.from + prefix.length,
                                  head: selection.to + prefix.length,
                              }
                            : undefined,
                })
            }

            return true
        }
        const keyMapDelete = (/** @type {EditorView} */ cm) => {
            if (cm.state.facet(EditorState.readOnly)) {
                return false
            }
            if (cm.state.doc.length === 0) {
                on_focus_neighbor(cell_id, +1)
                on_delete()
                return true
            }
        }

        const keyMapBackspace = (/** @type {EditorView} */ cm) => {
            if (cm.state.facet(EditorState.readOnly)) {
                return
            }

            // Previously this was a very elaborate timed implementation......
            // But I found out that keyboard events have a `.repeated` property which is perfect for what we want...
            // So now this is just the cell deleting logic (and the repeated stuff is in a separate plugin)
            if (cm.state.doc.length === 0) {
                // `Infinity, Infinity` means: last line, last character
                on_focus_neighbor(cell_id, -1, Infinity, Infinity)
                on_delete()
                return true
            }
        }

        const plutoKeyMaps = [
            { key: "Shift-Enter", run: keyMapSubmit },
            { key: "Ctrl-Enter", mac: "Cmd-Enter", run: keyMapRun },
            { key: "Ctrl-Enter", run: keyMapRun },
            { key: "Tab", run: keyMapTab, shift: indentLess },
            { key: "Ctrl-m", mac: "Cmd-m", run: keyMapMD },
            { key: "Ctrl-m", run: keyMapMD },
            // Codemirror6 doesn't like capslock
            { key: "Ctrl-M", run: keyMapMD },
            // TODO Move Delete and backspace to cell movement plugin
            { key: "Delete", run: keyMapDelete },
            { key: "Ctrl-Delete", run: keyMapDelete },
            { key: "Backspace", run: keyMapBackspace },
            { key: "Ctrl-Backspace", run: keyMapBackspace },
        ]

        let DOCS_UPDATER_VERBOSE = false
        const docs_updater = EditorView.updateListener.of((update) => {
            if (!update.view.hasFocus) {
                return
            }

            if (update.docChanged || update.selectionSet) {
                let state = update.state
                DOCS_UPDATER_VERBOSE && console.groupCollapsed("Live docs updater")
                try {
                    let result = get_selected_doc_from_state(state, DOCS_UPDATER_VERBOSE)
                    if (result != null) {
                        on_update_doc_query(result)
                    }
                } finally {
                    DOCS_UPDATER_VERBOSE && console.groupEnd()
                }
            }
        })

        // TODO remove me
        //@ts-ignore
        window.tags = tags
        const usesDarkTheme = window.matchMedia("(prefers-color-scheme: dark)").matches
        const newcm = (newcm_ref.current = new EditorView({
            /** Migration #0: New */
            state: EditorState.create({
                doc: local_code,

                extensions: [
                    EditorView.theme({}, { dark: usesDarkTheme }),
                    // Compartments coming from react state/props
                    nbpkg_compartment,
                    highlighted_line_compartment,
                    global_definitions_compartment,
                    editable_compartment,

                    // This is waaaay in front of the keys it is supposed to override,
                    // Which is necessary because it needs to run before *any* keymap,
                    // as the first keymap will activate the keymap extension which will attach the
                    // keymap handlers at that point, which is likely before this extension.
                    // TODO Use https://codemirror.net/6/docs/ref/#state.Prec when added to pluto-codemirror-setup
                    prevent_holding_a_key_from_doing_things_across_cells,

                    pkgBubblePlugin({ pluto_actions, notebook_id }),
                    ScopeStateField,
                    pluto_syntax_colors,
                    pluto_syntax_colors_html,
                    pluto_syntax_colors_markdown,
                    pluto_syntax_colors_javascript,
                    pluto_syntax_colors_python,
                    pluto_syntax_colors_css,
                    lineNumbers(),
                    highlightSpecialChars(),
                    history(),
                    drawSelection(),
                    EditorState.allowMultipleSelections.of(true),
                    // Multiple cursors with `alt` instead of the default `ctrl` (which we use for go to definition)
                    EditorView.clickAddsSelectionRange.of((event) => event.altKey && !event.shiftKey),
                    indentOnInput(),
                    defaultHighlightStyle.fallback,
                    // Experimental: Also add closing brackets for tripple string
                    // TODO also add closing string when typing a string macro
                    EditorState.languageData.of((state, pos, side) => {
                        return [{ closeBrackets: { brackets: ["(", "[", "{"] } }]
                    }),
                    closeBrackets(),
                    rectangularSelection({
                        eventFilter: (e) => e.altKey && e.shiftKey && e.button == 0,
                    }),
                    highlightSelectionMatches(),
                    bracketMatching(),
                    docs_updater,
                    // Remove selection on blur
                    EditorView.domEventHandlers({
                        blur: (event, view) => {
                            view.dispatch({
                                selection: {
                                    anchor: view.state.selection.main.head,
                                    head: view.state.selection.main.head,
                                },
                            })
                            set_cm_forced_focus(null)
                        },
                    }),
                    pluto_paste_plugin({
                        pluto_actions: pluto_actions,
                        cell_id: cell_id,
                    }),
                    // Update live docs when in a cell that starts with `?`
                    EditorView.updateListener.of((update) => {
                        if (!update.docChanged) return
                        if (update.state.doc.length > 0 && update.state.sliceDoc(0, 1) === "?") {
                            window.dispatchEvent(new CustomEvent("open_live_docs"))
                        }
                    }),
                    EditorState.tabSize.of(4),
                    indentUnit.of("\t"),
                    julia_andrey(),
                    markdown({
                        defaultCodeLanguage: julia_andrey(),
                    }),
                    htmlLang(), //Provides tag closing!,
                    javascript(),
                    python(),
                    sqlLang,
                    go_to_definition_plugin,
                    pluto_autocomplete({
                        request_autocomplete: async ({ text }) => {
                            let { message } = await pluto_actions.send("complete", { query: text }, { notebook_id: notebook_id })
                            return {
                                start: utf8index_to_ut16index(text, message.start),
                                stop: utf8index_to_ut16index(text, message.stop),
                                results: message.results,
                            }
                        },
                        on_update_doc_query: on_update_doc_query,
                    }),

                    // I put plutoKeyMaps separately because I want make sure we have
                    // higher priority 😈
                    keymap.of(plutoKeyMaps),
                    // Before default keymaps (because we override some of them)
                    // but after the autocomplete plugin, because we don't want to move cell when scrolling through autocomplete
                    cell_movement_plugin({
                        focus_on_neighbor: ({ cell_delta, line, character }) => on_focus_neighbor(cell_id, cell_delta, line, character),
                    }),
                    keymap.of([...closeBracketsKeymap, ...defaultKeymap, ...historyKeymap, ...foldKeymap, ...commentKeymap]),
                    placeholder("Enter cell code..."),

                    EditorView.lineWrapping,
                    // Disabled awesome_line_wrapping because it still fails in a lot of cases
                    awesome_line_wrapping,

                    on_change_compartment,

                    // Enable this plugin if you want to see the lezer tree,
                    // and possible lezer errors and maybe more debug info in the console:
                    // debug_syntax_plugin,
                ],
            }),
            parent: dom_node_ref.current,
        }))

        // For use from useDropHandler
        // @ts-ignore
        newcm.dom.CodeMirror = {
            getValue: () => getValue6(newcm),
            setValue: (x) => setValue6(newcm, x),
        }

        if (focus_after_creation) {
            setTimeout(() => {
                let view = newcm_ref.current
                view.dom.scrollIntoView({
                    behavior: "smooth",
                    block: "nearest",
                })
                view.dispatch({
                    selection: {
                        anchor: view.state.doc.length,
                        head: view.state.doc.length,
                    },
                })
                view.focus()
            })
        }

        // @ts-ignore
        const lines_wrapper_dom_node = dom_node_ref.current.querySelector("div.cm-content")
        const lines_wrapper_resize_observer = new ResizeObserver(() => {
            const line_nodes = lines_wrapper_dom_node.children
            const tops = _.map(line_nodes, (c) => c.offsetTop)
            const diffs = tops.slice(1).map((y, i) => y - tops[i])
            const heights = [...diffs, 15]
            on_line_heights(heights)
        })

        lines_wrapper_resize_observer.observe(lines_wrapper_dom_node)
        return () => {
            lines_wrapper_resize_observer.unobserve(lines_wrapper_dom_node)
        }
    }, [])

    useEffect(() => {
        if (newcm_ref.current == null) return // Not sure when and why this gave an error, but now it doesn't
        const current_value = getValue6(newcm_ref.current) ?? ""
        const will_update_code = local_code_author_name !== my_author_name && current_value !== local_code
        if (will_update_code) {
            newcm_ref.current.dispatch({
                changes: { from: 0, to: newcm_ref.current.state.doc.length, insert: local_code },
                annotations: [change_is_from_remote_annotation.of(1)], // Maybe cursor in the future??
            })
        }
    }, [local_code, my_author_name])

    useEffect(() => {
        const cm = newcm_ref.current
        if (cm_forced_focus == null) {
            cm.dispatch({
                selection: {
                    anchor: cm.state.selection.main.head,
                    head: cm.state.selection.main.head,
                },
            })
        } else {
            let new_selection = {
                anchor: line_and_ch_to_cm6_position(cm.state.doc, cm_forced_focus[0]),
                head: line_and_ch_to_cm6_position(cm.state.doc, cm_forced_focus[1]),
            }

            if (cm_forced_focus[2]?.definition_of) {
                let scopestate = cm.state.field(ScopeStateField)
                let definition = scopestate?.definitions.get(cm_forced_focus[2]?.definition_of)
                if (definition) {
                    new_selection = {
                        anchor: definition.from,
                        head: definition.to,
                    }
                }
            }

            let dom = /** @type {HTMLElement} */ (cm.dom)
            dom.scrollIntoView({
                behavior: "smooth",
                block: "nearest",
                // UNCOMMENT THIS AND SEE, this feels amazing but I feel like people will not like it
                // block: "center",
            })

            newcm_ref.current.focus()
            newcm_ref.current.dispatch({
                scrollIntoView: true,
                selection: new_selection,
                effects: [
                    EditorView.scrollIntoView(EditorSelection.range(new_selection.anchor, new_selection.head), {
                        yMargin: 80,
                    }),
                ],
            })
        }
    }, [cm_forced_focus])

    return html`
        <pluto-input ref=${dom_node_ref} class="CodeMirror" translate=${false}>
            <${InputContextMenu}
                on_delete=${on_delete}
                cell_id=${cell_id}
                run_cell=${on_submit}
                running_disabled=${running_disabled}
                any_logs=${any_logs}
                show_logs=${show_logs}
                set_show_logs=${set_show_logs}
            />
        </pluto-input>
    `
}

const InputContextMenu = ({ on_delete, cell_id, run_cell, running_disabled, any_logs, show_logs, set_show_logs }) => {
    const timeout = useRef(null)
    let pluto_actions = useContext(PlutoContext)
    const [open, setOpen] = useState(false)
    const mouseenter = () => {
        clearTimeout(timeout.current)
    }
    const toggle_running_disabled = async (e) => {
        const new_val = !running_disabled
        e.preventDefault()
        e.stopPropagation()
        await pluto_actions.update_notebook((notebook) => {
            notebook.cell_inputs[cell_id].running_disabled = new_val
        })
        // we also 'run' the cell if it is disabled, this will make the backend propage the disabled state to dependent cells
        await run_cell()
    }
    const toggle_logs = () => set_show_logs(!show_logs)

    return html` <button
        onClick=${() => setOpen(!open)}
        onBlur=${() => setOpen(false)}
        class=${cl({
            input_context_menu: true,
            open,
        })}
        title="Actions"
    >
        <span class="icon"></span>
        ${open
            ? html`<ul onMouseenter=${mouseenter}>
                  <li onClick=${on_delete} title="Delete"><span class="delete ctx_icon" />Delete cell</li>
                  <li
                      onClick=${toggle_running_disabled}
                      title=${running_disabled ? "Enable and run the cell" : "Disable this cell, and all cells that depend on it"}
                  >
                      ${running_disabled ? html`<span class="enable_cell ctx_icon" />` : html`<span class="disable_cell ctx_icon" />`}
                      ${running_disabled ? html`<b>Enable cell</b>` : html`Disable cell`}
                  </li>
                  ${any_logs
                      ? html`<li title="" onClick=${toggle_logs}>
                            ${show_logs
                                ? html`<span class="hide_logs ctx_icon" /><span>Hide logs</span>`
                                : html`<span class="show_logs ctx_icon" /><span>Show logs</span>`}
                        </li>`
                      : null}
                  <li class="coming_soon" title=""><span class="bandage ctx_icon" /><em>Coming soon…</em></li>
              </ul>`
            : html``}
    </button>`
}<|MERGE_RESOLUTION|>--- conflicted
+++ resolved
@@ -59,25 +59,11 @@
 import { bracketMatching } from "./CellInput/block_matcher_plugin.js"
 import { cl } from "../common/ClassTable.js"
 import { HighlightLineFacet, highlightLinePlugin } from "./CellInput/highlight_line.js"
-<<<<<<< HEAD
-
-const change_is_from_remote_annotation = Annotation.define()
-
-export const pluto_syntax_colors = HighlightStyle.define([
-    /* The following three need a specific version of the julia parser, will add that later (still messing with it 😈) */
-    // Symbol
-    // { tag: tags.controlKeyword, color: "var(--cm-keyword-color)", fontWeight: 700 },
-
-    { tag: tags.propertyName, color: "var(--cm-property-color)" },
-    { tag: tags.unit, color: "var(--cm-tag-color)" },
-    { tag: tags.literal, color: "var(--cm-builtin-color)", fontWeight: 700 },
-    { tag: tags.macroName, color: "var(--cm-macro-color)", fontWeight: 700 },
-
-    // `nothing` I guess... Any others?
-=======
 import { commentKeymap } from "./CellInput/comment_mixed_parsers.js"
 import { debug_syntax_plugin } from "./CellInput/debug_syntax_plugin.js"
 import { ScopeStateField } from "./CellInput/scopestate_statefield.js"
+
+const change_is_from_remote_annotation = Annotation.define()
 
 export const pluto_syntax_colors = HighlightStyle.define(
     [
@@ -244,7 +230,6 @@
         // Comment from julia
         { tag: tags.comment, color: "var(--cm-comment-color)", fontStyle: "italic" },
     ],
->>>>>>> d3bc5ec2
     {
         // scope: CSS,
         // But the css-lang packaged isn't in codemirror pluto setup and I can't be arsed now.
