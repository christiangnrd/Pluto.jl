import { html, useState, useEffect, useLayoutEffect, useRef, useContext } from "../imports/Preact.js"
import observablehq_for_myself from "../common/SetupCellEnvironment.js"

import { utf8index_to_ut16index } from "../common/UnicodeTools.js"
import { map_cmd_to_ctrl_on_mac } from "../common/KeyboardShortcuts.js"
import { PlutoContext } from "../common/PlutoContext.js"
import { PkgStatusMark } from "./PkgStatusMark.js"

// @ts-ignore
const CodeMirror = window.CodeMirror

const clear_selection = (cm) => {
    const c = cm.getCursor()
    cm.setSelection(c, c, { scroll: false })
}

const last = (x) => x[x.length - 1]
const all_equal = (x) => x.every((y) => y === x[0])
const swap = (a, i, j) => {
    ;[a[i], a[j]] = [a[j], a[i]]
}
const range = (a, b) => {
    const x = Math.min(a, b)
    const y = Math.max(a, b)
    return [...Array(y + 1 - x).keys()].map((i) => i + x)
}

const get = (map, key, creator) => {
    if (map.has(key)) {
        return map.get(key)
    } else {
        const val = creator()
        map.set(key, val)
        return val
    }
}

// Adapted from https://gomakethings.com/how-to-test-if-an-element-is-in-the-viewport-with-vanilla-javascript/
var offsetFromViewport = function (elem) {
    let bounding = elem.getBoundingClientRect()
    let is_in_viewport = bounding.top >= 0 && bounding.bottom <= window.innerHeight
    if (is_in_viewport) {
        return null
    } else {
        return {
            top: bounding.top < 0 ? -bounding.top : window.innerHeight - bounding.bottom,
        }
    }
}

/**
 * @param {{
 *  local_code: string,
 *  remote_code: string,
 *  scroll_into_view_after_creation: boolean,
 *  [key: string]: any,
 * }} props
 */
export const CellInput = ({
    local_code,
    remote_code,
    disable_input,
    focus_after_creation,
    cm_forced_focus,
    set_cm_forced_focus,
    on_submit,
    on_delete,
    on_add_after,
    on_change,
    on_update_doc_query,
    on_focus_neighbor,
    on_drag_drop_events,
    nbpkg_local,
    nbpkg,
    cell_id,
    notebook_id,
}) => {
    let pluto_actions = useContext(PlutoContext)

    const cm_ref = useRef(null)
    const text_area_ref = useRef(null)
    const dom_node_ref = useRef(/** @type {HTMLElement} */ (null))
    const remote_code_ref = useRef(null)
    const change_handler_ref = useRef(null)
    change_handler_ref.current = on_change

    const time_last_being_force_focussed_ref = useRef(0)
    const time_last_genuine_backspace = useRef(0)

    const pkg_bubbles = useRef(new Map())

    useEffect(() => {
        pkg_bubbles.current.forEach((b) => {
            b.on_nbpkg_local(nbpkg_local)
        })
    }, [nbpkg_local.packages, nbpkg_local.is_pluto_managed])

    useEffect(
        () => {
            pkg_bubbles.current.forEach((b) => {
                b.on_nbpkg(nbpkg)
            })
            console.log("effect!")
        },
        nbpkg == null ? [null] : [...Object.values(nbpkg), ...Object.keys(nbpkg.installed_versions), ...Object.values(nbpkg.installed_versions)]
    )

    useEffect(() => {
        const current_value = cm_ref.current?.getValue() ?? ""
        if (remote_code_ref.current == null && remote_code === "" && current_value !== "") {
            // this cell is being initialized with empty code, but it already has local code set.
            // this happens when pasting or dropping cells
            return
        }
        remote_code_ref.current = remote_code
        if (current_value !== remote_code) {
            cm_ref.current?.setValue(remote_code)
        }
    }, [remote_code])

    useLayoutEffect(() => {
<<<<<<< HEAD
        const cm = (cm_ref.current = CodeMirror(
            (el) => {
                dom_node_ref.current.appendChild(el)
            },
            {
                value: "",
                lineNumbers: true,
                mode: "julia",
                lineWrapping: true,
                viewportMargin: Infinity,
                placeholder: "Enter cell code...",
                indentWithTabs: true,
                indentUnit: 4,
                hintOptions: {
                    hint: juliahints,
                    pluto_actions: pluto_actions,
                    notebook_id: notebook_id,
                    on_update_doc_query: on_update_doc_query,
                    extraKeys: {
                        ".": (cm, { pick }) => {
                            pick()
                            cm.replaceSelection(".")
                            cm.showHint()
                        },
                        // "(": (cm, { pick }) => pick(),
=======
        const cm = (cm_ref.current = CodeMirror.fromTextArea(text_area_ref.current, {
            value: local_code,
            lineNumbers: true,
            mode: "julia",
            lineWrapping: true,
            viewportMargin: Infinity,
            placeholder: "Enter cell code...",
            indentWithTabs: true,
            indentUnit: 4,
            hintOptions: {
                hint: juliahints,
                pluto_actions: pluto_actions,
                notebook_id: notebook_id,
                on_update_doc_query: on_update_doc_query,
                extraKeys: {
                    ".": (cm, { pick }) => {
                        pick()
                        cm.replaceSelection(".")
                        cm.showHint()
>>>>>>> 9a554d11
                    },
                    // "(": (cm, { pick }) => pick(),
                },
            },
            matchBrackets: true,
        }))

        const keys = {}

        keys["Shift-Enter"] = () => on_submit()
        keys["Ctrl-Enter"] = async () => {
            // we await to prevent an out-of-sync issue
            await on_add_after()

            const new_value = cm.getValue()
            if (new_value !== remote_code_ref.current) {
                on_submit()
            }
        }
        // Page up and page down are fn+Up and fn+Down on recent apple keyboards
        keys["PageUp"] = () => {
            on_focus_neighbor(cell_id, -1, 0, 0)
        }
        keys["PageDown"] = () => {
            on_focus_neighbor(cell_id, +1, 0, 0)
        }
        keys["Shift-Tab"] = "indentLess"
        keys["Tab"] = on_tab_key
        keys["Ctrl-Space"] = () => cm.showHint()
        keys["Ctrl-D"] = () => {
            if (cm.somethingSelected()) {
                const sels = cm.getSelections()
                if (all_equal(sels)) {
                    // TODO
                }
            } else {
                const cursor = cm.getCursor()
                const token = cm.getTokenAt(cursor)
                cm.setSelection({ line: cursor.line, ch: token.start }, { line: cursor.line, ch: token.end })
            }
        }
        keys["Ctrl-/"] = () => {
            const old_value = cm.getValue()
            cm.toggleComment({ indent: true })
            const new_value = cm.getValue()
            if (old_value === new_value) {
                // the commenter failed for some reason
                // this happens when lines start with `md"`, with no indent
                cm.setValue(cm.lineCount() === 1 ? `# ${new_value}` : `#= ${new_value} =#`)
                cm.execCommand("selectAll")
            }
        }
        keys["Ctrl-M"] = () => {
            const value = cm.getValue()
            const trimmed = value.trim()
            const offset = value.length - value.trimStart().length
            if (trimmed.startsWith('md"') && trimmed.endsWith('"')) {
                // Markdown cell, change to code
                let start, end
                if (trimmed.startsWith('md"""') && trimmed.endsWith('"""')) {
                    // Block markdown
                    start = 5
                    end = trimmed.length - 3
                } else {
                    // Inline markdown
                    start = 3
                    end = trimmed.length - 1
                }
                if (start >= end || trimmed.substring(start, end).trim() == "") {
                    // Corner case: block is empty after removing markdown
                    cm.setValue("")
                } else {
                    while (/\s/.test(trimmed[start])) {
                        ++start
                    }
                    while (/\s/.test(trimmed[end - 1])) {
                        --end
                    }
                    // Keep the selection from [start, end) while maintaining cursor position
                    cm.replaceRange("", cm.posFromIndex(end + offset), { line: cm.lineCount() })
                    cm.replaceRange("", { line: 0, ch: 0 }, cm.posFromIndex(start + offset))
                }
            } else {
                // Code cell, change to markdown
                const old_selections = cm.listSelections()
                cm.setValue(`md"""\n${value}\n"""`)
                // Move all selections down a line
                const new_selections = old_selections.map(({ anchor, head }) => {
                    return {
                        anchor: { ...anchor, line: anchor.line + 1 },
                        head: { ...head, line: head.line + 1 },
                    }
                })
                cm.setSelections(new_selections)
            }
        }

        const alt_move = (delta) => {
            const selections = cm.listSelections()
            const selected_lines = new Set([].concat(...selections.map((sel) => range(sel.anchor.line, sel.head.line))))
            const final_line_number = delta === 1 ? cm.lineCount() - 1 : 0
            if (!selected_lines.has(final_line_number)) {
                Array.from(selected_lines)
                    .sort((a, b) => (delta * a < delta * b ? 1 : -1))
                    .forEach((line_number) => {
                        const lines = cm.getValue().split("\n")
                        swap(lines, line_number, line_number + delta)
                        cm.setValue(lines.join("\n"))
                        cm.indentLine(line_number + delta, "smart")
                        cm.indentLine(line_number, "smart")
                    })
                cm.setSelections(
                    selections.map((sel) => {
                        return {
                            head: {
                                line: sel.head.line + delta,
                                ch: sel.head.ch,
                            },
                            anchor: {
                                line: sel.anchor.line + delta,
                                ch: sel.anchor.ch,
                            },
                        }
                    })
                )
            }
        }
        keys["Alt-Up"] = () => alt_move(-1)
        keys["Alt-Down"] = () => alt_move(+1)

        keys["Backspace"] = keys["Ctrl-Backspace"] = () => {
            const BACKSPACE_CELL_DELETE_COOLDOWN = 300
            const BACKSPACE_AFTER_FORCE_FOCUS_COOLDOWN = 300

            if (cm.lineCount() === 1 && cm.getValue() === "") {
                // I wanted to write comments, but I think my variable names are documentation enough
                let enough_time_passed_since_last_backspace = Date.now() - time_last_genuine_backspace.current > BACKSPACE_CELL_DELETE_COOLDOWN
                let enough_time_passed_since_force_focus = Date.now() - time_last_being_force_focussed_ref.current > BACKSPACE_AFTER_FORCE_FOCUS_COOLDOWN
                if (enough_time_passed_since_last_backspace && enough_time_passed_since_force_focus) {
                    on_focus_neighbor(cell_id, -1)
                    on_delete()
                }
            }

            let enough_time_passed_since_force_focus = Date.now() - time_last_being_force_focussed_ref.current > BACKSPACE_AFTER_FORCE_FOCUS_COOLDOWN
            if (enough_time_passed_since_force_focus) {
                time_last_genuine_backspace.current = Date.now()
                return CodeMirror.Pass
            } else {
                // Reset the force focus timer, as I want it to act like a debounce, not just a delay
                time_last_being_force_focussed_ref.current = Date.now()
            }
        }
        keys["Delete"] = keys["Ctrl-Delete"] = () => {
            if (cm.lineCount() === 1 && cm.getValue() === "") {
                on_focus_neighbor(cell_id, +1)
                on_delete()
            }
            return CodeMirror.Pass
        }

        /** Basically any variable inside an useEffect is already a ref
         * so I'll just roll with this abstraction
         * @param {(time_since: Number) => any} fn
         */
        let with_time_since_last = (fn) => {
            let last_invoke_time = -Infinity // This infinity is for you, Fons
            return () => {
                let result = fn(Date.now() - last_invoke_time)
                last_invoke_time = Date.now()
                return result
            }
        }
        const isapprox = (a, b) => Math.abs(a - b) < 3.0
        const at_first_line_visually = () => isapprox(cm.cursorCoords(null, "div").top, 0.0)
        keys["Up"] = with_time_since_last((elapsed) => {
            if (elapsed > 300 && at_first_line_visually()) {
                on_focus_neighbor(cell_id, -1, Infinity, Infinity)
                // todo:
                // on_focus_neighbor(cell_id, -1, Infinity, cm.getCursor().ch)
                // but this does not work if the last line in the previous cell wraps
                // and i can't figure out how to fix it in a simple way
            } else {
                return CodeMirror.Pass
            }
        })
        const at_first_position = () => cm.findPosH(cm.getCursor(), -1, "char")?.hitSide === true
        keys["Left"] = with_time_since_last((elapsed) => {
            if (elapsed > 300 && at_first_position()) {
                on_focus_neighbor(cell_id, -1, Infinity, Infinity)
            } else {
                return CodeMirror.Pass
            }
        })
        const at_last_line_visually = () => isapprox(cm.cursorCoords(null, "div").top, cm.cursorCoords({ line: Infinity, ch: Infinity }, "div").top)
        keys["Down"] = with_time_since_last((elapsed) => {
            if (elapsed > 300 && at_last_line_visually()) {
                on_focus_neighbor(cell_id, 1, 0, 0)
                // todo:
                // on_focus_neighbor(cell_id, 1, 0, cm.getCursor().ch)
                // same here
            } else {
                return CodeMirror.Pass
            }
        })
        const at_last_position = () => cm.findPosH(cm.getCursor(), 1, "char")?.hitSide === true
        keys["Right"] = with_time_since_last((elapsed) => {
            if (elapsed > 300 && at_last_position()) {
                on_focus_neighbor(cell_id, 1, 0, 0)
            } else {
                return CodeMirror.Pass
            }
        })
        const open_close_selection = (opening_char, closing_char) => () => {
            if (cm.somethingSelected()) {
                for (const selection of cm.getSelections()) {
                    cm.replaceSelection(`${opening_char}${selection}${closing_char}`, "around")
                }
            } else {
                return CodeMirror.Pass
            }
        }

        ;["()", "{}", "[]"].forEach((pair) => {
            const [opening_char, closing_char] = pair.split("")
            keys[`'${opening_char}'`] = open_close_selection(opening_char, closing_char)
        })

        cm.setOption("extraKeys", map_cmd_to_ctrl_on_mac(keys))

        let is_good_token = (token) => {
            if (token.type == null && token.string === "]") {
                return true
            }

            // Symbol, and symbols don't have autocomplete 🤷‍♀️
            if (token.type === "builtin" && token.string.startsWith(":") && !token.string.startsWith("::")) {
                return false
            }
            let bad_token_types = ["number", "string", null]
            if (bad_token_types.includes(token.type)) {
                return false
            }
            return true
        }

        cm.on("dragover", (cm_, e) => {
            if (e.dataTransfer.types[0] !== "text/plain") {
                on_drag_drop_events(e)
                return true
            }
        })
        cm.on("drop", (cm_, e) => {
            if (e.dataTransfer.types[0] !== "text/plain") {
                on_drag_drop_events(e)
                e.preventDefault()
                return true
            }
        })
        cm.on("dragenter", (cm_, e) => {
            if (e.dataTransfer.types[0] !== "text/plain") {
                on_drag_drop_events(e)
                return true
            }
        })
        cm.on("dragleave", (cm_, e) => {
            if (e.dataTransfer.types[0] !== "text/plain") {
                on_drag_drop_events(e)
                return true
            }
        })

        cm.on("cursorActivity", () => {
            setTimeout(() => {
                if (!cm.hasFocus()) return
                if (cm.somethingSelected()) {
                    const sel = cm.getSelection()
                    if (!/[\s]/.test(sel)) {
                        // no whitespace
                        on_update_doc_query(sel)
                    }
                } else {
                    const cursor = cm.getCursor()
                    const token = cm.getTokenAt(cursor)
                    if (token.start === 0 && token.type === "operator" && token.string === "?") {
                        // https://github.com/fonsp/Pluto.jl/issues/321
                        const second_token = cm.getTokenAt({ ...cursor, ch: 2 })
                        on_update_doc_query(second_token.string)
                    } else {
                        const token_before_cursor = cm.getTokenAt(cursor)
                        const token_after_cursor = cm.getTokenAt({ ...cursor, ch: cursor.ch + 1 })

                        let before_and_after_token = [token_before_cursor, token_after_cursor]

                        // Fix for string macros
                        for (let possibly_string_macro of before_and_after_token) {
                            let match = possibly_string_macro.string.match(/([a-zA-Z]+)"/)
                            if (possibly_string_macro.type === "string" && match != null) {
                                return on_update_doc_query(`@${match[1]}_str`)
                            }
                        }

                        let good_token = before_and_after_token.find((x) => is_good_token(x))
                        if (good_token) {
                            let tokens = cm.getLineTokens(cursor.line)
                            let current_token = tokens.findIndex((x) => x.start === good_token.start && x.end === good_token.end)
                            on_update_doc_query(
                                module_expanded_selection({
                                    tokens_before_cursor: tokens.slice(0, current_token + 1),
                                    tokens_after_cursor: tokens.slice(current_token + 1),
                                })
                            )
                        }
                    }
                }
            }, 0)
        })

        cm.on("change", (cm, e) => {
            // console.log(e)
            const new_value = cm.getValue()
            if (new_value.length > 1 && new_value[0] === "?") {
                window.dispatchEvent(new CustomEvent("open_live_docs"))
            }
            change_handler_ref.current(new_value)

            // cm.replaceRange()
            cm.getAllMarks().forEach((m) => {
                const m_position = m.find()
                if (e.from.line <= m_position.line && m_position.line <= e.to.line) {
                    m.clear()
                }
            })

            // TODO: put this search in a function that returns the list of mathces
            // we can use that when you submit the cell to definitively find the list of import
            // and then purge the map?

            // TODO: debounce _any_ edit to update all imports for this cell
            // because adding #= to the start of a cell will remove imports later

            range(e.from.line, e.to.line).map((line_i) => {
                /** @type {string} */
                const line = cm.getLine(line_i)
                if (line != undefined) {
                    // dunno
                    // const re = /(using|import)\s*(\w+(?:\,\s*\w+)*)/g

                    // import A: b. c
                    // const re = /(using|import)(\s*\w+(\.\w+)*(\s*\:(\s*\w+\,)*(\s*\w+)?))/g

                    // import A, B, C
                    const re = /(using|import)(\s*\w+(\.\w+)*)(\s*\,\s*\w+(\.\w+)*)*/g
                    // const re = /(using|import)\s*(\w+)/g
                    for (const import_match of line.matchAll(re)) {
                        // console.log(import_match)

                        const start = import_match.index + import_match[1].length

                        const import_token = cm.getTokenAt({ line: line_i, ch: start }, true)

                        if (import_token.type === "keyword") {
                            const inner = import_match[0].substr(import_match[1].length)

                            const inner_re = /(\w+)(\.\w+)*/g
                            for (const package_match of inner.matchAll(inner_re)) {
                                const package_name = package_match[1]

                                if (package_name !== "Base" && package_name !== "Core") {
                                    const widget = get(pkg_bubbles.current, package_name, () => {
                                        const b = PkgStatusMark({
                                            pluto_actions: pluto_actions,
                                            package_name: package_name,
                                            refresh_cm: () => cm.refresh(),
                                            notebook_id: notebook_id,
                                        })
                                        b.on_nbpkg_local(nbpkg_local)
                                        b.on_nbpkg(nbpkg)
                                        return b
                                    })

                                    cm.setBookmark(
                                        { line: line_i, ch: start + package_match.index + package_match[0].length },
                                        {
                                            widget: widget,
                                        }
                                    )
                                }
                            }
                        }
                    }
                }
            })
        })

        cm.on("blur", () => {
            // NOT a debounce:
            setTimeout(() => {
                if (document.hasFocus()) {
                    clear_selection(cm)
                    set_cm_forced_focus(null)
                }
            }, 100)
        })

        cm.on("paste", (e) => {
            const topaste = e.clipboardData.getData("text/plain")
            if (topaste.match(/# ╔═╡ ........-....-....-....-............/g)?.length) {
                e.codemirrorIgnore = true
            }
        })

        if (focus_after_creation) {
            // TODO Smooth scroll into view?
            cm.focus()
        }

        // @ts-ignore
        document.fonts.ready.then(() => {
            cm.refresh()
        })

        // we initialize with "" and then call setValue to trigger the "change" event
        cm.setValue(local_code)
    }, [])

    // useEffect(() => {
    //     if (!remote_code.submitted_by_me) {
    //         cm_ref.current.setValue(remote_code.body)
    //     }
    // }, [remote_code.timestamp])

    useEffect(() => {
        cm_ref.current.options.disableInput = disable_input
    }, [disable_input])

    useEffect(() => {
        if (cm_forced_focus == null) {
            clear_selection(cm_ref.current)
        } else {
            time_last_being_force_focussed_ref.current = Date.now()
            let cm_forced_focus_mapped = cm_forced_focus.map((x) => (x.line === Infinity ? { ...x, line: cm_ref.current.lastLine() } : x))
            cm_ref.current.focus()
            cm_ref.current.setSelection(...cm_forced_focus_mapped)
        }
    }, [cm_forced_focus])

    // TODO effect hook for disable_input?

    return html`
        <pluto-input ref=${dom_node_ref}>
            <button onClick=${on_delete} class="delete_cell" title="Delete cell"><span></span></button>
            <textarea ref=${text_area_ref}></textarea>
        </pluto-input>
    `
}

const no_autocomplete = " \t\r\n([])+-=/,;'\"!#$%^&*~`<>|"

const on_tab_key = (cm) => {
    const cursor = cm.getCursor()
    const old_line = cm.getLine(cursor.line)

    if (cm.somethingSelected()) {
        cm.indentSelection()
    } else {
        if (cursor.ch > 0 && no_autocomplete.indexOf(old_line[cursor.ch - 1]) == -1) {
            cm.showHint()
        } else {
            cm.replaceSelection("\t")
        }
    }
}

const juliahints = (cm, options) => {
    const cursor = cm.getCursor()
    const old_line = cm.getLine(cursor.line)
    const old_line_sliced = old_line.slice(0, cursor.ch)

    return options.pluto_actions.send("complete", { query: old_line_sliced }, { notebook_id: options.notebook_id }).then(({ message }) => {
        const completions = {
            list: message.results.map(([text, type_description, is_exported]) => ({
                text: text,
                className: (is_exported ? "" : "c_notexported ") + (type_description == null ? "" : "c_" + type_description),
                // render: (el) => el.appendChild(observablehq_for_myself.html`<div></div>`),
            })),
            from: CodeMirror.Pos(cursor.line, utf8index_to_ut16index(old_line, message.start)),
            to: CodeMirror.Pos(cursor.line, utf8index_to_ut16index(old_line, message.stop)),
        }
        CodeMirror.on(completions, "select", (val) => {
            let text = typeof val === "string" ? val : val.text
            let doc_query = module_expanded_selection({
                tokens_before_cursor: [
                    { type: "variable", string: old_line_sliced.slice(0, completions.from.ch) },
                    { type: "variable", string: text },
                ],
                tokens_after_cursor: [],
            })
            options.on_update_doc_query(doc_query)
        })
        return completions
    })
}

// https://github.com/fonsp/Pluto.jl/issues/239
const module_expanded_selection = ({ tokens_before_cursor, tokens_after_cursor }) => {
    // Fix for :: type definitions, more specifically :: type definitions with { ... } generics
    // e.g. ::AbstractArray{String} gets parsed by codemirror as [`::AbstractArray{`, `String}`] ??
    let i_guess_current_token = tokens_before_cursor[tokens_before_cursor.length - 1]
    if (i_guess_current_token?.type === "builtin" && i_guess_current_token.string.startsWith("::")) {
        let typedef_tokens = []
        typedef_tokens.push(i_guess_current_token.string.slice(2))
        for (let token of tokens_after_cursor) {
            if (token.type !== "builtin") break
            typedef_tokens.push(token.string)
        }
        return typedef_tokens.join("")
    }

    // Fix for multi-character operators (|>, &&, ||), codemirror splits these up, so we have to stitch them back together.
    if (i_guess_current_token?.type === "operator") {
        let operator_tokens = []
        for (let token of tokens_before_cursor.reverse()) {
            if (token.type !== "operator") {
                break
            }
            operator_tokens.unshift(token.string)
        }
        for (let token of tokens_after_cursor) {
            if (token.type !== "operator") {
                break
            }
            operator_tokens.push(token.string)
        }
        return operator_tokens.join("")
    }

    let found = []
    /** @type {"top" | "in-ref"} */
    let state = "top"
    for (let token of tokens_before_cursor.slice().reverse()) {
        if (state === "top") {
            if (token.type == null && token.string == "]") {
                state = "in-ref"
                found.push(token.string)
                continue
            }
            if (token.type == null) {
                break
            }
            if (token.type === "number") {
                break
            }
            if (token.type === "builtin" && token.string.startsWith("::")) {
                found.push(token.string.slice(2))
                break
            }
            found.push(token.string)
        } else if (state === "in-ref") {
            if (token.type == null && token.string == "[") {
                state = "top"
                found.push(token.string)
                continue
            }
            if (token.type === "number" || token.type === "string") {
                found.push(token.string)
                continue
            }
            break
        }
    }
    return found.reverse().join("").replace(/\.$/, "")
}<|MERGE_RESOLUTION|>--- conflicted
+++ resolved
@@ -119,33 +119,6 @@
     }, [remote_code])
 
     useLayoutEffect(() => {
-<<<<<<< HEAD
-        const cm = (cm_ref.current = CodeMirror(
-            (el) => {
-                dom_node_ref.current.appendChild(el)
-            },
-            {
-                value: "",
-                lineNumbers: true,
-                mode: "julia",
-                lineWrapping: true,
-                viewportMargin: Infinity,
-                placeholder: "Enter cell code...",
-                indentWithTabs: true,
-                indentUnit: 4,
-                hintOptions: {
-                    hint: juliahints,
-                    pluto_actions: pluto_actions,
-                    notebook_id: notebook_id,
-                    on_update_doc_query: on_update_doc_query,
-                    extraKeys: {
-                        ".": (cm, { pick }) => {
-                            pick()
-                            cm.replaceSelection(".")
-                            cm.showHint()
-                        },
-                        // "(": (cm, { pick }) => pick(),
-=======
         const cm = (cm_ref.current = CodeMirror.fromTextArea(text_area_ref.current, {
             value: local_code,
             lineNumbers: true,
@@ -165,7 +138,6 @@
                         pick()
                         cm.replaceSelection(".")
                         cm.showHint()
->>>>>>> 9a554d11
                     },
                     // "(": (cm, { pick }) => pick(),
                 },
