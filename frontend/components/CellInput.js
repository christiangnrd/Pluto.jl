import { html, useState, useEffect, useLayoutEffect, useRef, useContext, useMemo } from "../imports/Preact.js"
import observablehq_for_myself from "../common/SetupCellEnvironment.js"
import _ from "../imports/lodash.js"

import { utf8index_to_ut16index } from "../common/UnicodeTools.js"
import { PlutoContext } from "../common/PlutoContext.js"
import { get_selected_doc_from_state } from "./CellInput/LiveDocsFromCursor.js"
import { go_to_definition_plugin, GlobalDefinitionsFacet } from "./CellInput/go_to_definition_plugin.js"
import { detect_deserializer } from "../common/Serialization.js"

import {
    EditorState,
    EditorSelection,
    Compartment,
    EditorView,
    placeholder,
    keymap,
    history,
    historyKeymap,
    defaultKeymap,
    indentMore,
    indentLess,
    tags,
    HighlightStyle,
    lineNumbers,
    highlightSpecialChars,
    foldGutter,
    drawSelection,
    indentOnInput,
    defaultHighlightStyle,
    closeBrackets,
    rectangularSelection,
    highlightSelectionMatches,
    closeBracketsKeymap,
    searchKeymap,
    foldKeymap,
    syntaxTree,
    Decoration,
    ViewUpdate,
    ViewPlugin,
    WidgetType,
    indentUnit,
    StateField,
    StateEffect,
    autocomplete,
    htmlLanguage,
    markdownLanguage,
    javascriptLanguage,
    pythonLanguage,
} from "../imports/CodemirrorPlutoSetup.js"

<<<<<<< HEAD
import { markdown, html as htmlLang, javascript, sqlLang, python, julia_andrey } from "./CellInput/mixedParsers.js"
import { julia_andrey } from "../imports/CodemirrorPlutoSetup.js"
=======
import { markdown, html as htmlLang, javascript, sqlLang, python, julia_mixed } from "./CellInput/mixedParsers.js"
>>>>>>> 476b37a6
import { pluto_autocomplete } from "./CellInput/pluto_autocomplete.js"
import { NotebookpackagesFacet, pkgBubblePlugin } from "./CellInput/pkg_bubble_plugin.js"
import { awesome_line_wrapping } from "./CellInput/awesome_line_wrapping.js"
import { cell_movement_plugin, prevent_holding_a_key_from_doing_things_across_cells } from "./CellInput/cell_movement_plugin.js"
import { pluto_paste_plugin } from "./CellInput/pluto_paste_plugin.js"
import { bracketMatching } from "./CellInput/block_matcher_plugin.js"
import { cl } from "../common/ClassTable.js"
import { HighlightLineFacet, highlightLinePlugin } from "./CellInput/highlight_line.js"
import { commentKeymap } from "./CellInput/comment_mixed_parsers.js"
import { debug_syntax_plugin } from "./CellInput/debug_syntax_plugin.js"
import { ScopeStateField } from "./CellInput/scopestate_statefield.js"

const ENABLE_CM_MIXED_PARSER = false

export const pluto_syntax_colors = HighlightStyle.define(
    [
        /* The following three need a specific version of the julia parser, will add that later (still messing with it 😈) */
        // Symbol
        // { tag: tags.controlKeyword, color: "var(--cm-keyword-color)", fontWeight: 700 },

        { tag: tags.propertyName, color: "var(--cm-property-color)" },
        { tag: tags.unit, color: "var(--cm-tag-color)" },
        { tag: tags.literal, color: "var(--cm-builtin-color)", fontWeight: 700 },
        { tag: tags.macroName, color: "var(--cm-macro-color)", fontWeight: 700 },

        // `nothing` I guess... Any others?
        {
            tag: tags.standard(tags.variableName),
            color: "var(--cm-builtin-color)",
            fontWeight: 700,
        },

        { tag: tags.bool, color: "var(--cm-builtin-color)", fontWeight: 700 },

        { tag: tags.keyword, color: "var(--cm-keyword-color)" },
        { tag: tags.comment, color: "var(--cm-comment-color)", fontStyle: "italic" },
        { tag: tags.atom, color: "var(--cm-atom-color)" },
        { tag: tags.number, color: "var(--cm-number-color)" },
        // { tag: tags.property, color: "#48b685" },
        // { tag: tags.attribute, color: "#48b685" },
        { tag: tags.keyword, color: "var(--cm-keyword-color)" },
        { tag: tags.string, color: "var(--cm-string-color)" },
        { tag: tags.variableName, color: "var(--cm-var-color)", fontWeight: 700 },
        // { tag: tags.variable2, color: "#06b6ef" },
        { tag: tags.typeName, color: "var(--cm-type-color)", fontStyle: "italic" },
        { tag: tags.typeOperator, color: "var(--cm-type-color)", fontStyle: "italic" },
        { tag: tags.bracket, color: "var(--cm-bracket-color)" },
        { tag: tags.brace, color: "var(--cm-bracket-color)" },
        { tag: tags.tagName, color: "var(--cm-tag-color)" },
        { tag: tags.link, color: "var(--cm-link-color)" },
        {
            tag: tags.invalid,
            color: "var(--cm-error-color)",
            background: "var(--cm-error-bg-color)",
        },
    ],
    {
        all: { color: `var(--cm-editor-text-color)` },
        scope: julia_andrey().language.topNode,
    }
)

export const pluto_syntax_colors_javascript = HighlightStyle.define(
    [
        // SAME AS JULIA:
        { tag: tags.propertyName, color: "var(--cm-property-color)" },
        { tag: tags.unit, color: "var(--cm-tag-color)" },
        { tag: tags.literal, color: "var(--cm-builtin-color)", fontWeight: 700 },
        { tag: tags.macroName, color: "var(--cm-macro-color)", fontWeight: 700 },

        // `nothing` I guess... Any others?
        {
            tag: tags.standard(tags.variableName),
            color: "var(--cm-builtin-color)",
            fontWeight: 700,
        },

        { tag: tags.bool, color: "var(--cm-builtin-color)", fontWeight: 700 },

        { tag: tags.keyword, color: "var(--cm-keyword-color)" },
        { tag: tags.atom, color: "var(--cm-atom-color)" },
        { tag: tags.number, color: "var(--cm-number-color)" },
        // { tag: tags.property, color: "#48b685" },
        // { tag: tags.attribute, color: "#48b685" },
        { tag: tags.keyword, color: "var(--cm-keyword-color)" },
        { tag: tags.string, color: "var(--cm-string-color)" },
        { tag: tags.variableName, color: "var(--cm-var-color)", fontWeight: 700 },
        // { tag: tags.variable2, color: "#06b6ef" },
        { tag: tags.typeName, color: "var(--cm-type-color)", fontStyle: "italic" },
        { tag: tags.typeOperator, color: "var(--cm-type-color)", fontStyle: "italic" },
        { tag: tags.bracket, color: "var(--cm-bracket-color)" },
        { tag: tags.brace, color: "var(--cm-bracket-color)" },
        { tag: tags.tagName, color: "var(--cm-tag-color)" },
        { tag: tags.link, color: "var(--cm-link-color)" },
        {
            tag: tags.invalid,
            color: "var(--cm-error-color)",
            background: "var(--cm-error-bg-color)",
        },

        // JAVASCRIPT SPECIFIC
        { tag: tags.comment, color: "var(--cm-comment-color)", fontStyle: "italic", filter: "none" },
    ],
    {
        scope: javascriptLanguage.topNode,
        all: {
            color: `var(--cm-editor-text-color)`,
            filter: `contrast(0.5)`,
        },
    }
)

export const pluto_syntax_colors_python = HighlightStyle.define(
    [
        // SAME AS JULIA:
        { tag: tags.propertyName, color: "var(--cm-property-color)" },
        { tag: tags.unit, color: "var(--cm-tag-color)" },
        { tag: tags.literal, color: "var(--cm-builtin-color)", fontWeight: 700 },
        { tag: tags.macroName, color: "var(--cm-macro-color)", fontWeight: 700 },

        // `nothing` I guess... Any others?
        {
            tag: tags.standard(tags.variableName),
            color: "var(--cm-builtin-color)",
            fontWeight: 700,
        },

        { tag: tags.bool, color: "var(--cm-builtin-color)", fontWeight: 700 },

        { tag: tags.keyword, color: "var(--cm-keyword-color)" },
        { tag: tags.comment, color: "var(--cm-comment-color)", fontStyle: "italic" },
        { tag: tags.atom, color: "var(--cm-atom-color)" },
        { tag: tags.number, color: "var(--cm-number-color)" },
        // { tag: tags.property, color: "#48b685" },
        // { tag: tags.attribute, color: "#48b685" },
        { tag: tags.keyword, color: "var(--cm-keyword-color)" },
        { tag: tags.string, color: "var(--cm-string-color)" },
        { tag: tags.variableName, color: "var(--cm-var-color)", fontWeight: 700 },
        // { tag: tags.variable2, color: "#06b6ef" },
        { tag: tags.typeName, color: "var(--cm-type-color)", fontStyle: "italic" },
        { tag: tags.typeOperator, color: "var(--cm-type-color)", fontStyle: "italic" },
        { tag: tags.bracket, color: "var(--cm-bracket-color)" },
        { tag: tags.brace, color: "var(--cm-bracket-color)" },
        { tag: tags.tagName, color: "var(--cm-tag-color)" },
        { tag: tags.link, color: "var(--cm-link-color)" },
        {
            tag: tags.invalid,
            color: "var(--cm-error-color)",
            background: "var(--cm-error-bg-color)",
        },

        // PYTHON SPECIFIC
    ],
    {
        scope: pythonLanguage.topNode,
        all: {
            color: "var(--cm-editor-text-color)",
            filter: `contrast(0.5)`,
        },
    }
)

export const pluto_syntax_colors_css = HighlightStyle.define(
    [
        { tag: tags.propertyName, color: "var(--cm-css-accent-color)", fontWeight: 700 },
        { tag: tags.variableName, color: "var(--cm-css-accent-color)", fontWeight: 700 },
        { tag: tags.definitionOperator, color: "var(--cm-css-color)" },
        { tag: tags.keyword, color: "var(--cm-css-color)" },
        { tag: tags.modifier, color: "var(--cm-css-accent-color)" },
        { tag: tags.punctuation, opacity: 0.5 },
        { tag: tags.literal, color: "var(--cm-css-color)" },
        // { tag: tags.unit, color: "var(--cm-css-accent-color)" },
        { tag: tags.tagName, color: "var(--cm-css-color)", fontWeight: 700 },
        { tag: tags.className, color: "var(--cm-css-why-doesnt-codemirror-highlight-all-the-text-aaa)" },
        { tag: tags.constant(tags.className), color: "var(--cm-css-why-doesnt-codemirror-highlight-all-the-text-aaa)" },

        // Comment from julia
        { tag: tags.comment, color: "var(--cm-comment-color)", fontStyle: "italic" },
    ],
    {
        // scope: CSS,
        // But the css-lang packaged isn't in codemirror pluto setup and I can't be arsed now.
        all: { color: "var(--cm-css-color)" },
    }
)

export const pluto_syntax_colors_html = HighlightStyle.define(
    [
        { tag: tags.tagName, color: "var(--cm-html-accent-color)", fontWeight: 600 },
        { tag: tags.attributeName, color: "var(--cm-html-accent-color)", fontWeight: 600 },
        { tag: tags.attributeValue, color: "var(--cm-html-accent-color)" },
        { tag: tags.angleBracket, color: "var(--cm-html-accent-color)", fontWeight: 600 },
        { tag: tags.content, color: "var(--cm-html-color)", fontWeight: 400 },
        { tag: tags.documentMeta, color: "var(--cm-html-accent-color)" },
        { tag: tags.comment, color: "var(--cm-comment-color)", fontStyle: "italic" },
    ],
    {
        scope: htmlLanguage.topNode,
        all: {
            color: "var(--cm-html-color)",
        },
    }
)

// https://github.com/codemirror/lang-markdown/blob/main/src/markdown.ts
export const pluto_syntax_colors_markdown = HighlightStyle.define(
    [
        { tag: tags.content, color: "var(--cm-md-color)" },
        { tag: tags.quote, color: "var(--cm-md-color)" },
        { tag: tags.link, textDecoration: "underline" },
        { tag: tags.url, color: "var(--cm-md-color)", textDecoration: "none" },
        { tag: tags.emphasis, fontStyle: "italic" },
        { tag: tags.strong, fontWeight: "bolder" },

        { tag: tags.heading, color: "var(--cm-md-color)", fontWeight: 700 },
        {
            tag: tags.comment,
            color: "var(--cm-comment-color)",
            fontStyle: "italic",
        },
        {
            // These are all the things you won't see in the result:
            // `-` bullet points, the `#` for headers, the `>` with quoteblocks.
            tag: tags.processingInstruction,
            color: "var(--cm-md-accent-color) !important",
            opacity: "0.5",
        },
        { tag: tags.monospace, color: "var(--cm-md-accent-color)" },
    ],
    {
        scope: markdownLanguage.topNode,
        all: {
            color: "var(--cm-md-color)",
        },
    }
)

const getValue6 = (/** @type {EditorView} */ cm) => cm.state.doc.toString()
const setValue6 = (/** @type {EditorView} */ cm, value) =>
    cm.dispatch({
        changes: { from: 0, to: cm.state.doc.length, insert: value },
    })
const replaceRange6 = (/** @type {EditorView} */ cm, text, from, to) =>
    cm.dispatch({
        changes: { from, to, insert: text },
    })

// Compartments: https://codemirror.net/6/examples/config/
let useCompartment = (/** @type {import("../imports/Preact.js").Ref<EditorView>} */ codemirror_ref, value) => {
    let compartment = useRef(new Compartment())
    let initial_value = useRef(compartment.current.of(value))

    useLayoutEffect(() => {
        codemirror_ref.current?.dispatch?.({
            effects: compartment.current.reconfigure(value),
        })
    }, [value])

    return initial_value.current
}

let line_and_ch_to_cm6_position = (/** @type {import("../imports/CodemirrorPlutoSetup.js").Text} */ doc, { line, ch }) => {
    let line_object = doc.line(_.clamp(line + 1, 1, doc.lines))
    let ch_clamped = _.clamp(ch, 0, line_object.length)
    return line_object.from + ch_clamped
}

/**
 * @param {{
 *  local_code: string,
 *  remote_code: string,
 *  scroll_into_view_after_creation: boolean,
 *  cell_dependencies: import("./Editor.js").CellDependencyData,
 *  nbpkg: import("./Editor.js").NotebookPkgData?,
 *  variables_in_all_notebook: { [variable_name: string]: string },
 *  [key: string]: any,
 * }} props
 */
export const CellInput = ({
    local_code,
    remote_code,
    disable_input,
    focus_after_creation,
    cm_forced_focus,
    set_cm_forced_focus,
    show_input,
    on_submit,
    on_delete,
    on_add_after,
    on_change,
    on_update_doc_query,
    on_focus_neighbor,
    on_line_heights,
    nbpkg,
    cell_id,
    notebook_id,
    running_disabled,
    cell_dependencies,
    any_logs,
    show_logs,
    set_show_logs,
    cm_highlighted_line,
    variables_in_all_notebook,
}) => {
    let pluto_actions = useContext(PlutoContext)

    const newcm_ref = useRef(/** @type {EditorView} */ (null))
    const dom_node_ref = useRef(/** @type {HTMLElement} */ (null))
    const remote_code_ref = useRef(null)
    const on_change_ref = useRef(null)
    on_change_ref.current = on_change

    let nbpkg_compartment = useCompartment(newcm_ref, NotebookpackagesFacet.of(nbpkg))
    let global_definitions_compartment = useCompartment(newcm_ref, GlobalDefinitionsFacet.of(variables_in_all_notebook))
    let highlighted_line_compartment = useCompartment(newcm_ref, HighlightLineFacet.of(cm_highlighted_line))
    let editable_compartment = useCompartment(newcm_ref, EditorState.readOnly.of(disable_input))

    let on_change_compartment = useCompartment(
        newcm_ref,
        // Functions are hard to compare, so I useMemo manually
        useMemo(() => {
            return EditorView.updateListener.of((update) => {
                if (update.docChanged) {
                    on_change(update.state.doc.toString())
                }
            })
        }, [on_change])
    )

    useLayoutEffect(() => {
        const keyMapSubmit = () => {
            on_submit()
            return true
        }
        let run = async (fn) => await fn()
        const keyMapRun = (/** @type {EditorView} */ cm) => {
            run(async () => {
                // we await to prevent an out-of-sync issue
                await on_add_after()

                const new_value = cm.state.doc.toString()
                if (new_value !== remote_code_ref.current) {
                    on_submit()
                }
            })
            return true
        }

        let select_autocomplete_command = autocomplete.completionKeymap.find((keybinding) => keybinding.key === "Enter")
        let keyMapTab = (/** @type {EditorView} */ cm) => {
            // This will return true if the autocomplete select popup is open
            if (select_autocomplete_command.run(cm)) {
                return true
            }

            // TODO Multicursor?
            let selection = cm.state.selection.main
            if (!selection.empty) {
                return indentMore(cm)
            } else {
                cm.dispatch({
                    changes: { from: selection.from, to: selection.to, insert: "\t" },
                    selection: EditorSelection.cursor(selection.from + 1),
                })
                return true
            }
        }
        const keyMapMD = () => {
            const cm = newcm_ref.current
            const value = getValue6(cm)
            const trimmed = value.trim()
            const offset = value.length - value.trimStart().length
            console.table({ value, trimmed, offset })
            if (trimmed.startsWith('md"') && trimmed.endsWith('"')) {
                // Markdown cell, change to code
                let start, end
                if (trimmed.startsWith('md"""') && trimmed.endsWith('"""')) {
                    // Block markdown
                    start = 5
                    end = trimmed.length - 3
                } else {
                    // Inline markdown
                    start = 3
                    end = trimmed.length - 1
                }
                if (start >= end || trimmed.substring(start, end).trim() == "") {
                    // Corner case: block is empty after removing markdown
                    setValue6(cm, "")
                } else {
                    while (/\s/.test(trimmed[start])) {
                        ++start
                    }
                    while (/\s/.test(trimmed[end - 1])) {
                        --end
                    }

                    // Keep the selection from [start, end) while maintaining cursor position
                    replaceRange6(cm, "", end + offset, cm.state.doc.length)
                    // cm.replaceRange("", cm.posFromIndex(end + offset), { line: cm.lineCount() })
                    replaceRange6(cm, "", 0, start + offset)
                    // cm.replaceRange("", { line: 0, ch: 0 }, cm.posFromIndex(start + offset))
                }
            } else {
                // Replacing ranges will maintain both the focus, the selections and the cursor
                let prefix = `md"""\n`
                let suffix = `\n"""`
                // TODO Multicursor?
                let selection = cm.state.selection.main
                cm.dispatch({
                    changes: [
                        { from: 0, to: 0, insert: prefix },
                        {
                            from: cm.state.doc.length,
                            to: cm.state.doc.length,
                            insert: suffix,
                        },
                    ],
                    selection:
                        selection.from === 0
                            ? {
                                  anchor: selection.from + prefix.length,
                                  head: selection.to + prefix.length,
                              }
                            : undefined,
                })
            }

            return true
        }
        const keyMapDelete = (/** @type {EditorView} */ cm) => {
            if (cm.state.facet(EditorState.readOnly)) {
                return false
            }
            if (cm.state.doc.length === 0) {
                on_focus_neighbor(cell_id, +1)
                on_delete()
                return true
            }
        }

        const keyMapBackspace = (/** @type {EditorView} */ cm) => {
            if (cm.state.facet(EditorState.readOnly)) {
                return
            }

            // Previously this was a very elaborate timed implementation......
            // But I found out that keyboard events have a `.repeated` property which is perfect for what we want...
            // So now this is just the cell deleting logic (and the repeated stuff is in a separate plugin)
            if (cm.state.doc.length === 0) {
                // `Infinity, Infinity` means: last line, last character
                on_focus_neighbor(cell_id, -1, Infinity, Infinity)
                on_delete()
                return true
            }
        }

        const plutoKeyMaps = [
            { key: "Shift-Enter", run: keyMapSubmit },
            { key: "Ctrl-Enter", mac: "Cmd-Enter", run: keyMapRun },
            { key: "Ctrl-Enter", run: keyMapRun },
            { key: "Tab", run: keyMapTab, shift: indentLess },
            { key: "Ctrl-m", mac: "Cmd-m", run: keyMapMD },
            { key: "Ctrl-m", run: keyMapMD },
            // Codemirror6 doesn't like capslock
            { key: "Ctrl-M", run: keyMapMD },
            // TODO Move Delete and backspace to cell movement plugin
            { key: "Delete", run: keyMapDelete },
            { key: "Ctrl-Delete", run: keyMapDelete },
            { key: "Backspace", run: keyMapBackspace },
            { key: "Ctrl-Backspace", run: keyMapBackspace },
        ]

        let DOCS_UPDATER_VERBOSE = false
        const docs_updater = EditorView.updateListener.of((update) => {
            if (!update.view.hasFocus) {
                return
            }

            if (update.docChanged || update.selectionSet) {
                let state = update.state
                DOCS_UPDATER_VERBOSE && console.groupCollapsed("Live docs updater")
                try {
                    let result = get_selected_doc_from_state(state, DOCS_UPDATER_VERBOSE)
                    if (result != null) {
                        on_update_doc_query(result)
                    }
                } finally {
                    DOCS_UPDATER_VERBOSE && console.groupEnd()
                }
            }
        })

        // TODO remove me
        //@ts-ignore
        window.tags = tags
        const usesDarkTheme = window.matchMedia("(prefers-color-scheme: dark)").matches
        const newcm = (newcm_ref.current = new EditorView({
            /** Migration #0: New */
            state: EditorState.create({
                doc: local_code,

                extensions: [
                    EditorView.theme({}, { dark: usesDarkTheme }),
                    // Compartments coming from react state/props
                    nbpkg_compartment,
                    highlighted_line_compartment,
                    global_definitions_compartment,
                    editable_compartment,

                    // This is waaaay in front of the keys it is supposed to override,
                    // Which is necessary because it needs to run before *any* keymap,
                    // as the first keymap will activate the keymap extension which will attach the
                    // keymap handlers at that point, which is likely before this extension.
                    // TODO Use https://codemirror.net/6/docs/ref/#state.Prec when added to pluto-codemirror-setup
                    prevent_holding_a_key_from_doing_things_across_cells,

                    pkgBubblePlugin({ pluto_actions, notebook_id }),
                    ScopeStateField,
                    pluto_syntax_colors,
                    pluto_syntax_colors_html,
                    pluto_syntax_colors_markdown,
                    pluto_syntax_colors_javascript,
                    pluto_syntax_colors_python,
                    pluto_syntax_colors_css,
                    lineNumbers(),
                    highlightSpecialChars(),
                    history(),
                    drawSelection(),
                    EditorState.allowMultipleSelections.of(true),
                    // Multiple cursors with `alt` instead of the default `ctrl` (which we use for go to definition)
                    EditorView.clickAddsSelectionRange.of((event) => event.altKey && !event.shiftKey),
                    indentOnInput(),
                    defaultHighlightStyle.fallback,
                    // Experimental: Also add closing brackets for tripple string
                    // TODO also add closing string when typing a string macro
                    EditorState.languageData.of((state, pos, side) => {
                        return [{ closeBrackets: { brackets: ["(", "[", "{"] } }]
                    }),
                    closeBrackets(),
                    rectangularSelection({
                        eventFilter: (e) => e.altKey && e.shiftKey && e.button == 0,
                    }),
                    highlightSelectionMatches(),
                    bracketMatching(),
                    docs_updater,
                    // Remove selection on blur
                    EditorView.domEventHandlers({
                        blur: (event, view) => {
                            view.dispatch({
                                selection: {
                                    anchor: view.state.selection.main.head,
                                    head: view.state.selection.main.head,
                                },
                            })
                            set_cm_forced_focus(null)
                        },
                    }),
                    pluto_paste_plugin({
                        pluto_actions: pluto_actions,
                        cell_id: cell_id,
                    }),
                    // Update live docs when in a cell that starts with `?`
                    EditorView.updateListener.of((update) => {
                        if (!update.docChanged) return
                        if (update.state.doc.length > 0 && update.state.sliceDoc(0, 1) === "?") {
                            window.dispatchEvent(new CustomEvent("open_live_docs"))
                        }
                    }),
                    EditorState.tabSize.of(4),
                    indentUnit.of("\t"),
<<<<<<< HEAD
                    ...(ENABLE_CM_MIXED_PARSER
                        ? [
                              julia_mixed(),
                              markdown({
                                  defaultCodeLanguage: julia_mixed(),
                              }),
                              htmlLang(), //Provides tag closing!,
                              javascript(),
                              python(),
                              sqlLang,
                          ]
                        : [
                              //
                              julia_andrey(),
                          ]),
=======
                    julia_mixed(),
                    markdown({
                        defaultCodeLanguage: julia_mixed(),
                    }),
                    htmlLang(), //Provides tag closing!,
                    javascript(),
                    python(),
                    sqlLang,
>>>>>>> 476b37a6
                    go_to_definition_plugin,
                    pluto_autocomplete({
                        request_autocomplete: async ({ text }) => {
                            let { message } = await pluto_actions.send("complete", { query: text }, { notebook_id: notebook_id })
                            return {
                                start: utf8index_to_ut16index(text, message.start),
                                stop: utf8index_to_ut16index(text, message.stop),
                                results: message.results,
                            }
                        },
                        on_update_doc_query: on_update_doc_query,
                    }),

                    // I put plutoKeyMaps separately because I want make sure we have
                    // higher priority 😈
                    keymap.of(plutoKeyMaps),
                    // Before default keymaps (because we override some of them)
                    // but after the autocomplete plugin, because we don't want to move cell when scrolling through autocomplete
                    cell_movement_plugin({
                        focus_on_neighbor: ({ cell_delta, line, character }) => on_focus_neighbor(cell_id, cell_delta, line, character),
                    }),
                    keymap.of([...closeBracketsKeymap, ...defaultKeymap, ...historyKeymap, ...foldKeymap, ...commentKeymap]),
                    placeholder("Enter cell code..."),

                    EditorView.lineWrapping,
                    // Disabled awesome_line_wrapping because it still fails in a lot of cases
                    awesome_line_wrapping,

                    on_change_compartment,

                    // Enable this plugin if you want to see the lezer tree,
                    // and possible lezer errors and maybe more debug info in the console:
                    // debug_syntax_plugin,
                ],
            }),
            parent: dom_node_ref.current,
        }))

        // For use from useDropHandler
        // @ts-ignore
        newcm.dom.CodeMirror = {
            getValue: () => getValue6(newcm),
            setValue: (x) => setValue6(newcm, x),
        }

        if (focus_after_creation) {
            setTimeout(() => {
                let view = newcm_ref.current
                view.dom.scrollIntoView({
                    behavior: "smooth",
                    block: "nearest",
                })
                view.dispatch({
                    selection: {
                        anchor: view.state.doc.length,
                        head: view.state.doc.length,
                    },
                })
                view.focus()
            })
        }

        // @ts-ignore
        const lines_wrapper_dom_node = dom_node_ref.current.querySelector("div.cm-content")
        const lines_wrapper_resize_observer = new ResizeObserver(() => {
            const line_nodes = lines_wrapper_dom_node.children
            const tops = _.map(line_nodes, (c) => c.offsetTop)
            const diffs = tops.slice(1).map((y, i) => y - tops[i])
            const heights = [...diffs, 15]
            on_line_heights(heights)
        })

        lines_wrapper_resize_observer.observe(lines_wrapper_dom_node)
        return () => {
            lines_wrapper_resize_observer.unobserve(lines_wrapper_dom_node)
        }
    }, [])

    // Effect to apply "remote_code" to the cell when it changes...
    // ideally this won't be necessary as we'll have actual multiplayer,
    // or something to tell the user that the cell is out of sync.
    useEffect(() => {
        if (newcm_ref.current == null) return // Not sure when and why this gave an error, but now it doesn't

        const current_value = getValue6(newcm_ref.current) ?? ""
        if (remote_code_ref.current == null && remote_code === "" && current_value !== "") {
            // this cell is being initialized with empty code, but it already has local code set.
            // this happens when pasting or dropping cells
            return
        }
        remote_code_ref.current = remote_code
        if (current_value !== remote_code) {
            setValue6(newcm_ref.current, remote_code)
        }
    }, [remote_code])

    useEffect(() => {
        const cm = newcm_ref.current
        if (cm_forced_focus == null) {
            cm.dispatch({
                selection: {
                    anchor: cm.state.selection.main.head,
                    head: cm.state.selection.main.head,
                },
            })
        } else {
            let new_selection = {
                anchor: line_and_ch_to_cm6_position(cm.state.doc, cm_forced_focus[0]),
                head: line_and_ch_to_cm6_position(cm.state.doc, cm_forced_focus[1]),
            }

            if (cm_forced_focus[2]?.definition_of) {
                let scopestate = cm.state.field(ScopeStateField)
                let definition = scopestate?.definitions.get(cm_forced_focus[2]?.definition_of)
                if (definition) {
                    new_selection = {
                        anchor: definition.from,
                        head: definition.to,
                    }
                }
            }

            let dom = /** @type {HTMLElement} */ (cm.dom)
            dom.scrollIntoView({
                behavior: "smooth",
                block: "nearest",
                // UNCOMMENT THIS AND SEE, this feels amazing but I feel like people will not like it
                // block: "center",
            })

            newcm_ref.current.focus()
            newcm_ref.current.dispatch({
                scrollIntoView: true,
                selection: new_selection,
                effects: [
                    EditorView.scrollIntoView(EditorSelection.range(new_selection.anchor, new_selection.head), {
                        yMargin: 80,
                    }),
                ],
            })
        }
    }, [cm_forced_focus])

    return html`
        <pluto-input ref=${dom_node_ref} class="CodeMirror" translate=${false}>
            <${InputContextMenu}
                on_delete=${on_delete}
                cell_id=${cell_id}
                run_cell=${on_submit}
                running_disabled=${running_disabled}
                any_logs=${any_logs}
                show_logs=${show_logs}
                set_show_logs=${set_show_logs}
            />
        </pluto-input>
    `
}

const InputContextMenu = ({ on_delete, cell_id, run_cell, running_disabled, any_logs, show_logs, set_show_logs }) => {
    const timeout = useRef(null)
    let pluto_actions = useContext(PlutoContext)
    const [open, setOpen] = useState(false)
    const mouseenter = () => {
        clearTimeout(timeout.current)
    }
    const toggle_running_disabled = async (e) => {
        const new_val = !running_disabled
        e.preventDefault()
        e.stopPropagation()
        await pluto_actions.update_notebook((notebook) => {
            notebook.cell_inputs[cell_id].running_disabled = new_val
        })
        // we also 'run' the cell if it is disabled, this will make the backend propage the disabled state to dependent cells
        await run_cell()
    }
    const toggle_logs = () => set_show_logs(!show_logs)

    return html` <button
        onClick=${() => setOpen(!open)}
        onBlur=${() => setOpen(false)}
        class=${cl({
            input_context_menu: true,
            open,
        })}
        title="Actions"
    >
        <span class="icon"></span>
        ${open
            ? html`<ul onMouseenter=${mouseenter}>
                  <li onClick=${on_delete} title="Delete"><span class="delete ctx_icon" />Delete cell</li>
                  <li
                      onClick=${toggle_running_disabled}
                      title=${running_disabled ? "Enable and run the cell" : "Disable this cell, and all cells that depend on it"}
                  >
                      ${running_disabled ? html`<span class="enable_cell ctx_icon" />` : html`<span class="disable_cell ctx_icon" />`}
                      ${running_disabled ? html`<b>Enable cell</b>` : html`Disable cell`}
                  </li>
                  ${any_logs
                      ? html`<li title="" onClick=${toggle_logs}>
                            ${show_logs
                                ? html`<span class="hide_logs ctx_icon" /><span>Hide logs</span>`
                                : html`<span class="show_logs ctx_icon" /><span>Show logs</span>`}
                        </li>`
                      : null}
                  <li class="coming_soon" title=""><span class="bandage ctx_icon" /><em>Coming soon…</em></li>
              </ul>`
            : html``}
    </button>`
}<|MERGE_RESOLUTION|>--- conflicted
+++ resolved
@@ -49,12 +49,8 @@
     pythonLanguage,
 } from "../imports/CodemirrorPlutoSetup.js"
 
-<<<<<<< HEAD
-import { markdown, html as htmlLang, javascript, sqlLang, python, julia_andrey } from "./CellInput/mixedParsers.js"
+import { markdown, html as htmlLang, javascript, sqlLang, python, julia_mixed } from "./CellInput/mixedParsers.js"
 import { julia_andrey } from "../imports/CodemirrorPlutoSetup.js"
-=======
-import { markdown, html as htmlLang, javascript, sqlLang, python, julia_mixed } from "./CellInput/mixedParsers.js"
->>>>>>> 476b37a6
 import { pluto_autocomplete } from "./CellInput/pluto_autocomplete.js"
 import { NotebookpackagesFacet, pkgBubblePlugin } from "./CellInput/pkg_bubble_plugin.js"
 import { awesome_line_wrapping } from "./CellInput/awesome_line_wrapping.js"
@@ -625,7 +621,6 @@
                     }),
                     EditorState.tabSize.of(4),
                     indentUnit.of("\t"),
-<<<<<<< HEAD
                     ...(ENABLE_CM_MIXED_PARSER
                         ? [
                               julia_mixed(),
@@ -641,16 +636,6 @@
                               //
                               julia_andrey(),
                           ]),
-=======
-                    julia_mixed(),
-                    markdown({
-                        defaultCodeLanguage: julia_mixed(),
-                    }),
-                    htmlLang(), //Provides tag closing!,
-                    javascript(),
-                    python(),
-                    sqlLang,
->>>>>>> 476b37a6
                     go_to_definition_plugin,
                     pluto_autocomplete({
                         request_autocomplete: async ({ text }) => {
