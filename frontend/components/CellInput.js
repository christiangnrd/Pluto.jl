import { html, useState, useEffect, useLayoutEffect, useRef, useContext, useMemo } from "../imports/Preact.js"
import observablehq_for_myself from "../common/SetupCellEnvironment.js"
import _ from "../imports/lodash.js"

import { utf8index_to_ut16index } from "../common/UnicodeTools.js"
import { PlutoContext } from "../common/PlutoContext.js"
import { get_selected_doc_from_state } from "./CellInput/LiveDocsFromCursor.js"
import { go_to_definition_plugin, GlobalDefinitionsFacet } from "./CellInput/go_to_definition_plugin.js"
import { detect_deserializer } from "../common/Serialization.js"

import {
    EditorState,
    EditorSelection,
    Compartment,
    EditorView,
    placeholder,
    keymap,
    history,
    historyKeymap,
    defaultKeymap,
    indentMore,
    indentLess,
    tags,
    HighlightStyle,
    lineNumbers,
    highlightSpecialChars,
    foldGutter,
    drawSelection,
    indentOnInput,
    defaultHighlightStyle,
    closeBrackets,
    rectangularSelection,
    highlightSelectionMatches,
    closeBracketsKeymap,
    searchKeymap,
    foldKeymap,
    syntaxTree,
    Decoration,
    ViewUpdate,
    ViewPlugin,
    WidgetType,
    indentUnit,
    StateField,
    StateEffect,
    autocomplete,
<<<<<<< HEAD
    linter,
=======
    htmlLanguage,
    markdownLanguage,
    javascriptLanguage,
    pythonLanguage,
>>>>>>> d6db0792
} from "../imports/CodemirrorPlutoSetup.js"

import { markdown, html as htmlLang, javascript, sqlLang, python, julia_andrey } from "./CellInput/mixedParsers.js"
import { pluto_autocomplete } from "./CellInput/pluto_autocomplete.js"
import { NotebookpackagesFacet, pkgBubblePlugin } from "./CellInput/pkg_bubble_plugin.js"
import { awesome_line_wrapping } from "./CellInput/awesome_line_wrapping.js"
import { cell_movement_plugin, prevent_holding_a_key_from_doing_things_across_cells } from "./CellInput/cell_movement_plugin.js"
import { pluto_paste_plugin } from "./CellInput/pluto_paste_plugin.js"
import { bracketMatching } from "./CellInput/block_matcher_plugin.js"
import { cl } from "../common/ClassTable.js"
import { HighlightLineFacet, highlightLinePlugin } from "./CellInput/highlight_line.js"
import { commentKeymap } from "./CellInput/comment_mixed_parsers.js"
import { debug_syntax_plugin } from "./CellInput/debug_syntax_plugin.js"
import { ScopeStateField } from "./CellInput/scopestate_statefield.js"

export const pluto_syntax_colors = HighlightStyle.define(
    [
        /* The following three need a specific version of the julia parser, will add that later (still messing with it 😈) */
        // Symbol
        // { tag: tags.controlKeyword, color: "var(--cm-keyword-color)", fontWeight: 700 },

        { tag: tags.propertyName, color: "var(--cm-property-color)" },
        { tag: tags.unit, color: "var(--cm-tag-color)" },
        { tag: tags.literal, color: "var(--cm-builtin-color)", fontWeight: 700 },
        { tag: tags.macroName, color: "var(--cm-macro-color)", fontWeight: 700 },

        // `nothing` I guess... Any others?
        {
            tag: tags.standard(tags.variableName),
            color: "var(--cm-builtin-color)",
            fontWeight: 700,
        },

        { tag: tags.bool, color: "var(--cm-builtin-color)", fontWeight: 700 },

        { tag: tags.keyword, color: "var(--cm-keyword-color)" },
        { tag: tags.comment, color: "var(--cm-comment-color)", fontStyle: "italic" },
        { tag: tags.atom, color: "var(--cm-atom-color)" },
        { tag: tags.number, color: "var(--cm-number-color)" },
        // { tag: tags.property, color: "#48b685" },
        // { tag: tags.attribute, color: "#48b685" },
        { tag: tags.keyword, color: "var(--cm-keyword-color)" },
        { tag: tags.string, color: "var(--cm-string-color)" },
        { tag: tags.variableName, color: "var(--cm-var-color)", fontWeight: 700 },
        // { tag: tags.variable2, color: "#06b6ef" },
        { tag: tags.typeName, color: "var(--cm-type-color)", fontStyle: "italic" },
        { tag: tags.typeOperator, color: "var(--cm-type-color)", fontStyle: "italic" },
        { tag: tags.bracket, color: "var(--cm-bracket-color)" },
        { tag: tags.brace, color: "var(--cm-bracket-color)" },
        { tag: tags.tagName, color: "var(--cm-tag-color)" },
        { tag: tags.link, color: "var(--cm-link-color)" },
        {
            tag: tags.invalid,
            color: "var(--cm-error-color)",
            background: "var(--cm-error-bg-color)",
        },
    ],
    {
        all: { color: `var(--cm-editor-text-color)` },
        scope: julia_andrey().language.topNode,
    }
)

export const pluto_syntax_colors_javascript = HighlightStyle.define(
    [
        // SAME AS JULIA:
        { tag: tags.propertyName, color: "var(--cm-property-color)" },
        { tag: tags.unit, color: "var(--cm-tag-color)" },
        { tag: tags.literal, color: "var(--cm-builtin-color)", fontWeight: 700 },
        { tag: tags.macroName, color: "var(--cm-macro-color)", fontWeight: 700 },

        // `nothing` I guess... Any others?
        {
            tag: tags.standard(tags.variableName),
            color: "var(--cm-builtin-color)",
            fontWeight: 700,
        },

        { tag: tags.bool, color: "var(--cm-builtin-color)", fontWeight: 700 },

        { tag: tags.keyword, color: "var(--cm-keyword-color)" },
        { tag: tags.atom, color: "var(--cm-atom-color)" },
        { tag: tags.number, color: "var(--cm-number-color)" },
        // { tag: tags.property, color: "#48b685" },
        // { tag: tags.attribute, color: "#48b685" },
        { tag: tags.keyword, color: "var(--cm-keyword-color)" },
        { tag: tags.string, color: "var(--cm-string-color)" },
        { tag: tags.variableName, color: "var(--cm-var-color)", fontWeight: 700 },
        // { tag: tags.variable2, color: "#06b6ef" },
        { tag: tags.typeName, color: "var(--cm-type-color)", fontStyle: "italic" },
        { tag: tags.typeOperator, color: "var(--cm-type-color)", fontStyle: "italic" },
        { tag: tags.bracket, color: "var(--cm-bracket-color)" },
        { tag: tags.brace, color: "var(--cm-bracket-color)" },
        { tag: tags.tagName, color: "var(--cm-tag-color)" },
        { tag: tags.link, color: "var(--cm-link-color)" },
        {
            tag: tags.invalid,
            color: "var(--cm-error-color)",
            background: "var(--cm-error-bg-color)",
        },

        // JAVASCRIPT SPECIFIC
        { tag: tags.comment, color: "var(--cm-comment-color)", fontStyle: "italic", filter: "none" },
    ],
    {
        scope: javascriptLanguage.topNode,
        all: {
            color: `var(--cm-editor-text-color)`,
            filter: `contrast(0.5)`,
        },
    }
)

export const pluto_syntax_colors_python = HighlightStyle.define(
    [
        // SAME AS JULIA:
        { tag: tags.propertyName, color: "var(--cm-property-color)" },
        { tag: tags.unit, color: "var(--cm-tag-color)" },
        { tag: tags.literal, color: "var(--cm-builtin-color)", fontWeight: 700 },
        { tag: tags.macroName, color: "var(--cm-macro-color)", fontWeight: 700 },

        // `nothing` I guess... Any others?
        {
            tag: tags.standard(tags.variableName),
            color: "var(--cm-builtin-color)",
            fontWeight: 700,
        },

        { tag: tags.bool, color: "var(--cm-builtin-color)", fontWeight: 700 },

        { tag: tags.keyword, color: "var(--cm-keyword-color)" },
        { tag: tags.comment, color: "var(--cm-comment-color)", fontStyle: "italic" },
        { tag: tags.atom, color: "var(--cm-atom-color)" },
        { tag: tags.number, color: "var(--cm-number-color)" },
        // { tag: tags.property, color: "#48b685" },
        // { tag: tags.attribute, color: "#48b685" },
        { tag: tags.keyword, color: "var(--cm-keyword-color)" },
        { tag: tags.string, color: "var(--cm-string-color)" },
        { tag: tags.variableName, color: "var(--cm-var-color)", fontWeight: 700 },
        // { tag: tags.variable2, color: "#06b6ef" },
        { tag: tags.typeName, color: "var(--cm-type-color)", fontStyle: "italic" },
        { tag: tags.typeOperator, color: "var(--cm-type-color)", fontStyle: "italic" },
        { tag: tags.bracket, color: "var(--cm-bracket-color)" },
        { tag: tags.brace, color: "var(--cm-bracket-color)" },
        { tag: tags.tagName, color: "var(--cm-tag-color)" },
        { tag: tags.link, color: "var(--cm-link-color)" },
        {
            tag: tags.invalid,
            color: "var(--cm-error-color)",
            background: "var(--cm-error-bg-color)",
        },

        // PYTHON SPECIFIC
    ],
    {
        scope: pythonLanguage.topNode,
        all: {
            color: "var(--cm-editor-text-color)",
            filter: `contrast(0.5)`,
        },
    }
)

export const pluto_syntax_colors_css = HighlightStyle.define(
    [
        { tag: tags.propertyName, color: "var(--cm-css-accent-color)", fontWeight: 700 },
        { tag: tags.variableName, color: "var(--cm-css-accent-color)", fontWeight: 700 },
        { tag: tags.definitionOperator, color: "var(--cm-css-color)" },
        { tag: tags.keyword, color: "var(--cm-css-color)" },
        { tag: tags.modifier, color: "var(--cm-css-accent-color)" },
        { tag: tags.punctuation, opacity: 0.5 },
        { tag: tags.literal, color: "var(--cm-css-color)" },
        // { tag: tags.unit, color: "var(--cm-css-accent-color)" },
        { tag: tags.tagName, color: "var(--cm-css-color)", fontWeight: 700 },
        { tag: tags.className, color: "var(--cm-css-why-doesnt-codemirror-highlight-all-the-text-aaa)" },
        { tag: tags.constant(tags.className), color: "var(--cm-css-why-doesnt-codemirror-highlight-all-the-text-aaa)" },

        // Comment from julia
        { tag: tags.comment, color: "var(--cm-comment-color)", fontStyle: "italic" },
    ],
    {
        // scope: CSS,
        // But the css-lang packaged isn't in codemirror pluto setup and I can't be arsed now.
        all: { color: "var(--cm-css-color)" },
    }
)

export const pluto_syntax_colors_html = HighlightStyle.define(
    [
        { tag: tags.tagName, color: "var(--cm-html-accent-color)", fontWeight: 600 },
        { tag: tags.attributeName, color: "var(--cm-html-accent-color)", fontWeight: 600 },
        { tag: tags.attributeValue, color: "var(--cm-html-accent-color)" },
        { tag: tags.angleBracket, color: "var(--cm-html-accent-color)", fontWeight: 600 },
        { tag: tags.content, color: "var(--cm-html-color)", fontWeight: 400 },
        { tag: tags.documentMeta, color: "var(--cm-html-accent-color)" },
        { tag: tags.comment, color: "var(--cm-comment-color)", fontStyle: "italic" },
    ],
    {
        scope: htmlLanguage.topNode,
        all: {
            color: "var(--cm-html-color)",
        },
    }
)

// https://github.com/codemirror/lang-markdown/blob/main/src/markdown.ts
export const pluto_syntax_colors_markdown = HighlightStyle.define(
    [
        { tag: tags.content, color: "var(--cm-md-color)" },
        { tag: tags.quote, color: "var(--cm-md-color)" },
        { tag: tags.link, textDecoration: "underline" },
        { tag: tags.url, color: "var(--cm-md-color)", textDecoration: "none" },
        { tag: tags.emphasis, fontStyle: "italic" },
        { tag: tags.strong, fontWeight: "bolder" },

        { tag: tags.heading, color: "var(--cm-md-color)", fontWeight: 700 },
        {
            tag: tags.comment,
            color: "var(--cm-comment-color)",
            fontStyle: "italic",
        },
        {
            // These are all the things you won't see in the result:
            // `-` bullet points, the `#` for headers, the `>` with quoteblocks.
            tag: tags.processingInstruction,
            color: "var(--cm-md-accent-color) !important",
            opacity: "0.5",
        },
        { tag: tags.monospace, color: "var(--cm-md-accent-color)" },
    ],
    {
        scope: markdownLanguage.topNode,
        all: {
            color: "var(--cm-md-color)",
        },
    }
)

const getValue6 = (/** @type {EditorView} */ cm) => cm.state.doc.toString()
const setValue6 = (/** @type {EditorView} */ cm, value) =>
    cm.dispatch({
        changes: { from: 0, to: cm.state.doc.length, insert: value },
    })
const replaceRange6 = (/** @type {EditorView} */ cm, text, from, to) =>
    cm.dispatch({
        changes: { from, to, insert: text },
    })

// Compartments: https://codemirror.net/6/examples/config/
let useCompartment = (/** @type {import("../imports/Preact.js").Ref<EditorView>} */ codemirror_ref, value) => {
    let compartment = useRef(new Compartment())
    let initial_value = useRef(compartment.current.of(value))

    useLayoutEffect(() => {
        codemirror_ref.current?.dispatch?.({
            effects: compartment.current.reconfigure(value),
        })
    }, [value])

    return initial_value.current
}

let line_and_ch_to_cm6_position = (/** @type {import("../imports/CodemirrorPlutoSetup.js").Text} */ doc, { line, ch }) => {
    let line_object = doc.line(_.clamp(line + 1, 1, doc.lines))
    let ch_clamped = _.clamp(ch, 0, line_object.length)
    return line_object.from + ch_clamped
}

/**
 * @param {{
 *  local_code: string,
 *  remote_code: string,
 *  scroll_into_view_after_creation: boolean,
 *  cell_dependencies: import("./Editor.js").CellDependencyData,
 *  nbpkg: import("./Editor.js").NotebookPkgData?,
 *  variables_in_all_notebook: { [variable_name: string]: string },
 *  register_clippy_hint: ((key: string, hint: import("./Cell.js").ClippyHint) => void)
 *  unregister_clippy_hint: ((key: string) => void)
 *  [key: string]: any,
 * }} props
 */
export const CellInput = ({
    local_code,
    remote_code,
    disable_input,
    focus_after_creation,
    cm_forced_focus,
    set_cm_forced_focus,
    show_input,
    on_submit,
    on_delete,
    on_add_after,
    on_change,
    on_update_doc_query,
    on_focus_neighbor,
    on_line_heights,
    nbpkg,
    cell_id,
    notebook_id,
    running_disabled,
    cell_dependencies,
    any_logs,
    show_logs,
    set_show_logs,
    cm_highlighted_line,
    variables_in_all_notebook,
    register_clippy_hint,
    unregister_clippy_hint,
}) => {
    let pluto_actions = useContext(PlutoContext)

    const newcm_ref = useRef(/** @type {EditorView} */ (null))
    const dom_node_ref = useRef(/** @type {HTMLElement} */ (null))
    const remote_code_ref = useRef(null)
    const on_change_ref = useRef(null)
    on_change_ref.current = on_change

    let nbpkg_compartment = useCompartment(newcm_ref, NotebookpackagesFacet.of(nbpkg))
    let global_definitions_compartment = useCompartment(newcm_ref, GlobalDefinitionsFacet.of(variables_in_all_notebook))
    let highlighted_line_compartment = useCompartment(newcm_ref, HighlightLineFacet.of(cm_highlighted_line))
    let editable_compartment = useCompartment(newcm_ref, EditorState.readOnly.of(disable_input))

    let on_change_compartment = useCompartment(
        newcm_ref,
        // Functions are hard to compare, so I useMemo manually
        useMemo(() => {
            return EditorView.updateListener.of((update) => {
                if (update.docChanged) {
                    on_change(update.state.doc.toString())
                }
            })
        }, [on_change])
    )

    useLayoutEffect(() => {
        const keyMapSubmit = () => {
            on_submit()
            return true
        }
        let run = async (fn) => await fn()
        const keyMapRun = (/** @type {EditorView} */ cm) => {
            run(async () => {
                // we await to prevent an out-of-sync issue
                await on_add_after()

                const new_value = cm.state.doc.toString()
                if (new_value !== remote_code_ref.current) {
                    on_submit()
                }
            })
            return true
        }

        let select_autocomplete_command = autocomplete.completionKeymap.find((keybinding) => keybinding.key === "Enter")
        let keyMapTab = (/** @type {EditorView} */ cm) => {
            // This will return true if the autocomplete select popup is open
            if (select_autocomplete_command.run(cm)) {
                return true
            }

            // TODO Multicursor?
            let selection = cm.state.selection.main
            if (!selection.empty) {
                return indentMore(cm)
            } else {
                cm.dispatch({
                    changes: { from: selection.from, to: selection.to, insert: "\t" },
                    selection: EditorSelection.cursor(selection.from + 1),
                })
                return true
            }
        }
        const keyMapMD = () => {
            const cm = newcm_ref.current
            const value = getValue6(cm)
            const trimmed = value.trim()
            const offset = value.length - value.trimStart().length
            console.table({ value, trimmed, offset })
            if (trimmed.startsWith('md"') && trimmed.endsWith('"')) {
                // Markdown cell, change to code
                let start, end
                if (trimmed.startsWith('md"""') && trimmed.endsWith('"""')) {
                    // Block markdown
                    start = 5
                    end = trimmed.length - 3
                } else {
                    // Inline markdown
                    start = 3
                    end = trimmed.length - 1
                }
                if (start >= end || trimmed.substring(start, end).trim() == "") {
                    // Corner case: block is empty after removing markdown
                    setValue6(cm, "")
                } else {
                    while (/\s/.test(trimmed[start])) {
                        ++start
                    }
                    while (/\s/.test(trimmed[end - 1])) {
                        --end
                    }

                    // Keep the selection from [start, end) while maintaining cursor position
                    replaceRange6(cm, "", end + offset, cm.state.doc.length)
                    // cm.replaceRange("", cm.posFromIndex(end + offset), { line: cm.lineCount() })
                    replaceRange6(cm, "", 0, start + offset)
                    // cm.replaceRange("", { line: 0, ch: 0 }, cm.posFromIndex(start + offset))
                }
            } else {
                // Replacing ranges will maintain both the focus, the selections and the cursor
                let prefix = `md"""\n`
                let suffix = `\n"""`
                // TODO Multicursor?
                let selection = cm.state.selection.main
                cm.dispatch({
                    changes: [
                        { from: 0, to: 0, insert: prefix },
                        {
                            from: cm.state.doc.length,
                            to: cm.state.doc.length,
                            insert: suffix,
                        },
                    ],
                    selection:
                        selection.from === 0
                            ? {
                                  anchor: selection.from + prefix.length,
                                  head: selection.to + prefix.length,
                              }
                            : undefined,
                })
            }

            return true
        }
        const keyMapDelete = (/** @type {EditorView} */ cm) => {
            if (cm.state.facet(EditorState.readOnly)) {
                return false
            }
            if (cm.state.doc.length === 0) {
                on_focus_neighbor(cell_id, +1)
                on_delete()
                return true
            }
        }

        const keyMapBackspace = (/** @type {EditorView} */ cm) => {
            if (cm.state.facet(EditorState.readOnly)) {
                return
            }

            // Previously this was a very elaborate timed implementation......
            // But I found out that keyboard events have a `.repeated` property which is perfect for what we want...
            // So now this is just the cell deleting logic (and the repeated stuff is in a separate plugin)
            if (cm.state.doc.length === 0) {
                // `Infinity, Infinity` means: last line, last character
                on_focus_neighbor(cell_id, -1, Infinity, Infinity)
                on_delete()
                return true
            }
        }

        const plutoKeyMaps = [
            { key: "Shift-Enter", run: keyMapSubmit },
            { key: "Ctrl-Enter", mac: "Cmd-Enter", run: keyMapRun },
            { key: "Ctrl-Enter", run: keyMapRun },
            { key: "Tab", run: keyMapTab, shift: indentLess },
            { key: "Ctrl-m", mac: "Cmd-m", run: keyMapMD },
            { key: "Ctrl-m", run: keyMapMD },
            // Codemirror6 doesn't like capslock
            { key: "Ctrl-M", run: keyMapMD },
            // TODO Move Delete and backspace to cell movement plugin
            { key: "Delete", run: keyMapDelete },
            { key: "Ctrl-Delete", run: keyMapDelete },
            { key: "Backspace", run: keyMapBackspace },
            { key: "Ctrl-Backspace", run: keyMapBackspace },
        ]

        let DOCS_UPDATER_VERBOSE = false
        const docs_updater = EditorView.updateListener.of((update) => {
            if (!update.view.hasFocus) {
                return
            }

            if (update.docChanged || update.selectionSet) {
                let state = update.state
                DOCS_UPDATER_VERBOSE && console.groupCollapsed("Live docs updater")
                try {
                    let result = get_selected_doc_from_state(state, DOCS_UPDATER_VERBOSE)
                    if (result != null) {
                        on_update_doc_query(result)
                    }
                } finally {
                    DOCS_UPDATER_VERBOSE && console.groupEnd()
                }
            }
        })

        let last_found_dangerous = { current: [] }
        const warn_double_definitions = EditorView.updateListener.of((update) => {})

        const diagnostic_linter = linter((editorView) => {
            console.log(editorView)

            const state = editorView.state
            let scopestate = state.field(ScopeStateField)
            let global_definitions = state.facet(GlobalDefinitionsFacet)

            const defined_here = [...scopestate.definitions.keys()]
            const defined_elsewhere = Object.entries(global_definitions)
                .filter(([name, cell]) => cell !== cell_id)
                .map(([name, cell]) => name)

            const dangerous = _.intersection(defined_here, defined_elsewhere)

            _.difference(dangerous, last_found_dangerous.current).forEach((name) => {
                console.info("Dangerous definition:", name)
                register_clippy_hint("multipledefs" + name, {
                    message: html`<code>${name}</code> is already defined in <a href=${"#" + global_definitions[name]}>another cell</a>.`,
                    level: "warning",
                })
            })
            _.difference(last_found_dangerous.current, dangerous).forEach((name) => {
                console.info("Dangerous removal:", name)
                unregister_clippy_hint("multipledefs" + name)
            })

            last_found_dangerous.current = dangerous

            console.log({ dangerous, defined_here, defined_elsewhere, scopestate, global_definitions })
            return dangerous.map((variable) => {
                const range = scopestate.definitions.get(variable)
                const diagnostic = {
                    ...range,
                    severity: "warning",
                    source: "MultipleDefinitionErrors",
                    message: `${variable} is already defined in another cell`,
                    actions: [
                        {
                            name: `Rename ${variable} in ${variable}2`,
                            apply: (view, from, to) => {
                                // TODO: Check that the new name is not already taken
                                const transaction = view.state.update({ changes: { from, to, insert: variable + "2" } })
                                view.dispatch(transaction)
                            },
                        },
                    ],
                }
                return diagnostic
            })
        })

        // TODO remove me
        //@ts-ignore
        window.tags = tags
        const usesDarkTheme = window.matchMedia("(prefers-color-scheme: dark)").matches
        const newcm = (newcm_ref.current = new EditorView({
            /** Migration #0: New */
            state: EditorState.create({
                doc: local_code,

                extensions: [
                    EditorView.theme({}, { dark: usesDarkTheme }),
                    // Compartments coming from react state/props
                    nbpkg_compartment,
                    highlighted_line_compartment,
                    global_definitions_compartment,
                    editable_compartment,

                    // This is waaaay in front of the keys it is supposed to override,
                    // Which is necessary because it needs to run before *any* keymap,
                    // as the first keymap will activate the keymap extension which will attach the
                    // keymap handlers at that point, which is likely before this extension.
                    // TODO Use https://codemirror.net/6/docs/ref/#state.Prec when added to pluto-codemirror-setup
                    prevent_holding_a_key_from_doing_things_across_cells,

                    pkgBubblePlugin({ pluto_actions, notebook_id }),
                    ScopeStateField,
                    pluto_syntax_colors,
                    pluto_syntax_colors_html,
                    pluto_syntax_colors_markdown,
                    pluto_syntax_colors_javascript,
                    pluto_syntax_colors_python,
                    pluto_syntax_colors_css,
                    lineNumbers(),
                    highlightSpecialChars(),
                    history(),
                    drawSelection(),
                    EditorState.allowMultipleSelections.of(true),
                    // Multiple cursors with `alt` instead of the default `ctrl` (which we use for go to definition)
                    EditorView.clickAddsSelectionRange.of((event) => event.altKey && !event.shiftKey),
                    indentOnInput(),
                    defaultHighlightStyle.fallback,
                    // Experimental: Also add closing brackets for tripple string
                    // TODO also add closing string when typing a string macro
                    EditorState.languageData.of((state, pos, side) => {
                        return [{ closeBrackets: { brackets: ["(", "[", "{"] } }]
                    }),
                    closeBrackets(),
                    rectangularSelection({
                        eventFilter: (e) => e.altKey && e.shiftKey && e.button == 0,
                    }),
                    highlightSelectionMatches(),
                    bracketMatching(),
                    docs_updater,
                    warn_double_definitions,
                    diagnostic_linter,
                    // Remove selection on blur
                    EditorView.domEventHandlers({
                        blur: (event, view) => {
                            view.dispatch({
                                selection: {
                                    anchor: view.state.selection.main.head,
                                    head: view.state.selection.main.head,
                                },
                            })
                            set_cm_forced_focus(null)
                        },
                    }),
                    pluto_paste_plugin({
                        pluto_actions: pluto_actions,
                        cell_id: cell_id,
                    }),
                    // Update live docs when in a cell that starts with `?`
                    EditorView.updateListener.of((update) => {
                        if (!update.docChanged) return
                        if (update.state.doc.length > 0 && update.state.sliceDoc(0, 1) === "?") {
                            window.dispatchEvent(new CustomEvent("open_live_docs"))
                        }
                    }),
                    EditorState.tabSize.of(4),
                    indentUnit.of("\t"),
                    julia_andrey(),
                    markdown({
                        defaultCodeLanguage: julia_andrey(),
                    }),
                    htmlLang(), //Provides tag closing!,
                    javascript(),
                    python(),
                    sqlLang,
                    go_to_definition_plugin,
                    pluto_autocomplete({
                        request_autocomplete: async ({ text }) => {
                            let { message } = await pluto_actions.send("complete", { query: text }, { notebook_id: notebook_id })
                            return {
                                start: utf8index_to_ut16index(text, message.start),
                                stop: utf8index_to_ut16index(text, message.stop),
                                results: message.results,
                            }
                        },
                        on_update_doc_query: on_update_doc_query,
                    }),

                    // I put plutoKeyMaps separately because I want make sure we have
                    // higher priority 😈
                    keymap.of(plutoKeyMaps),
                    // Before default keymaps (because we override some of them)
                    // but after the autocomplete plugin, because we don't want to move cell when scrolling through autocomplete
                    cell_movement_plugin({
                        focus_on_neighbor: ({ cell_delta, line, character }) => on_focus_neighbor(cell_id, cell_delta, line, character),
                    }),
                    keymap.of([...closeBracketsKeymap, ...defaultKeymap, ...historyKeymap, ...foldKeymap, ...commentKeymap]),
                    placeholder("Enter cell code..."),

                    EditorView.lineWrapping,
                    // Disabled awesome_line_wrapping because it still fails in a lot of cases
                    awesome_line_wrapping,

                    on_change_compartment,

                    // Enable this plugin if you want to see the lezer tree,
                    // and possible lezer errors and maybe more debug info in the console:
                    // debug_syntax_plugin,
                ],
            }),
            parent: dom_node_ref.current,
        }))

        // For use from useDropHandler
        // @ts-ignore
        newcm.dom.CodeMirror = {
            getValue: () => getValue6(newcm),
            setValue: (x) => setValue6(newcm, x),
        }

        if (focus_after_creation) {
            setTimeout(() => {
                let view = newcm_ref.current
                view.dom.scrollIntoView({
                    behavior: "smooth",
                    block: "nearest",
                })
                view.dispatch({
                    selection: {
                        anchor: view.state.doc.length,
                        head: view.state.doc.length,
                    },
                })
                view.focus()
            })
        }

        // @ts-ignore
        const lines_wrapper_dom_node = dom_node_ref.current.querySelector("div.cm-content")
        const lines_wrapper_resize_observer = new ResizeObserver(() => {
            const line_nodes = lines_wrapper_dom_node.children
            const tops = _.map(line_nodes, (c) => c.offsetTop)
            const diffs = tops.slice(1).map((y, i) => y - tops[i])
            const heights = [...diffs, 15]
            on_line_heights(heights)
        })

        lines_wrapper_resize_observer.observe(lines_wrapper_dom_node)
        return () => {
            lines_wrapper_resize_observer.unobserve(lines_wrapper_dom_node)
        }
    }, [])

    // Effect to apply "remote_code" to the cell when it changes...
    // ideally this won't be necessary as we'll have actual multiplayer,
    // or something to tell the user that the cell is out of sync.
    useEffect(() => {
        if (newcm_ref.current == null) return // Not sure when and why this gave an error, but now it doesn't

        const current_value = getValue6(newcm_ref.current) ?? ""
        if (remote_code_ref.current == null && remote_code === "" && current_value !== "") {
            // this cell is being initialized with empty code, but it already has local code set.
            // this happens when pasting or dropping cells
            return
        }
        remote_code_ref.current = remote_code
        if (current_value !== remote_code) {
            setValue6(newcm_ref.current, remote_code)
        }
    }, [remote_code])

    useEffect(() => {
        const cm = newcm_ref.current
        if (cm_forced_focus == null) {
            cm.dispatch({
                selection: {
                    anchor: cm.state.selection.main.head,
                    head: cm.state.selection.main.head,
                },
            })
        } else {
            let new_selection = {
                anchor: line_and_ch_to_cm6_position(cm.state.doc, cm_forced_focus[0]),
                head: line_and_ch_to_cm6_position(cm.state.doc, cm_forced_focus[1]),
            }

            if (cm_forced_focus[2]?.definition_of) {
                let scopestate = cm.state.field(ScopeStateField)
                let definition = scopestate?.definitions.get(cm_forced_focus[2]?.definition_of)
                if (definition) {
                    new_selection = {
                        anchor: definition.from,
                        head: definition.to,
                    }
                }
            }

            let dom = /** @type {HTMLElement} */ (cm.dom)
            dom.scrollIntoView({
                behavior: "smooth",
                block: "nearest",
                // UNCOMMENT THIS AND SEE, this feels amazing but I feel like people will not like it
                // block: "center",
            })

            newcm_ref.current.focus()
            newcm_ref.current.dispatch({
                scrollIntoView: true,
                selection: new_selection,
                effects: [
                    EditorView.scrollIntoView(EditorSelection.range(new_selection.anchor, new_selection.head), {
                        yMargin: 80,
                    }),
                ],
            })
        }
    }, [cm_forced_focus])

    return html`
        <pluto-input ref=${dom_node_ref} class="CodeMirror" translate=${false}>
            <${InputContextMenu}
                on_delete=${on_delete}
                cell_id=${cell_id}
                run_cell=${on_submit}
                running_disabled=${running_disabled}
                any_logs=${any_logs}
                show_logs=${show_logs}
                set_show_logs=${set_show_logs}
            />
        </pluto-input>
    `
}

const InputContextMenu = ({ on_delete, cell_id, run_cell, running_disabled, any_logs, show_logs, set_show_logs }) => {
    const timeout = useRef(null)
    let pluto_actions = useContext(PlutoContext)
    const [open, setOpen] = useState(false)
    const mouseenter = () => {
        clearTimeout(timeout.current)
    }
    const toggle_running_disabled = async (e) => {
        const new_val = !running_disabled
        e.preventDefault()
        e.stopPropagation()
        await pluto_actions.update_notebook((notebook) => {
            notebook.cell_inputs[cell_id].running_disabled = new_val
        })
        // we also 'run' the cell if it is disabled, this will make the backend propage the disabled state to dependent cells
        await run_cell()
    }
    const toggle_logs = () => set_show_logs(!show_logs)

    return html` <button
        onClick=${() => setOpen(!open)}
        onBlur=${() => setOpen(false)}
        class=${cl({
            input_context_menu: true,
            open,
        })}
        title="Actions"
    >
        <span class="icon"></span>
        ${open
            ? html`<ul onMouseenter=${mouseenter}>
                  <li onClick=${on_delete} title="Delete"><span class="delete ctx_icon" />Delete cell</li>
                  <li
                      onClick=${toggle_running_disabled}
                      title=${running_disabled ? "Enable and run the cell" : "Disable this cell, and all cells that depend on it"}
                  >
                      ${running_disabled ? html`<span class="enable_cell ctx_icon" />` : html`<span class="disable_cell ctx_icon" />`}
                      ${running_disabled ? html`<b>Enable cell</b>` : html`Disable cell`}
                  </li>
                  ${any_logs
                      ? html`<li title="" onClick=${toggle_logs}>
                            ${show_logs
                                ? html`<span class="hide_logs ctx_icon" /><span>Hide logs</span>`
                                : html`<span class="show_logs ctx_icon" /><span>Show logs</span>`}
                        </li>`
                      : null}
                  <li class="coming_soon" title=""><span class="bandage ctx_icon" /><em>Coming soon…</em></li>
              </ul>`
            : html``}
    </button>`
}<|MERGE_RESOLUTION|>--- conflicted
+++ resolved
@@ -43,14 +43,12 @@
     StateField,
     StateEffect,
     autocomplete,
-<<<<<<< HEAD
-    linter,
-=======
     htmlLanguage,
     markdownLanguage,
     javascriptLanguage,
     pythonLanguage,
->>>>>>> d6db0792
+    linter,
+    lintGutter,
 } from "../imports/CodemirrorPlutoSetup.js"
 
 import { markdown, html as htmlLang, javascript, sqlLang, python, julia_andrey } from "./CellInput/mixedParsers.js"
@@ -326,7 +324,7 @@
  *  scroll_into_view_after_creation: boolean,
  *  cell_dependencies: import("./Editor.js").CellDependencyData,
  *  nbpkg: import("./Editor.js").NotebookPkgData?,
- *  variables_in_all_notebook: { [variable_name: string]: string },
+ *  variables_in_all_notebook: { [variable_name: string]: string[] },
  *  register_clippy_hint: ((key: string, hint: import("./Cell.js").ClippyHint) => void)
  *  unregister_clippy_hint: ((key: string) => void)
  *  [key: string]: any,
@@ -548,40 +546,26 @@
             }
         })
 
-        let last_found_dangerous = { current: [] }
         const warn_double_definitions = EditorView.updateListener.of((update) => {})
 
         const diagnostic_linter = linter((editorView) => {
-            console.log(editorView)
-
             const state = editorView.state
+
             let scopestate = state.field(ScopeStateField)
             let global_definitions = state.facet(GlobalDefinitionsFacet)
-
-            const defined_here = [...scopestate.definitions.keys()]
-            const defined_elsewhere = Object.entries(global_definitions)
-                .filter(([name, cell]) => cell !== cell_id)
-                .map(([name, cell]) => name)
-
-            const dangerous = _.intersection(defined_here, defined_elsewhere)
-
-            _.difference(dangerous, last_found_dangerous.current).forEach((name) => {
-                console.info("Dangerous definition:", name)
-                register_clippy_hint("multipledefs" + name, {
-                    message: html`<code>${name}</code> is already defined in <a href=${"#" + global_definitions[name]}>another cell</a>.`,
-                    level: "warning",
-                })
-            })
-            _.difference(last_found_dangerous.current, dangerous).forEach((name) => {
-                console.info("Dangerous removal:", name)
-                unregister_clippy_hint("multipledefs" + name)
-            })
-
-            last_found_dangerous.current = dangerous
-
-            console.log({ dangerous, defined_here, defined_elsewhere, scopestate, global_definitions })
+            const dangerous = Object.entries(global_definitions)
+                .filter(([_, cell_ids]) => cell_ids.length > 1 && cell_ids.includes(cell_id))
+                .map(([name, _]) => name)
+
             return dangerous.map((variable) => {
                 const range = scopestate.definitions.get(variable)
+                let i = 2
+                let new_name = variable + i
+                // TODO: Should also check at the cursor insertion point that the name is not taken locally
+                while (new_name in global_definitions) {
+                    i++
+                    new_name = variable + i
+                }
                 const diagnostic = {
                     ...range,
                     severity: "warning",
@@ -589,10 +573,9 @@
                     message: `${variable} is already defined in another cell`,
                     actions: [
                         {
-                            name: `Rename ${variable} in ${variable}2`,
+                            name: `Rename ${variable} in ${new_name}`,
                             apply: (view, from, to) => {
-                                // TODO: Check that the new name is not already taken
-                                const transaction = view.state.update({ changes: { from, to, insert: variable + "2" } })
+                                const transaction = view.state.update({ changes: { from, to, insert: new_name } })
                                 view.dispatch(transaction)
                             },
                         },
@@ -634,7 +617,10 @@
                     pluto_syntax_colors_javascript,
                     pluto_syntax_colors_python,
                     pluto_syntax_colors_css,
+
+                    lintGutter(),
                     lineNumbers(),
+
                     highlightSpecialChars(),
                     history(),
                     drawSelection(),
