import { html, useState, useEffect, useLayoutEffect, useRef, useContext, useMemo } from "../imports/Preact.js"
import observablehq_for_myself from "../common/SetupCellEnvironment.js"
import _ from "../imports/lodash.js"

import { utf8index_to_ut16index } from "../common/UnicodeTools.js"
import { PlutoActionsContext } from "../common/PlutoContext.js"
import { get_selected_doc_from_state } from "./CellInput/LiveDocsFromCursor.js"
import { go_to_definition_plugin, GlobalDefinitionsFacet } from "./CellInput/go_to_definition_plugin.js"

import {
    EditorState,
    EditorSelection,
    Compartment,
    EditorView,
    placeholder,
    keymap,
    history,
    historyKeymap,
    defaultKeymap,
    indentMore,
    indentLess,
    tags,
    HighlightStyle,
    lineNumbers,
    highlightSpecialChars,
    foldGutter,
    drawSelection,
    indentOnInput,
    defaultHighlightStyle,
    closeBrackets,
    rectangularSelection,
    highlightSelectionMatches,
    closeBracketsKeymap,
    searchKeymap,
    foldKeymap,
    syntaxTree,
    Decoration,
    ViewUpdate,
    ViewPlugin,
    WidgetType,
    indentUnit,
    StateField,
    StateEffect,
    autocomplete,
    htmlLanguage,
    markdownLanguage,
    javascriptLanguage,
    pythonLanguage,
<<<<<<< HEAD
    linter,
    lintGutter,
=======
    syntaxHighlighting,
    cssLanguage,
>>>>>>> 72555eda
} from "../imports/CodemirrorPlutoSetup.js"

import { markdown, html as htmlLang, javascript, sqlLang, python, julia_mixed } from "./CellInput/mixedParsers.js"
import { julia_andrey } from "../imports/CodemirrorPlutoSetup.js"
import { pluto_autocomplete } from "./CellInput/pluto_autocomplete.js"
import { NotebookpackagesFacet, pkgBubblePlugin } from "./CellInput/pkg_bubble_plugin.js"
import { awesome_line_wrapping } from "./CellInput/awesome_line_wrapping.js"
import { cell_movement_plugin, prevent_holding_a_key_from_doing_things_across_cells } from "./CellInput/cell_movement_plugin.js"
import { pluto_paste_plugin } from "./CellInput/pluto_paste_plugin.js"
import { bracketMatching } from "./CellInput/block_matcher_plugin.js"
import { cl } from "../common/ClassTable.js"
import { HighlightLineFacet, highlightLinePlugin } from "./CellInput/highlight_line.js"
import { commentKeymap } from "./CellInput/comment_mixed_parsers.js"
import { debug_syntax_plugin } from "./CellInput/debug_syntax_plugin.js"
import { ScopeStateField } from "./CellInput/scopestate_statefield.js"
import { diagnostic_linter, RunningDisabledFacet } from "./linter.js"

export const ENABLE_CM_MIXED_PARSER = window.localStorage.getItem("ENABLE_CM_MIXED_PARSER") === "true"

if (ENABLE_CM_MIXED_PARSER) {
    console.log(`YOU ENABLED THE CODEMIRROR MIXED LANGUAGE PARSER
Thanks! Awesome!
Please let us know if you find any bugs...
If enough people do this, we can make it the default parser.
`)
}

// Added this so we can have people test the mixed parser, because I LIKE IT SO MUCH - DRAL
// @ts-ignore
window.PLUTO_TOGGLE_CM_MIXED_PARSER = () => {
    window.localStorage.setItem("ENABLE_CM_MIXED_PARSER", String(!ENABLE_CM_MIXED_PARSER))
    window.location.reload()
}

export const pluto_syntax_colors = HighlightStyle.define(
    [
        /* The following three need a specific version of the julia parser, will add that later (still messing with it 😈) */
        // Symbol
        // { tag: tags.controlKeyword, color: "var(--cm-keyword-color)", fontWeight: 700 },

        { tag: tags.propertyName, color: "var(--cm-property-color)" },
        { tag: tags.unit, color: "var(--cm-tag-color)" },
        { tag: tags.literal, color: "var(--cm-builtin-color)", fontWeight: 700 },
        { tag: tags.macroName, color: "var(--cm-macro-color)", fontWeight: 700 },

        // I (ab)use `special(brace)` for interpolations.
        // lang-javascript does the same so I figure it is "best practice" 😅
        { tag: tags.special(tags.brace), color: "var(--cm-macro-color)", fontWeight: 700 },

        // `nothing` I guess... Any others?
        {
            tag: tags.standard(tags.variableName),
            color: "var(--cm-builtin-color)",
            fontWeight: 700,
        },

        { tag: tags.bool, color: "var(--cm-builtin-color)", fontWeight: 700 },

        { tag: tags.keyword, color: "var(--cm-keyword-color)" },
        { tag: tags.comment, color: "var(--cm-comment-color)", fontStyle: "italic" },
        { tag: tags.atom, color: "var(--cm-atom-color)" },
        { tag: tags.number, color: "var(--cm-number-color)" },
        // { tag: tags.property, color: "#48b685" },
        // { tag: tags.attribute, color: "#48b685" },
        { tag: tags.keyword, color: "var(--cm-keyword-color)" },
        { tag: tags.string, color: "var(--cm-string-color)" },
        { tag: tags.variableName, color: "var(--cm-var-color)", fontWeight: 700 },
        // { tag: tags.variable2, color: "#06b6ef" },
        { tag: tags.typeName, color: "var(--cm-type-color)", fontStyle: "italic" },
        { tag: tags.typeOperator, color: "var(--cm-type-color)", fontStyle: "italic" },
        { tag: tags.bracket, color: "var(--cm-bracket-color)" },
        { tag: tags.brace, color: "var(--cm-bracket-color)" },
        { tag: tags.tagName, color: "var(--cm-tag-color)" },
        { tag: tags.link, color: "var(--cm-link-color)" },
        {
            tag: tags.invalid,
            color: "var(--cm-error-color)",
            background: "var(--cm-error-bg-color)",
        },
    ],
    {
        all: { color: `var(--cm-editor-text-color)` },
        scope: julia_andrey().language,
    }
)

export const pluto_syntax_colors_javascript = HighlightStyle.define(
    [
        // SAME AS JULIA:
        { tag: tags.propertyName, color: "var(--cm-property-color)" },
        { tag: tags.unit, color: "var(--cm-tag-color)" },
        { tag: tags.literal, color: "var(--cm-builtin-color)", fontWeight: 700 },
        { tag: tags.macroName, color: "var(--cm-macro-color)", fontWeight: 700 },

        // `nothing` I guess... Any others?
        {
            tag: tags.standard(tags.variableName),
            color: "var(--cm-builtin-color)",
            fontWeight: 700,
        },

        { tag: tags.bool, color: "var(--cm-builtin-color)", fontWeight: 700 },

        { tag: tags.keyword, color: "var(--cm-keyword-color)" },
        { tag: tags.atom, color: "var(--cm-atom-color)" },
        { tag: tags.number, color: "var(--cm-number-color)" },
        // { tag: tags.property, color: "#48b685" },
        // { tag: tags.attribute, color: "#48b685" },
        { tag: tags.keyword, color: "var(--cm-keyword-color)" },
        { tag: tags.string, color: "var(--cm-string-color)" },
        { tag: tags.variableName, color: "var(--cm-var-color)", fontWeight: 700 },
        // { tag: tags.variable2, color: "#06b6ef" },
        { tag: tags.typeName, color: "var(--cm-type-color)", fontStyle: "italic" },
        { tag: tags.typeOperator, color: "var(--cm-type-color)", fontStyle: "italic" },
        { tag: tags.bracket, color: "var(--cm-bracket-color)" },
        { tag: tags.brace, color: "var(--cm-bracket-color)" },
        { tag: tags.tagName, color: "var(--cm-tag-color)" },
        { tag: tags.link, color: "var(--cm-link-color)" },
        {
            tag: tags.invalid,
            color: "var(--cm-error-color)",
            background: "var(--cm-error-bg-color)",
        },

        // JAVASCRIPT SPECIFIC
        { tag: tags.comment, color: "var(--cm-comment-color)", fontStyle: "italic", filter: "none" },
    ],
    {
        scope: javascriptLanguage,
        all: {
            color: `var(--cm-editor-text-color)`,
            filter: `contrast(0.5)`,
        },
    }
)

export const pluto_syntax_colors_python = HighlightStyle.define(
    [
        // SAME AS JULIA:
        { tag: tags.propertyName, color: "var(--cm-property-color)" },
        { tag: tags.unit, color: "var(--cm-tag-color)" },
        { tag: tags.literal, color: "var(--cm-builtin-color)", fontWeight: 700 },
        { tag: tags.macroName, color: "var(--cm-macro-color)", fontWeight: 700 },

        // `nothing` I guess... Any others?
        {
            tag: tags.standard(tags.variableName),
            color: "var(--cm-builtin-color)",
            fontWeight: 700,
        },

        { tag: tags.bool, color: "var(--cm-builtin-color)", fontWeight: 700 },

        { tag: tags.keyword, color: "var(--cm-keyword-color)" },
        { tag: tags.comment, color: "var(--cm-comment-color)", fontStyle: "italic" },
        { tag: tags.atom, color: "var(--cm-atom-color)" },
        { tag: tags.number, color: "var(--cm-number-color)" },
        // { tag: tags.property, color: "#48b685" },
        // { tag: tags.attribute, color: "#48b685" },
        { tag: tags.keyword, color: "var(--cm-keyword-color)" },
        { tag: tags.string, color: "var(--cm-string-color)" },
        { tag: tags.variableName, color: "var(--cm-var-color)", fontWeight: 700 },
        // { tag: tags.variable2, color: "#06b6ef" },
        { tag: tags.typeName, color: "var(--cm-type-color)", fontStyle: "italic" },
        { tag: tags.typeOperator, color: "var(--cm-type-color)", fontStyle: "italic" },
        { tag: tags.bracket, color: "var(--cm-bracket-color)" },
        { tag: tags.brace, color: "var(--cm-bracket-color)" },
        { tag: tags.tagName, color: "var(--cm-tag-color)" },
        { tag: tags.link, color: "var(--cm-link-color)" },
        {
            tag: tags.invalid,
            color: "var(--cm-error-color)",
            background: "var(--cm-error-bg-color)",
        },

        // PYTHON SPECIFIC
    ],
    {
        scope: pythonLanguage,
        all: {
            color: "var(--cm-editor-text-color)",
            filter: `contrast(0.5)`,
        },
    }
)

export const pluto_syntax_colors_css = HighlightStyle.define(
    [
        { tag: tags.propertyName, color: "var(--cm-css-accent-color)", fontWeight: 700 },
        { tag: tags.variableName, color: "var(--cm-css-accent-color)", fontWeight: 700 },
        { tag: tags.definitionOperator, color: "var(--cm-css-color)" },
        { tag: tags.keyword, color: "var(--cm-css-color)" },
        { tag: tags.modifier, color: "var(--cm-css-accent-color)" },
        { tag: tags.punctuation, opacity: 0.5 },
        { tag: tags.literal, color: "var(--cm-css-color)" },
        // { tag: tags.unit, color: "var(--cm-css-accent-color)" },
        { tag: tags.tagName, color: "var(--cm-css-color)", fontWeight: 700 },
        { tag: tags.className, color: "var(--cm-css-why-doesnt-codemirror-highlight-all-the-text-aaa)" },
        { tag: tags.constant(tags.className), color: "var(--cm-css-why-doesnt-codemirror-highlight-all-the-text-aaa)" },

        // Comment from julia
        { tag: tags.comment, color: "var(--cm-comment-color)", fontStyle: "italic" },
    ],
    {
        scope: cssLanguage,
        all: { color: "var(--cm-css-color)" },
    }
)

export const pluto_syntax_colors_html = HighlightStyle.define(
    [
        { tag: tags.tagName, color: "var(--cm-html-accent-color)", fontWeight: 600 },
        { tag: tags.attributeName, color: "var(--cm-html-accent-color)", fontWeight: 600 },
        { tag: tags.attributeValue, color: "var(--cm-html-accent-color)" },
        { tag: tags.angleBracket, color: "var(--cm-html-accent-color)", fontWeight: 600, opacity: 0.7 },
        { tag: tags.content, color: "var(--cm-html-color)", fontWeight: 400 },
        { tag: tags.documentMeta, color: "var(--cm-html-accent-color)" },
        { tag: tags.comment, color: "var(--cm-comment-color)", fontStyle: "italic" },
    ],
    {
        scope: htmlLanguage,
        all: {
            color: "var(--cm-html-color)",
        },
    }
)

// https://github.com/codemirror/lang-markdown/blob/main/src/markdown.ts
export const pluto_syntax_colors_markdown = HighlightStyle.define(
    [
        { tag: tags.content, color: "var(--cm-md-color)" },
        { tag: tags.quote, color: "var(--cm-md-color)" },
        { tag: tags.link, textDecoration: "underline" },
        { tag: tags.url, color: "var(--cm-md-color)", textDecoration: "none" },
        { tag: tags.emphasis, fontStyle: "italic" },
        { tag: tags.strong, fontWeight: "bolder" },

        { tag: tags.heading, color: "var(--cm-md-color)", fontWeight: 700 },
        {
            tag: tags.comment,
            color: "var(--cm-comment-color)",
            fontStyle: "italic",
        },
        {
            // These are all the things you won't see in the result:
            // `-` bullet points, the `#` for headers, the `>` with quoteblocks.
            tag: tags.processingInstruction,
            color: "var(--cm-md-accent-color) !important",
            opacity: "0.5",
        },
        { tag: tags.monospace, color: "var(--cm-md-accent-color)" },
    ],
    {
        scope: markdownLanguage,
        all: {
            color: "var(--cm-md-color)",
        },
    }
)

const getValue6 = (/** @type {EditorView} */ cm) => cm.state.doc.toString()
const setValue6 = (/** @type {EditorView} */ cm, value) =>
    cm.dispatch({
        changes: { from: 0, to: cm.state.doc.length, insert: value },
    })
const replaceRange6 = (/** @type {EditorView} */ cm, text, from, to) =>
    cm.dispatch({
        changes: { from, to, insert: text },
    })

// Compartments: https://codemirror.net/6/examples/config/
let useCompartment = (/** @type {import("../imports/Preact.js").Ref<EditorView?>} */ codemirror_ref, value) => {
    let compartment = useRef(new Compartment())
    let initial_value = useRef(compartment.current.of(value))

    useLayoutEffect(() => {
        codemirror_ref.current?.dispatch?.({
            effects: compartment.current.reconfigure(value),
        })
    }, [value])

    return initial_value.current
}

let line_and_ch_to_cm6_position = (/** @type {import("../imports/CodemirrorPlutoSetup.js").Text} */ doc, { line, ch }) => {
    let line_object = doc.line(_.clamp(line + 1, 1, doc.lines))
    let ch_clamped = _.clamp(ch, 0, line_object.length)
    return line_object.from + ch_clamped
}

/**
 * @param {{
 *  local_code: string,
 *  remote_code: string,
 *  scroll_into_view_after_creation: boolean,
 *  cell_dependencies: import("./Editor.js").CellDependencyData,
 *  nbpkg: import("./Editor.js").NotebookPkgData?,
 *  global_definition_locations: { [variable_name: string]: string[] },
 *  [key: string]: any,
 * }} props
 */
export const CellInput = ({
    local_code,
    remote_code,
    disable_input,
    focus_after_creation,
    cm_forced_focus,
    set_cm_forced_focus,
    show_input,
    on_submit,
    on_delete,
    on_add_after,
    on_change,
    on_update_doc_query,
    on_focus_neighbor,
    on_line_heights,
    nbpkg,
    cell_id,
    notebook_id,
    any_logs,
    show_logs,
    set_show_logs,
    cm_highlighted_line,
    metadata,
    global_definition_locations,
}) => {
    let pluto_actions = useContext(PlutoActionsContext)
    const { disabled: running_disabled, skip_as_script } = metadata

    const newcm_ref = useRef(/** @type {EditorView?} */ (null))
    const dom_node_ref = useRef(/** @type {HTMLElement?} */ (null))
    const remote_code_ref = useRef(/** @type {string?} */ (null))

    let nbpkg_compartment = useCompartment(newcm_ref, NotebookpackagesFacet.of(nbpkg))
    let global_definitions_compartment = useCompartment(newcm_ref, GlobalDefinitionsFacet.of(global_definition_locations))
    let highlighted_line_compartment = useCompartment(newcm_ref, HighlightLineFacet.of(cm_highlighted_line))
    let running_disabled_compartment = useCompartment(newcm_ref, RunningDisabledFacet.of(running_disabled))
    let editable_compartment = useCompartment(newcm_ref, EditorState.readOnly.of(disable_input))

    let on_change_compartment = useCompartment(
        newcm_ref,
        // Functions are hard to compare, so I useMemo manually
        useMemo(() => {
            return EditorView.updateListener.of((update) => {
                if (update.docChanged) {
                    on_change(update.state.doc.toString())
                }
            })
        }, [on_change])
    )

    useLayoutEffect(() => {
        if (dom_node_ref.current == null) return

        const keyMapSubmit = () => {
            on_submit()
            return true
        }
        let run = async (fn) => await fn()
        const keyMapRun = (/** @type {EditorView} */ cm) => {
            run(async () => {
                // we await to prevent an out-of-sync issue
                await on_add_after()

                const new_value = cm.state.doc.toString()
                if (new_value !== remote_code_ref.current) {
                    on_submit()
                }
            })
            return true
        }

        let select_autocomplete_command = autocomplete.completionKeymap.find((keybinding) => keybinding.key === "Enter")
        let keyMapTab = (/** @type {EditorView} */ cm) => {
            // This will return true if the autocomplete select popup is open
            if (select_autocomplete_command?.run(cm)) {
                return true
            }

            // TODO Multicursor?
            let selection = cm.state.selection.main
            if (!selection.empty) {
                return indentMore(cm)
            } else {
                cm.dispatch({
                    changes: { from: selection.from, to: selection.to, insert: "\t" },
                    selection: EditorSelection.cursor(selection.from + 1),
                })
                return true
            }
        }
        const keyMapMD = () => {
            const cm = /** @type{EditorView} */ (newcm_ref.current)
            const value = getValue6(cm)
            const trimmed = value.trim()
            const offset = value.length - value.trimStart().length
            console.table({ value, trimmed, offset })
            if (trimmed.startsWith('md"') && trimmed.endsWith('"')) {
                // Markdown cell, change to code
                let start, end
                if (trimmed.startsWith('md"""') && trimmed.endsWith('"""')) {
                    // Block markdown
                    start = 5
                    end = trimmed.length - 3
                } else {
                    // Inline markdown
                    start = 3
                    end = trimmed.length - 1
                }
                if (start >= end || trimmed.substring(start, end).trim() == "") {
                    // Corner case: block is empty after removing markdown
                    setValue6(cm, "")
                } else {
                    while (/\s/.test(trimmed[start])) {
                        ++start
                    }
                    while (/\s/.test(trimmed[end - 1])) {
                        --end
                    }

                    // Keep the selection from [start, end) while maintaining cursor position
                    replaceRange6(cm, "", end + offset, cm.state.doc.length)
                    // cm.replaceRange("", cm.posFromIndex(end + offset), { line: cm.lineCount() })
                    replaceRange6(cm, "", 0, start + offset)
                    // cm.replaceRange("", { line: 0, ch: 0 }, cm.posFromIndex(start + offset))
                }
            } else {
                // Replacing ranges will maintain both the focus, the selections and the cursor
                let prefix = `md"""\n`
                let suffix = `\n"""`
                // TODO Multicursor?
                let selection = cm.state.selection.main
                cm.dispatch({
                    changes: [
                        { from: 0, to: 0, insert: prefix },
                        {
                            from: cm.state.doc.length,
                            to: cm.state.doc.length,
                            insert: suffix,
                        },
                    ],
                    selection:
                        selection.from === 0
                            ? {
                                  anchor: selection.from + prefix.length,
                                  head: selection.to + prefix.length,
                              }
                            : undefined,
                })
            }

            return true
        }
        const keyMapDelete = (/** @type {EditorView} */ cm) => {
            if (cm.state.facet(EditorState.readOnly)) {
                return false
            }
            if (cm.state.doc.length === 0) {
                on_focus_neighbor(cell_id, +1)
                on_delete()
                return true
            }
            return false
        }

        const keyMapBackspace = (/** @type {EditorView} */ cm) => {
            if (cm.state.facet(EditorState.readOnly)) {
                return false
            }

            // Previously this was a very elaborate timed implementation......
            // But I found out that keyboard events have a `.repeated` property which is perfect for what we want...
            // So now this is just the cell deleting logic (and the repeated stuff is in a separate plugin)
            if (cm.state.doc.length === 0) {
                // `Infinity, Infinity` means: last line, last character
                on_focus_neighbor(cell_id, -1, Infinity, Infinity)
                on_delete()
                return true
            }
            return false
        }

        const plutoKeyMaps = [
            { key: "Shift-Enter", run: keyMapSubmit },
            { key: "Ctrl-Enter", mac: "Cmd-Enter", run: keyMapRun },
            { key: "Ctrl-Enter", run: keyMapRun },
            { key: "Tab", run: keyMapTab, shift: indentLess },
            { key: "Ctrl-m", mac: "Cmd-m", run: keyMapMD },
            { key: "Ctrl-m", run: keyMapMD },
            // Codemirror6 doesn't like capslock
            { key: "Ctrl-M", run: keyMapMD },
            // TODO Move Delete and backspace to cell movement plugin
            { key: "Delete", run: keyMapDelete },
            { key: "Ctrl-Delete", run: keyMapDelete },
            { key: "Backspace", run: keyMapBackspace },
            { key: "Ctrl-Backspace", run: keyMapBackspace },
        ]

        let DOCS_UPDATER_VERBOSE = false
        const docs_updater = EditorView.updateListener.of((update) => {
            if (!update.view.hasFocus) {
                return
            }

            if (update.docChanged || update.selectionSet) {
                let state = update.state
                DOCS_UPDATER_VERBOSE && console.groupCollapsed("Live docs updater")
                try {
                    let result = get_selected_doc_from_state(state, DOCS_UPDATER_VERBOSE)
                    if (result != null) {
                        on_update_doc_query(result)
                    }
                } finally {
                    DOCS_UPDATER_VERBOSE && console.groupEnd()
                }
            }
        })

        const warn_double_definitions = EditorView.updateListener.of((update) => {})

        // TODO remove me
        //@ts-ignore
        window.tags = tags
        const usesDarkTheme = window.matchMedia("(prefers-color-scheme: dark)").matches
        const newcm = (newcm_ref.current = new EditorView({
            state: EditorState.create({
                doc: local_code,

                extensions: [
                    EditorView.theme({}, { dark: usesDarkTheme }),
                    // Compartments coming from react state/props
                    nbpkg_compartment,
                    highlighted_line_compartment,
                    global_definitions_compartment,
                    running_disabled_compartment,
                    editable_compartment,

                    // This is waaaay in front of the keys it is supposed to override,
                    // Which is necessary because it needs to run before *any* keymap,
                    // as the first keymap will activate the keymap extension which will attach the
                    // keymap handlers at that point, which is likely before this extension.
                    // TODO Use https://codemirror.net/6/docs/ref/#state.Prec when added to pluto-codemirror-setup
                    prevent_holding_a_key_from_doing_things_across_cells,

                    pkgBubblePlugin({ pluto_actions, notebook_id }),
                    ScopeStateField,
<<<<<<< HEAD
                    pluto_syntax_colors,
                    pluto_syntax_colors_html,
                    pluto_syntax_colors_markdown,
                    pluto_syntax_colors_javascript,
                    pluto_syntax_colors_python,
                    pluto_syntax_colors_css,

                    lintGutter(),
=======
                    syntaxHighlighting(pluto_syntax_colors),
                    syntaxHighlighting(pluto_syntax_colors_html),
                    syntaxHighlighting(pluto_syntax_colors_markdown),
                    syntaxHighlighting(pluto_syntax_colors_javascript),
                    syntaxHighlighting(pluto_syntax_colors_python),
                    syntaxHighlighting(pluto_syntax_colors_css),
>>>>>>> 72555eda
                    lineNumbers(),

                    highlightSpecialChars(),
                    history(),
                    drawSelection(),
                    EditorState.allowMultipleSelections.of(true),
                    // Multiple cursors with `alt` instead of the default `ctrl` (which we use for go to definition)
                    EditorView.clickAddsSelectionRange.of((event) => event.altKey && !event.shiftKey),
                    indentOnInput(),
                    // Experimental: Also add closing brackets for tripple string
                    // TODO also add closing string when typing a string macro
                    EditorState.languageData.of((state, pos, side) => {
                        return [{ closeBrackets: { brackets: ["(", "[", "{"] } }]
                    }),
                    closeBrackets(),
                    rectangularSelection({
                        eventFilter: (e) => e.altKey && e.shiftKey && e.button == 0,
                    }),
                    highlightSelectionMatches(),
                    bracketMatching(),
                    docs_updater,
                    warn_double_definitions,
                    diagnostic_linter({ cell_id, running_disabled, pluto_actions }),
                    // Remove selection on blur
                    EditorView.domEventHandlers({
                        blur: (event, view) => {
                            view.dispatch({
                                selection: {
                                    anchor: view.state.selection.main.head,
                                    head: view.state.selection.main.head,
                                },
                            })
                            set_cm_forced_focus(null)
                        },
                    }),
                    pluto_paste_plugin({
                        pluto_actions: pluto_actions,
                        cell_id: cell_id,
                    }),
                    // Update live docs when in a cell that starts with `?`
                    EditorView.updateListener.of((update) => {
                        if (!update.docChanged) return
                        if (update.state.doc.length > 0 && update.state.sliceDoc(0, 1) === "?") {
                            window.dispatchEvent(new CustomEvent("open_live_docs"))
                        }
                    }),
                    EditorState.tabSize.of(4),
                    indentUnit.of("\t"),
                    ...(ENABLE_CM_MIXED_PARSER
                        ? [
                              julia_mixed(),
                              markdown({
                                  defaultCodeLanguage: julia_mixed(),
                              }),
                              htmlLang(), //Provides tag closing!,
                              javascript(),
                              python(),
                              sqlLang,
                          ]
                        : [
                              //
                              julia_andrey(),
                          ]),
                    go_to_definition_plugin,
                    pluto_autocomplete({
                        request_autocomplete: async ({ text }) => {
                            let { message } = await pluto_actions.send("complete", { query: text }, { notebook_id: notebook_id })
                            return {
                                start: utf8index_to_ut16index(text, message.start),
                                stop: utf8index_to_ut16index(text, message.stop),
                                results: message.results,
                            }
                        },
                        on_update_doc_query: on_update_doc_query,
                    }),

                    // I put plutoKeyMaps separately because I want make sure we have
                    // higher priority 😈
                    keymap.of(plutoKeyMaps),
                    keymap.of(commentKeymap),
                    // Before default keymaps (because we override some of them)
                    // but after the autocomplete plugin, because we don't want to move cell when scrolling through autocomplete
                    cell_movement_plugin({
                        focus_on_neighbor: ({ cell_delta, line, character }) => on_focus_neighbor(cell_id, cell_delta, line, character),
                    }),
                    keymap.of([...closeBracketsKeymap, ...defaultKeymap, ...historyKeymap, ...foldKeymap]),
                    placeholder("Enter cell code..."),

                    EditorView.lineWrapping,
                    // Wowww this has been enabled for some time now... wonder if there are issues about this yet ;) - DRAL
                    awesome_line_wrapping,

                    on_change_compartment,

                    // This is my weird-ass extension that checks the AST and shows you where
                    // there're missing nodes.. I'm not sure if it's a good idea to have it
                    // show_missing_syntax_plugin(),

                    // Enable this plugin if you want to see the lezer tree,
                    // and possible lezer errors and maybe more debug info in the console:
                    // debug_syntax_plugin,
                ],
            }),
            parent: dom_node_ref.current,
        }))

        // For use from useDropHandler
        // @ts-ignore
        newcm.dom.CodeMirror = {
            getValue: () => getValue6(newcm),
            setValue: (x) => setValue6(newcm, x),
        }

        if (focus_after_creation) {
            setTimeout(() => {
                let view = newcm_ref.current
                if (view == null) return
                view.dom.scrollIntoView({
                    behavior: "smooth",
                    block: "nearest",
                })
                view.dispatch({
                    selection: {
                        anchor: view.state.doc.length,
                        head: view.state.doc.length,
                    },
                })
                view.focus()
            })
        }

        // @ts-ignore
        const lines_wrapper_dom_node = dom_node_ref.current.querySelector("div.cm-content")
        if (lines_wrapper_dom_node) {
            const lines_wrapper_resize_observer = new ResizeObserver(() => {
                const line_nodes = lines_wrapper_dom_node.children
                const tops = _.map(line_nodes, (c) => /** @type{HTMLElement} */ (c).offsetTop)
                const diffs = tops.slice(1).map((y, i) => y - tops[i])
                const heights = [...diffs, 15]
                on_line_heights(heights)
            })

            lines_wrapper_resize_observer.observe(lines_wrapper_dom_node)
            return () => {
                lines_wrapper_resize_observer.unobserve(lines_wrapper_dom_node)
            }
        }
    }, [])

    // Effect to apply "remote_code" to the cell when it changes...
    // ideally this won't be necessary as we'll have actual multiplayer,
    // or something to tell the user that the cell is out of sync.
    useEffect(() => {
        if (newcm_ref.current == null) return // Not sure when and why this gave an error, but now it doesn't

        const current_value = getValue6(newcm_ref.current) ?? ""
        if (remote_code_ref.current == null && remote_code === "" && current_value !== "") {
            // this cell is being initialized with empty code, but it already has local code set.
            // this happens when pasting or dropping cells
            return
        }
        remote_code_ref.current = remote_code
        if (current_value !== remote_code) {
            setValue6(newcm_ref.current, remote_code)
        }
    }, [remote_code])

    useEffect(() => {
        const cm = newcm_ref.current
        if (cm == null) return
        if (cm_forced_focus == null) {
            cm.dispatch({
                selection: {
                    anchor: cm.state.selection.main.head,
                    head: cm.state.selection.main.head,
                },
            })
        } else {
            let new_selection = {
                anchor: line_and_ch_to_cm6_position(cm.state.doc, cm_forced_focus[0]),
                head: line_and_ch_to_cm6_position(cm.state.doc, cm_forced_focus[1]),
            }

            if (cm_forced_focus[2]?.definition_of) {
                let scopestate = cm.state.field(ScopeStateField)
                let definition = scopestate?.definitions.get(cm_forced_focus[2]?.definition_of)
                if (definition) {
                    new_selection = {
                        anchor: definition.from,
                        head: definition.to,
                    }
                }
            }

            let dom = /** @type {HTMLElement} */ (cm.dom)
            dom.scrollIntoView({
                behavior: "smooth",
                block: "nearest",
                // UNCOMMENT THIS AND SEE, this feels amazing but I feel like people will not like it
                // block: "center",
            })

            cm.focus()
            cm.dispatch({
                scrollIntoView: true,
                selection: new_selection,
                effects: [
                    EditorView.scrollIntoView(EditorSelection.range(new_selection.anchor, new_selection.head), {
                        yMargin: 80,
                    }),
                ],
            })
        }
    }, [cm_forced_focus])

    return html`
        <pluto-input ref=${dom_node_ref} class="CodeMirror" translate=${false}>
            <${InputContextMenu}
                on_delete=${on_delete}
                cell_id=${cell_id}
                run_cell=${on_submit}
                skip_as_script=${skip_as_script}
                running_disabled=${running_disabled}
                any_logs=${any_logs}
                show_logs=${show_logs}
                set_show_logs=${set_show_logs}
            />
        </pluto-input>
    `
}

const InputContextMenu = ({ on_delete, cell_id, run_cell, skip_as_script, running_disabled, any_logs, show_logs, set_show_logs }) => {
    const timeout = useRef(null)
    let pluto_actions = useContext(PlutoActionsContext)
    const [open, setOpen] = useState(false)
    const mouseenter = () => {
        if (timeout.current) clearTimeout(timeout.current)
    }
    const toggle_skip_as_script = async (e) => {
        const new_val = !skip_as_script
        e.preventDefault()
        // e.stopPropagation()
        await pluto_actions.update_notebook((notebook) => {
            notebook.cell_inputs[cell_id].metadata["skip_as_script"] = new_val
        })
    }
    const toggle_running_disabled = async (e) => {
        const new_val = !running_disabled
        e.preventDefault()
        e.stopPropagation()
        await pluto_actions.update_notebook((notebook) => {
            notebook.cell_inputs[cell_id].metadata["disabled"] = new_val
        })
        // we also 'run' the cell if it is disabled, this will make the backend propage the disabled state to dependent cells
        await run_cell()
    }
    const toggle_logs = () => set_show_logs(!show_logs)

    const is_copy_output_supported = () => {
        let notebook = /** @type{import("./Editor.js").NotebookData?} */ (pluto_actions.get_notebook())
        let cell_result = notebook?.cell_results?.[cell_id]
        return !!cell_result && !cell_result.errored && !cell_result.queued && cell_result.output.mime === "text/plain" && cell_result.output.body
    }

    const copy_output = () => {
        let notebook = /** @type{import("./Editor.js").NotebookData?} */ (pluto_actions.get_notebook())
        let cell_output = notebook?.cell_results?.[cell_id]?.output.body ?? ""
        cell_output &&
            navigator.clipboard.writeText(cell_output).catch((err) => {
                alert(`Error copying cell output`)
            })
    }

    return html` <button
        onClick=${() => setOpen(!open)}
        onBlur=${() => setOpen(false)}
        class=${cl({
            input_context_menu: true,
            open,
        })}
        title="Actions"
    >
        <span class="icon"></span>
        ${open
            ? html`<ul onMouseenter=${mouseenter}>
                  <li onClick=${on_delete} title="Delete"><span class="delete ctx_icon" />Delete cell</li>
                  <li
                      onClick=${toggle_running_disabled}
                      title=${running_disabled ? "Enable and run the cell" : "Disable this cell, and all cells that depend on it"}
                  >
                      ${running_disabled ? html`<span class="enable_cell ctx_icon" />` : html`<span class="disable_cell ctx_icon" />`}
                      ${running_disabled ? html`<b>Enable cell</b>` : html`Disable cell`}
                  </li>
                  ${any_logs
                      ? html`<li title="" onClick=${toggle_logs}>
                            ${show_logs
                                ? html`<span class="hide_logs ctx_icon" /><span>Hide logs</span>`
                                : html`<span class="show_logs ctx_icon" /><span>Show logs</span>`}
                        </li>`
                      : null}
                  ${is_copy_output_supported()
                      ? html`<li title="Copy the output of this cell to the clipboard." onClick=${copy_output}>
                            <span class="copy_output ctx_icon" />Copy output
                        </li>`
                      : null}
                  <li
                      onClick=${toggle_skip_as_script}
                      title=${skip_as_script
                          ? "This cell is currently stored in the notebook file as a Julia comment. Click here to disable."
                          : "Store this code in the notebook file as a Julia comment. This way, it will not run when the notebook runs as a script outside of Pluto."}
                  >
                      ${skip_as_script ? html`<span class="skip_as_script ctx_icon" />` : html`<span class="run_as_script ctx_icon" />`}
                      ${skip_as_script ? html`<b>Enable in file</b>` : html`Disable in file`}
                  </li>
              </ul>`
            : html``}
    </button>`
}<|MERGE_RESOLUTION|>--- conflicted
+++ resolved
@@ -46,13 +46,10 @@
     markdownLanguage,
     javascriptLanguage,
     pythonLanguage,
-<<<<<<< HEAD
     linter,
     lintGutter,
-=======
     syntaxHighlighting,
     cssLanguage,
->>>>>>> 72555eda
 } from "../imports/CodemirrorPlutoSetup.js"
 
 import { markdown, html as htmlLang, javascript, sqlLang, python, julia_mixed } from "./CellInput/mixedParsers.js"
@@ -599,23 +596,15 @@
 
                     pkgBubblePlugin({ pluto_actions, notebook_id }),
                     ScopeStateField,
-<<<<<<< HEAD
-                    pluto_syntax_colors,
-                    pluto_syntax_colors_html,
-                    pluto_syntax_colors_markdown,
-                    pluto_syntax_colors_javascript,
-                    pluto_syntax_colors_python,
-                    pluto_syntax_colors_css,
-
-                    lintGutter(),
-=======
+
                     syntaxHighlighting(pluto_syntax_colors),
                     syntaxHighlighting(pluto_syntax_colors_html),
                     syntaxHighlighting(pluto_syntax_colors_markdown),
                     syntaxHighlighting(pluto_syntax_colors_javascript),
                     syntaxHighlighting(pluto_syntax_colors_python),
                     syntaxHighlighting(pluto_syntax_colors_css),
->>>>>>> 72555eda
+
+                    lintGutter(),
                     lineNumbers(),
 
                     highlightSpecialChars(),
