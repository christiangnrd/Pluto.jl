--- conflicted
+++ resolved
@@ -350,10 +350,7 @@
     nbpkg,
     cell_id,
     notebook_id,
-<<<<<<< HEAD
     running_disabled,
-=======
->>>>>>> 84574a6d
     any_logs,
     show_logs,
     set_show_logs,
