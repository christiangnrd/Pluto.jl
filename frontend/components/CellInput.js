import { html, useState, useEffect, useLayoutEffect, useRef, useContext } from "../imports/Preact.js"
import observablehq_for_myself from "../common/SetupCellEnvironment.js"

import { utf8index_to_ut16index } from "../common/UnicodeTools.js"
import { map_cmd_to_ctrl_on_mac } from "../common/KeyboardShortcuts.js"
import { PlutoContext } from "../common/PlutoContext.js"
import { PkgStatusMark } from "./PkgStatusMark.js"

// @ts-ignore
const CodeMirror = window.CodeMirror

const clear_selection = (cm) => {
    const c = cm.getCursor()
    cm.setSelection(c, c, { scroll: false })
}

const last = (x) => x[x.length - 1]
const all_equal = (x) => x.every((y) => y === x[0])
const swap = (a, i, j) => {
    ;[a[i], a[j]] = [a[j], a[i]]
}
const range = (a, b) => {
    const x = Math.min(a, b)
    const y = Math.max(a, b)
    return [...Array(y + 1 - x).keys()].map((i) => i + x)
}

const get = (map, key, creator) => {
    if (map.has(key)) {
        return map.get(key)
    } else {
        const val = creator()
        map.set(key, val)
        return val
    }
}

// Adapted from https://gomakethings.com/how-to-test-if-an-element-is-in-the-viewport-with-vanilla-javascript/
var offsetFromViewport = function (elem) {
    let bounding = elem.getBoundingClientRect()
    let is_in_viewport = bounding.top >= 0 && bounding.bottom <= window.innerHeight
    if (is_in_viewport) {
        return null
    } else {
        return {
            top: bounding.top < 0 ? -bounding.top : window.innerHeight - bounding.bottom,
        }
    }
}

/**
 * @param {{
 *  local_code: string,
 *  remote_code: string,
 *  scroll_into_view_after_creation: boolean,
 *  [key: string]: any,
 * }} props
 */
export const CellInput = ({
    local_code,
    remote_code,
    disable_input,
    focus_after_creation,
    cm_forced_focus,
    set_cm_forced_focus,
    show_input,
    on_submit,
    on_delete,
    on_add_after,
    on_change,
    on_update_doc_query,
    on_focus_neighbor,
    on_drag_drop_events,
    nbpkg_local,
    nbpkg,
    cell_id,
    notebook_id,
}) => {
    let pluto_actions = useContext(PlutoContext)

    const cm_ref = useRef(null)
    const text_area_ref = useRef(null)
    const dom_node_ref = useRef(/** @type {HTMLElement} */ (null))
    const remote_code_ref = useRef(null)
    const on_change_ref = useRef(null)
    on_change_ref.current = on_change

    const time_last_being_force_focussed_ref = useRef(0)
    const time_last_genuine_backspace = useRef(0)

    const pkg_bubbles = useRef(new Map())

    useEffect(() => {
        pkg_bubbles.current.forEach((b) => {
            b.on_nbpkg_local(nbpkg_local)
        })
    }, [nbpkg_local.packages, nbpkg_local.is_pluto_managed])

    useEffect(
        () => {
            pkg_bubbles.current.forEach((b) => {
                b.on_nbpkg(nbpkg)
            })
            console.log("effect!")
        },
        nbpkg == null ? [null] : [...Object.values(nbpkg), ...Object.keys(nbpkg.installed_versions), ...Object.values(nbpkg.installed_versions)]
    )

    useEffect(() => {
        const current_value = cm_ref.current?.getValue() ?? ""
        if (remote_code_ref.current == null && remote_code === "" && current_value !== "") {
            // this cell is being initialized with empty code, but it already has local code set.
            // this happens when pasting or dropping cells
            return
        }
        remote_code_ref.current = remote_code
        if (current_value !== remote_code) {
            cm_ref.current?.setValue(remote_code)
        }
    }, [remote_code])

    useLayoutEffect(() => {
        const cm = (cm_ref.current = CodeMirror.fromTextArea(text_area_ref.current, {
            value: local_code,
            lineNumbers: true,
            mode: "julia",
            lineWrapping: true,
            viewportMargin: Infinity,
            placeholder: "Enter cell code...",
            indentWithTabs: true,
            indentUnit: 4,
            hintOptions: {
                hint: juliahints,
                pluto_actions: pluto_actions,
                notebook_id: notebook_id,
                on_update_doc_query: on_update_doc_query,
                extraKeys: {
                    ".": (cm, { pick }) => {
                        pick()
                        cm.replaceSelection(".")
                        cm.showHint()
                    },
                    // "(": (cm, { pick }) => pick(),
                },
            },
            matchBrackets: true,
        }))

        const keys = {}

        keys["Shift-Enter"] = () => on_submit()
        keys["Ctrl-Enter"] = async () => {
            // we await to prevent an out-of-sync issue
            await on_add_after()

            const new_value = cm.getValue()
            if (new_value !== remote_code_ref.current) {
                on_submit()
            }
        }
        // Page up and page down are fn+Up and fn+Down on recent apple keyboards
        keys["PageUp"] = () => {
            on_focus_neighbor(cell_id, -1, 0, 0)
        }
        keys["PageDown"] = () => {
            on_focus_neighbor(cell_id, +1, 0, 0)
        }
        keys["Shift-Tab"] = "indentLess"
        keys["Tab"] = on_tab_key
        keys["Ctrl-Space"] = () => cm.showHint()
        keys["Ctrl-D"] = () => {
            if (cm.somethingSelected()) {
                const sels = cm.getSelections()
                if (all_equal(sels)) {
                    // TODO
                }
            } else {
                const cursor = cm.getCursor()
                const token = cm.getTokenAt(cursor)
                cm.setSelection({ line: cursor.line, ch: token.start }, { line: cursor.line, ch: token.end })
            }
        }
        keys["Ctrl-/"] = () => {
            const old_value = cm.getValue()
            cm.toggleComment({ indent: true })
            const new_value = cm.getValue()
            if (old_value === new_value) {
                // the commenter failed for some reason
                // this happens when lines start with `md"`, with no indent
                cm.setValue(cm.lineCount() === 1 ? `# ${new_value}` : `#= ${new_value} =#`)
                cm.execCommand("selectAll")
            }
        }
        keys["Ctrl-M"] = () => {
            const value = cm.getValue()
            const trimmed = value.trim()
            const offset = value.length - value.trimStart().length
            if (trimmed.startsWith('md"') && trimmed.endsWith('"')) {
                // Markdown cell, change to code
                let start, end
                if (trimmed.startsWith('md"""') && trimmed.endsWith('"""')) {
                    // Block markdown
                    start = 5
                    end = trimmed.length - 3
                } else {
                    // Inline markdown
                    start = 3
                    end = trimmed.length - 1
                }
                if (start >= end || trimmed.substring(start, end).trim() == "") {
                    // Corner case: block is empty after removing markdown
                    cm.setValue("")
                } else {
                    while (/\s/.test(trimmed[start])) {
                        ++start
                    }
                    while (/\s/.test(trimmed[end - 1])) {
                        --end
                    }
                    // Keep the selection from [start, end) while maintaining cursor position
                    cm.replaceRange("", cm.posFromIndex(end + offset), { line: cm.lineCount() })
                    cm.replaceRange("", { line: 0, ch: 0 }, cm.posFromIndex(start + offset))
                }
            } else {
                // Code cell, change to markdown
                const old_selections = cm.listSelections()
                cm.setValue(`md"""\n${value}\n"""`)
                // Move all selections down a line
                const new_selections = old_selections.map(({ anchor, head }) => {
                    return {
                        anchor: { ...anchor, line: anchor.line + 1 },
                        head: { ...head, line: head.line + 1 },
                    }
                })
                cm.setSelections(new_selections)
            }
        }

        const alt_move = (delta) => {
            const selections = cm.listSelections()
            const selected_lines = new Set([].concat(...selections.map((sel) => range(sel.anchor.line, sel.head.line))))
            const final_line_number = delta === 1 ? cm.lineCount() - 1 : 0
            if (!selected_lines.has(final_line_number)) {
                Array.from(selected_lines)
                    .sort((a, b) => (delta * a < delta * b ? 1 : -1))
                    .forEach((line_number) => {
                        const lines = cm.getValue().split("\n")
                        swap(lines, line_number, line_number + delta)
                        cm.setValue(lines.join("\n"))
                        cm.indentLine(line_number + delta, "smart")
                        cm.indentLine(line_number, "smart")
                    })
                cm.setSelections(
                    selections.map((sel) => {
                        return {
                            head: {
                                line: sel.head.line + delta,
                                ch: sel.head.ch,
                            },
                            anchor: {
                                line: sel.anchor.line + delta,
                                ch: sel.anchor.ch,
                            },
                        }
                    })
                )
            }
        }
        keys["Alt-Up"] = () => alt_move(-1)
        keys["Alt-Down"] = () => alt_move(+1)

        keys["Backspace"] = keys["Ctrl-Backspace"] = () => {
            const BACKSPACE_CELL_DELETE_COOLDOWN = 300
            const BACKSPACE_AFTER_FORCE_FOCUS_COOLDOWN = 300

            if (cm.lineCount() === 1 && cm.getValue() === "") {
                // I wanted to write comments, but I think my variable names are documentation enough
                let enough_time_passed_since_last_backspace = Date.now() - time_last_genuine_backspace.current > BACKSPACE_CELL_DELETE_COOLDOWN
                let enough_time_passed_since_force_focus = Date.now() - time_last_being_force_focussed_ref.current > BACKSPACE_AFTER_FORCE_FOCUS_COOLDOWN
                if (enough_time_passed_since_last_backspace && enough_time_passed_since_force_focus) {
                    on_focus_neighbor(cell_id, -1)
                    on_delete()
                }
            }

            let enough_time_passed_since_force_focus = Date.now() - time_last_being_force_focussed_ref.current > BACKSPACE_AFTER_FORCE_FOCUS_COOLDOWN
            if (enough_time_passed_since_force_focus) {
                time_last_genuine_backspace.current = Date.now()
                return CodeMirror.Pass
            } else {
                // Reset the force focus timer, as I want it to act like a debounce, not just a delay
                time_last_being_force_focussed_ref.current = Date.now()
            }
        }
        keys["Delete"] = keys["Ctrl-Delete"] = () => {
            if (cm.lineCount() === 1 && cm.getValue() === "") {
                on_focus_neighbor(cell_id, +1)
                on_delete()
            }
            return CodeMirror.Pass
        }

        /** Basically any variable inside an useEffect is already a ref
         * so I'll just roll with this abstraction
         * @param {(time_since: Number) => any} fn
         */
        let with_time_since_last = (fn) => {
            let last_invoke_time = -Infinity // This infinity is for you, Fons
            return () => {
                let result = fn(Date.now() - last_invoke_time)
                last_invoke_time = Date.now()
                return result
            }
        }
        const isapprox = (a, b) => Math.abs(a - b) < 3.0
        const at_first_line_visually = () => isapprox(cm.cursorCoords(null, "div").top, 0.0)
        keys["Up"] = with_time_since_last((elapsed) => {
            if (elapsed > 300 && at_first_line_visually()) {
                on_focus_neighbor(cell_id, -1, Infinity, Infinity)
                // todo:
                // on_focus_neighbor(cell_id, -1, Infinity, cm.getCursor().ch)
                // but this does not work if the last line in the previous cell wraps
                // and i can't figure out how to fix it in a simple way
            } else {
                return CodeMirror.Pass
            }
        })
        const at_first_position = () => cm.findPosH(cm.getCursor(), -1, "char")?.hitSide === true
        keys["Left"] = with_time_since_last((elapsed) => {
            if (elapsed > 300 && at_first_position()) {
                on_focus_neighbor(cell_id, -1, Infinity, Infinity)
            } else {
                return CodeMirror.Pass
            }
        })
        const at_last_line_visually = () => isapprox(cm.cursorCoords(null, "div").top, cm.cursorCoords({ line: Infinity, ch: Infinity }, "div").top)
        keys["Down"] = with_time_since_last((elapsed) => {
            if (elapsed > 300 && at_last_line_visually()) {
                on_focus_neighbor(cell_id, 1, 0, 0)
                // todo:
                // on_focus_neighbor(cell_id, 1, 0, cm.getCursor().ch)
                // same here
            } else {
                return CodeMirror.Pass
            }
        })
        const at_last_position = () => cm.findPosH(cm.getCursor(), 1, "char")?.hitSide === true
        keys["Right"] = with_time_since_last((elapsed) => {
            if (elapsed > 300 && at_last_position()) {
                on_focus_neighbor(cell_id, 1, 0, 0)
            } else {
                return CodeMirror.Pass
            }
        })
        const open_close_selection = (opening_char, closing_char) => () => {
            if (cm.somethingSelected()) {
                for (const selection of cm.getSelections()) {
                    cm.replaceSelection(`${opening_char}${selection}${closing_char}`, "around")
                }
            } else {
                return CodeMirror.Pass
            }
        }

        ;["()", "{}", "[]"].forEach((pair) => {
            const [opening_char, closing_char] = pair.split("")
            keys[`'${opening_char}'`] = open_close_selection(opening_char, closing_char)
        })

        cm.setOption("extraKeys", map_cmd_to_ctrl_on_mac(keys))

        let is_good_token = (token) => {
            if (token.type == null && token.string === "]") {
                return true
            }

            // Symbol, and symbols don't have autocomplete 🤷‍♀️
            if (token.type === "builtin" && token.string.startsWith(":") && !token.string.startsWith("::")) {
                return false
            }
            let bad_token_types = ["number", "string", null]
            if (bad_token_types.includes(token.type)) {
                return false
            }
            return true
        }

        cm.on("dragover", (cm_, e) => {
            if (e.dataTransfer.types[0] !== "text/plain") {
                on_drag_drop_events(e)
                return true
            }
        })
        cm.on("drop", (cm_, e) => {
            if (e.dataTransfer.types[0] !== "text/plain") {
                on_drag_drop_events(e)
                e.preventDefault()
                return true
            }
        })
        cm.on("dragenter", (cm_, e) => {
            if (e.dataTransfer.types[0] !== "text/plain") {
                on_drag_drop_events(e)
                return true
            }
        })
        cm.on("dragleave", (cm_, e) => {
            if (e.dataTransfer.types[0] !== "text/plain") {
                on_drag_drop_events(e)
                return true
            }
        })

        cm.on("cursorActivity", () => {
            setTimeout(() => {
                if (!cm.hasFocus()) return
                if (cm.somethingSelected()) {
                    const sel = cm.getSelection()
                    if (!/[\s]/.test(sel)) {
                        // no whitespace
                        on_update_doc_query(sel)
                    }
                } else {
                    const cursor = cm.getCursor()
                    const token = cm.getTokenAt(cursor)
                    if (token.start === 0 && token.type === "operator" && token.string === "?") {
                        // https://github.com/fonsp/Pluto.jl/issues/321
                        const second_token = cm.getTokenAt({ ...cursor, ch: 2 })
                        on_update_doc_query(second_token.string)
                    } else {
                        const token_before_cursor = cm.getTokenAt(cursor)
                        const token_after_cursor = cm.getTokenAt({ ...cursor, ch: cursor.ch + 1 })

                        let before_and_after_token = [token_before_cursor, token_after_cursor]

                        // Fix for string macros
                        for (let possibly_string_macro of before_and_after_token) {
                            let match = possibly_string_macro.string.match(/([a-zA-Z]+)"/)
                            if (possibly_string_macro.type === "string" && match != null) {
                                return on_update_doc_query(`@${match[1]}_str`)
                            }
                        }

                        let good_token = before_and_after_token.find((x) => is_good_token(x))
                        if (good_token) {
                            let tokens = cm.getLineTokens(cursor.line)
                            let current_token = tokens.findIndex((x) => x.start === good_token.start && x.end === good_token.end)
                            on_update_doc_query(
                                module_expanded_selection({
                                    tokens_before_cursor: tokens.slice(0, current_token + 1),
                                    tokens_after_cursor: tokens.slice(current_token + 1),
                                })
                            )
                        }
                    }
                }
            }, 0)
        })

        cm.on("change", (cm, e) => {
            // console.log(e)
            const new_value = cm.getValue()
            if (new_value.length > 1 && new_value[0] === "?") {
                window.dispatchEvent(new CustomEvent("open_live_docs"))
            }
<<<<<<< HEAD
            change_handler_ref.current(new_value)

            // cm.replaceRange()
            cm.getAllMarks().forEach((m) => {
                const m_position = m.find()
                if (e.from.line <= m_position.line && m_position.line <= e.to.line) {
                    m.clear()
                }
            })

            // TODO: put this search in a function that returns the list of mathces
            // we can use that when you submit the cell to definitively find the list of import
            // and then purge the map?

            // TODO: debounce _any_ edit to update all imports for this cell
            // because adding #= to the start of a cell will remove imports later

            range(e.from.line, e.to.line).map((line_i) => {
                /** @type {string} */
                const line = cm.getLine(line_i)
                if (line != undefined) {
                    // dunno
                    // const re = /(using|import)\s*(\w+(?:\,\s*\w+)*)/g

                    // import A: b. c
                    // const re = /(using|import)(\s*\w+(\.\w+)*(\s*\:(\s*\w+\,)*(\s*\w+)?))/g

                    // import A, B, C
                    const re = /(using|import)(\s*\w+(\.\w+)*)(\s*\,\s*\w+(\.\w+)*)*/g
                    // const re = /(using|import)\s*(\w+)/g
                    for (const import_match of line.matchAll(re)) {
                        // console.log(import_match)

                        const start = import_match.index + import_match[1].length

                        const import_token = cm.getTokenAt({ line: line_i, ch: start }, true)

                        if (import_token.type === "keyword") {
                            const inner = import_match[0].substr(import_match[1].length)

                            const inner_re = /(\w+)(\.\w+)*/g
                            for (const package_match of inner.matchAll(inner_re)) {
                                const package_name = package_match[1]

                                if (package_name !== "Base" && package_name !== "Core") {
                                    const widget = get(pkg_bubbles.current, package_name, () => {
                                        const b = PkgStatusMark({
                                            pluto_actions: pluto_actions,
                                            package_name: package_name,
                                            refresh_cm: () => cm.refresh(),
                                            notebook_id: notebook_id,
                                        })
                                        b.on_nbpkg_local(nbpkg_local)
                                        b.on_nbpkg(nbpkg)
                                        return b
                                    })

                                    cm.setBookmark(
                                        { line: line_i, ch: start + package_match.index + package_match[0].length },
                                        {
                                            widget: widget,
                                        }
                                    )
                                }
                            }
                        }
                    }
                }
            })
=======
            on_change_ref.current(new_value)
>>>>>>> c441f956
        })

        cm.on("blur", () => {
            // NOT a debounce:
            setTimeout(() => {
                if (document.hasFocus()) {
                    clear_selection(cm)
                    set_cm_forced_focus(null)
                }
            }, 100)
        })

        cm.on("paste", (cm, e) => {
            const topaste = e.clipboardData.getData("text/plain")
            if (topaste.match(/# ╔═╡ ........-....-....-....-............/g)?.length) {
                pluto_actions.add_deserialized_cells(topaste, -1)
                e.stopImmediatePropagation()
                e.preventDefault()
                e.codemirrorIgnore = true
            }
            e.stopPropagation()
        })

        if (focus_after_creation) {
            // TODO Smooth scroll into view?
            cm.focus()
        }

        // @ts-ignore
        document.fonts.ready.then(() => {
            cm.refresh()
        })

        // we initialize with "" and then call setValue to trigger the "change" event
        cm.setValue(local_code)
    }, [])

    // useEffect(() => {
    //     if (!remote_code.submitted_by_me) {
    //         cm_ref.current.setValue(remote_code.body)
    //     }
    // }, [remote_code.timestamp])

    useEffect(() => {
        cm_ref.current.options.disableInput = disable_input
    }, [disable_input])

    useEffect(() => {
        if (cm_forced_focus == null) {
            clear_selection(cm_ref.current)
        } else {
            time_last_being_force_focussed_ref.current = Date.now()
            let cm_forced_focus_mapped = cm_forced_focus.map((x) => (x.line === Infinity ? { ...x, line: cm_ref.current.lastLine() } : x))
            cm_ref.current.focus()
            cm_ref.current.setSelection(...cm_forced_focus_mapped)
        }
    }, [cm_forced_focus])

    // fix a visual glitch where the input is only 5px high after unfolding the cell
    useEffect(() => {
        if (show_input) {
            cm_ref.current.refresh()
        }
    }, [show_input])

    // TODO effect hook for disable_input?

    return html`
        <pluto-input ref=${dom_node_ref}>
            <button onClick=${on_delete} class="delete_cell" title="Delete cell"><span></span></button>
            <textarea ref=${text_area_ref}></textarea>
        </pluto-input>
    `
}

const no_autocomplete = " \t\r\n([])+-=/,;'\"!#$%^&*~`<>|"

const on_tab_key = (cm) => {
    const cursor = cm.getCursor()
    const old_line = cm.getLine(cursor.line)

    if (cm.somethingSelected()) {
        cm.indentSelection()
    } else {
        if (cursor.ch > 0 && no_autocomplete.indexOf(old_line[cursor.ch - 1]) == -1) {
            cm.showHint()
        } else {
            cm.replaceSelection("\t")
        }
    }
}

const juliahints = (cm, options) => {
    const cursor = cm.getCursor()
    const old_line = cm.getLine(cursor.line)
    const old_line_sliced = old_line.slice(0, cursor.ch)

    return options.pluto_actions.send("complete", { query: old_line_sliced }, { notebook_id: options.notebook_id }).then(({ message }) => {
        const completions = {
            list: message.results.map(([text, type_description, is_exported]) => ({
                text: text,
                className: (is_exported ? "" : "c_notexported ") + (type_description == null ? "" : "c_" + type_description),
                // render: (el) => el.appendChild(observablehq_for_myself.html`<div></div>`),
            })),
            from: CodeMirror.Pos(cursor.line, utf8index_to_ut16index(old_line, message.start)),
            to: CodeMirror.Pos(cursor.line, utf8index_to_ut16index(old_line, message.stop)),
        }
        CodeMirror.on(completions, "select", (val) => {
            let text = typeof val === "string" ? val : val.text
            let doc_query = module_expanded_selection({
                tokens_before_cursor: [
                    { type: "variable", string: old_line_sliced.slice(0, completions.from.ch) },
                    { type: "variable", string: text },
                ],
                tokens_after_cursor: [],
            })
            options.on_update_doc_query(doc_query)
        })
        return completions
    })
}

// https://github.com/fonsp/Pluto.jl/issues/239
const module_expanded_selection = ({ tokens_before_cursor, tokens_after_cursor }) => {
    // Fix for :: type definitions, more specifically :: type definitions with { ... } generics
    // e.g. ::AbstractArray{String} gets parsed by codemirror as [`::AbstractArray{`, `String}`] ??
    let i_guess_current_token = tokens_before_cursor[tokens_before_cursor.length - 1]
    if (i_guess_current_token?.type === "builtin" && i_guess_current_token.string.startsWith("::")) {
        let typedef_tokens = []
        typedef_tokens.push(i_guess_current_token.string.slice(2))
        for (let token of tokens_after_cursor) {
            if (token.type !== "builtin") break
            typedef_tokens.push(token.string)
        }
        return typedef_tokens.join("")
    }

    // Fix for multi-character operators (|>, &&, ||), codemirror splits these up, so we have to stitch them back together.
    if (i_guess_current_token?.type === "operator") {
        let operator_tokens = []
        for (let token of tokens_before_cursor.reverse()) {
            if (token.type !== "operator") {
                break
            }
            operator_tokens.unshift(token.string)
        }
        for (let token of tokens_after_cursor) {
            if (token.type !== "operator") {
                break
            }
            operator_tokens.push(token.string)
        }
        return operator_tokens.join("")
    }

    let found = []
    /** @type {"top" | "in-ref"} */
    let state = "top"
    for (let token of tokens_before_cursor.slice().reverse()) {
        if (state === "top") {
            if (token.type == null && token.string == "]") {
                state = "in-ref"
                found.push(token.string)
                continue
            }
            if (token.type == null) {
                break
            }
            if (token.type === "number") {
                break
            }
            if (token.type === "builtin" && token.string.startsWith("::")) {
                found.push(token.string.slice(2))
                break
            }
            found.push(token.string)
        } else if (state === "in-ref") {
            if (token.type == null && token.string == "[") {
                state = "top"
                found.push(token.string)
                continue
            }
            if (token.type === "number" || token.type === "string") {
                found.push(token.string)
                continue
            }
            break
        }
    }
    return found.reverse().join("").replace(/\.$/, "")
}<|MERGE_RESOLUTION|>--- conflicted
+++ resolved
@@ -463,8 +463,7 @@
             if (new_value.length > 1 && new_value[0] === "?") {
                 window.dispatchEvent(new CustomEvent("open_live_docs"))
             }
-<<<<<<< HEAD
-            change_handler_ref.current(new_value)
+            on_change_ref.current(new_value)
 
             // cm.replaceRange()
             cm.getAllMarks().forEach((m) => {
@@ -533,9 +532,6 @@
                     }
                 }
             })
-=======
-            on_change_ref.current(new_value)
->>>>>>> c441f956
         })
 
         cm.on("blur", () => {
