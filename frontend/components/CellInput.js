--- conflicted
+++ resolved
@@ -1,176 +1,188 @@
-import { html, useState, useEffect, useLayoutEffect, useRef, useContext, useMemo } from "../imports/Preact.js"
-import observablehq_for_myself from "../common/SetupCellEnvironment.js"
-import _ from "../imports/lodash.js"
-
-import { utf8index_to_ut16index } from "../common/UnicodeTools.js"
-import { PlutoContext } from "../common/PlutoContext.js"
-import { get_selected_doc_from_state } from "./CellInput/LiveDocsFromCursor.js"
-import { go_to_definition_plugin, ScopeStateField, UsedVariablesFacet } from "./CellInput/go_to_definition_plugin.js"
-import { detect_deserializer } from "../common/Serialization.js"
-
 import {
-    EditorState,
-    EditorSelection,
-    Compartment,
-    EditorView,
-    placeholder,
-    keymap,
-    history,
-    historyKeymap,
-    defaultKeymap,
-    indentMore,
-    indentLess,
-    tags,
-    HighlightStyle,
-    lineNumbers,
-    highlightSpecialChars,
-    foldGutter,
-    drawSelection,
-    indentOnInput,
-    defaultHighlightStyle,
-    closeBrackets,
-    rectangularSelection,
-    highlightSelectionMatches,
-    closeBracketsKeymap,
-    searchKeymap,
-    foldKeymap,
-    commentKeymap,
-    syntaxTree,
-    Decoration,
-    ViewUpdate,
-    ViewPlugin,
-    WidgetType,
-    indentUnit,
-    StateField,
-    StateEffect,
-    autocomplete,
-    julia_andrey,
-} from "../imports/CodemirrorPlutoSetup.js"
+  html,
+  useState,
+  useEffect,
+  useLayoutEffect,
+  useRef,
+  useContext,
+  useMemo,
+} from "../imports/Preact.js";
+import observablehq_for_myself from "../common/SetupCellEnvironment.js";
+import _ from "../imports/lodash.js";
+
+import { utf8index_to_ut16index } from "../common/UnicodeTools.js";
+import { PlutoContext } from "../common/PlutoContext.js";
+import { get_selected_doc_from_state } from "./CellInput/LiveDocsFromCursor.js";
+import {
+  go_to_definition_plugin,
+  ScopeStateField,
+  UsedVariablesFacet,
+} from "./CellInput/go_to_definition_plugin.js";
+import { detect_deserializer } from "../common/Serialization.js";
+
+import {
+  EditorState,
+  EditorSelection,
+  Compartment,
+  EditorView,
+  placeholder,
+  keymap,
+  history,
+  historyKeymap,
+  defaultKeymap,
+  indentMore,
+  indentLess,
+  tags,
+  HighlightStyle,
+  lineNumbers,
+  highlightSpecialChars,
+  foldGutter,
+  drawSelection,
+  indentOnInput,
+  defaultHighlightStyle,
+  closeBrackets,
+  rectangularSelection,
+  highlightSelectionMatches,
+  closeBracketsKeymap,
+  searchKeymap,
+  foldKeymap,
+  commentKeymap,
+  syntaxTree,
+  Decoration,
+  ViewUpdate,
+  ViewPlugin,
+  WidgetType,
+  indentUnit,
+  StateField,
+  StateEffect,
+  autocomplete,
+  julia_andrey,
+} from "../imports/CodemirrorPlutoSetup.js";
 
 // import { markdown, html as htmlLang, javascript, sqlLang, python, julia_andrey } from "./CellInput/mixedParsers.js"
-import { pluto_autocomplete } from "./CellInput/pluto_autocomplete.js"
-import { NotebookpackagesFacet, pkgBubblePlugin } from "./CellInput/pkg_bubble_plugin.js"
-import { awesome_line_wrapping } from "./CellInput/awesome_line_wrapping.js"
-import { cell_movement_plugin, prevent_holding_a_key_from_doing_things_across_cells } from "./CellInput/cell_movement_plugin.js"
-import { pluto_paste_plugin } from "./CellInput/pluto_paste_plugin.js"
-import { bracketMatching } from "./CellInput/block_matcher_plugin.js"
-import { cl } from "../common/ClassTable.js"
-import { HighlightLineFacet, highlightLinePlugin } from "./CellInput/highlight_line.js"
-
-console.log(`tags.definitionKeyword:`, tags.definitionKeyword)
+import { pluto_autocomplete } from "./CellInput/pluto_autocomplete.js";
+import {
+  NotebookpackagesFacet,
+  pkgBubblePlugin,
+} from "./CellInput/pkg_bubble_plugin.js";
+import { awesome_line_wrapping } from "./CellInput/awesome_line_wrapping.js";
+import {
+  cell_movement_plugin,
+  prevent_holding_a_key_from_doing_things_across_cells,
+} from "./CellInput/cell_movement_plugin.js";
+import { pluto_paste_plugin } from "./CellInput/pluto_paste_plugin.js";
+import { bracketMatching } from "./CellInput/block_matcher_plugin.js";
+import { cl } from "../common/ClassTable.js";
+import {
+  HighlightLineFacet,
+  highlightLinePlugin,
+} from "./CellInput/highlight_line.js";
+
+console.log(`tags.definitionKeyword:`, tags.definitionKeyword);
 
 export const pluto_syntax_colors = HighlightStyle.define([
-    /* The following three need a specific version of the julia parser, will add that later (still messing with it 😈) */
-    // Symbol
-<<<<<<< HEAD
-    { tag: tags.paren, color: "red" },
-    { tag: tags.literal, color: "#5e7ad3", fontWeight: 700 },
-    { tag: tags.macroName, color: "#5668a4", fontWeight: 700 },
-    // `nothing` I guess... Any others?
-    { tag: tags.standard(tags.variableName), color: "#5e7ad3", fontWeight: 700 },
-
-    { tag: tags.controlKeyword, color: "black", fontWeight: 700 },
-
-    { tag: tags.bool, color: "#815ba4", fontWeight: 700 },
-    { tag: tags.propertyName, color: "#48b685" },
-    { tag: tags.unit, color: "red" },
-
-    { tag: tags.keyword, color: "#ef6155" },
-    { tag: tags.comment, color: "#e96ba8", fontStyle: "italic" },
-    { tag: tags.atom, color: "#815ba4" },
-    { tag: tags.number, color: "#815ba4" },
-    { tag: tags.bracket, color: "#48b685" },
-    { tag: tags.string, color: "#da5616" },
-    { tag: tags.variableName, color: "#5668a4", fontWeight: 700 },
-    // { tag: tags.variable2, color: "#06b6ef" },
-    { tag: tags.definition(tags.variableName), color: "#f99b15" },
-    { tag: tags.bracket, color: "#41323f" },
-    { tag: tags.brace, color: "#41323f" },
-    { tag: tags.tagName, color: "#ef6155" },
-    { tag: tags.link, color: "#815ba4" },
-    { tag: tags.invalid, color: "#000", background: "#ef6155" },
-
-    { tag: tags.definitionKeyword, color: "green" },
-    { tag: tags.paren, color: "red" },
-
-    // Object.keys(tags).map((x) => ({ tag: x, color: x })),
-=======
-    { tag: tags.literal, color: "var(--cm-builtin-color)", fontWeight: 700 },
-    { tag: tags.macroName, color: "var(--cm-var-color)", fontWeight: 700 },
-    // `nothing` I guess... Any others?
-    { tag: tags.standard(tags.variableName), color: "var(--cm-builtin-color)", fontWeight: 700 },
-
-    { tag: tags.bool, color: "var(--cm-builtin-color)", fontWeight: 700 },
-
-    { tag: tags.keyword, color: "var(--cm-keyword-color)" },
-    { tag: tags.comment, color: "var(--cm-comment-color)", fontStyle: "italic" },
-    { tag: tags.atom, color: "var(--cm-atom-color)" },
-    { tag: tags.number, color: "var(--cm-number-color)" },
-    // { tag: tags.property, color: "#48b685" },
-    // { tag: tags.attribute, color: "#48b685" },
-    { tag: tags.keyword, color: "var(--cm-keyword-color)" },
-    { tag: tags.string, color: "var(--cm-string-color)" },
-    { tag: tags.variableName, color: "var(--cm-var-color)", fontWeight: 700 },
-    // { tag: tags.variable2, color: "#06b6ef" },
-    { tag: tags.definition(tags.variableName), color: "var(--cm-def-color)" },
-    { tag: tags.bracket, color: "var(--cm-bracket-color)" },
-    { tag: tags.brace, color: "var(--cm-bracket-color)" },
-    { tag: tags.tagName, color: "var(--cm-tag-color)" },
-    { tag: tags.link, color: "var(--cm-link-color)" },
-    { tag: tags.invalid, color: "var(--cm-error-color)", background: "var(--cm-error-bg-color)" },
-    // ...Object.keys(tags).map((x) => ({ tag: x, color: x })),
->>>>>>> 78b2428d
-    // Markdown
-    { tag: tags.heading, color: "#081e87", fontWeight: 500 },
-    { tag: tags.heading1, color: "#081e87", fontWeight: 500, fontSize: "1.5em" },
-    { tag: tags.heading2, color: "#081e87", fontWeight: 500, fontSize: "1.4em" },
-    { tag: tags.heading3, color: "#081e87", fontWeight: 500, fontSize: "1.25em" },
-    { tag: tags.heading4, color: "#081e87", fontWeight: 500, fontSize: "1.1em" },
-    { tag: tags.heading5, color: "#081e87", fontWeight: 500, fontSize: "1em" },
-    { tag: tags.heading6, color: "#081e87", fontWeight: "bold", fontSize: "0.8em" },
-    { tag: tags.url, color: "#48b685", textDecoration: "underline" },
-    { tag: tags.quote, color: "#444", fontStyle: "italic" },
-    { tag: tags.literal, color: "#232227", fontWeight: 700 },
-    // HTML
-    { tag: tags.tagName, color: "#01654f", fontWeight: 600 },
-    { tag: tags.attributeName, color: "#01654f", fontWeight: 400 },
-    { tag: tags.attributeValue, color: "#01654f", fontWeight: 600 },
-    { tag: tags.angleBracket, color: "#01654f", fontWeight: 600 },
-    { tag: tags.content, color: "#232227", fontWeight: 400 },
-    { tag: tags.documentMeta, color: "#232227", fontStyle: "italic" },
-    // CSS
-    { tag: tags.className, color: "grey", fontWeight: "bold" },
-])
-
-const getValue6 = (/** @type {EditorView} */ cm) => cm.state.doc.toString()
+  /* The following three need a specific version of the julia parser, will add that later (still messing with it 😈) */
+  // Symbol
+  { tag: tags.paren, color: "red" },
+  { tag: tags.controlKeyword, color: "black", fontWeight: 700 },
+
+  { tag: tags.propertyName, color: "#48b685" },
+  { tag: tags.unit, color: "red" },
+  { tag: tags.literal, color: "var(--cm-builtin-color)", fontWeight: 700 },
+  { tag: tags.macroName, color: "var(--cm-var-color)", fontWeight: 700 },
+  // `nothing` I guess... Any others?
+  {
+    tag: tags.standard(tags.variableName),
+    color: "var(--cm-builtin-color)",
+    fontWeight: 700,
+  },
+
+  { tag: tags.bool, color: "var(--cm-builtin-color)", fontWeight: 700 },
+
+  { tag: tags.keyword, color: "var(--cm-keyword-color)" },
+  { tag: tags.comment, color: "var(--cm-comment-color)", fontStyle: "italic" },
+  { tag: tags.atom, color: "var(--cm-atom-color)" },
+  { tag: tags.number, color: "var(--cm-number-color)" },
+  // { tag: tags.property, color: "#48b685" },
+  // { tag: tags.attribute, color: "#48b685" },
+  { tag: tags.keyword, color: "var(--cm-keyword-color)" },
+  { tag: tags.string, color: "var(--cm-string-color)" },
+  { tag: tags.variableName, color: "var(--cm-var-color)", fontWeight: 700 },
+  // { tag: tags.variable2, color: "#06b6ef" },
+  { tag: tags.definition(tags.variableName), color: "var(--cm-def-color)" },
+  { tag: tags.bracket, color: "var(--cm-bracket-color)" },
+  { tag: tags.brace, color: "var(--cm-bracket-color)" },
+  { tag: tags.tagName, color: "var(--cm-tag-color)" },
+  { tag: tags.link, color: "var(--cm-link-color)" },
+  {
+    tag: tags.invalid,
+    color: "var(--cm-error-color)",
+    background: "var(--cm-error-bg-color)",
+  },
+  // ...Object.keys(tags).map((x) => ({ tag: x, color: x })),
+
+  // Markdown
+  { tag: tags.heading, color: "#081e87", fontWeight: 500 },
+  { tag: tags.heading1, color: "#081e87", fontWeight: 500, fontSize: "1.5em" },
+  { tag: tags.heading2, color: "#081e87", fontWeight: 500, fontSize: "1.4em" },
+  { tag: tags.heading3, color: "#081e87", fontWeight: 500, fontSize: "1.25em" },
+  { tag: tags.heading4, color: "#081e87", fontWeight: 500, fontSize: "1.1em" },
+  { tag: tags.heading5, color: "#081e87", fontWeight: 500, fontSize: "1em" },
+  {
+    tag: tags.heading6,
+    color: "#081e87",
+    fontWeight: "bold",
+    fontSize: "0.8em",
+  },
+  { tag: tags.url, color: "#48b685", textDecoration: "underline" },
+  { tag: tags.quote, color: "#444", fontStyle: "italic" },
+  { tag: tags.literal, color: "#232227", fontWeight: 700 },
+  // HTML
+  { tag: tags.tagName, color: "#01654f", fontWeight: 600 },
+  { tag: tags.attributeName, color: "#01654f", fontWeight: 400 },
+  { tag: tags.attributeValue, color: "#01654f", fontWeight: 600 },
+  { tag: tags.angleBracket, color: "#01654f", fontWeight: 600 },
+  { tag: tags.content, color: "#232227", fontWeight: 400 },
+  { tag: tags.documentMeta, color: "#232227", fontStyle: "italic" },
+  // CSS
+  { tag: tags.className, color: "grey", fontWeight: "bold" },
+]);
+
+const getValue6 = (/** @type {EditorView} */ cm) => cm.state.doc.toString();
 const setValue6 = (/** @type {EditorView} */ cm, value) =>
-    cm.dispatch({
-        changes: { from: 0, to: cm.state.doc.length, insert: value },
-    })
+  cm.dispatch({
+    changes: { from: 0, to: cm.state.doc.length, insert: value },
+  });
 const replaceRange6 = (/** @type {EditorView} */ cm, text, from, to) =>
-    cm.dispatch({
-        changes: { from, to, insert: text },
-    })
+  cm.dispatch({
+    changes: { from, to, insert: text },
+  });
 
 // Compartments: https://codemirror.net/6/examples/config/
-let useCompartment = (/** @type {import("../imports/Preact.js").Ref<EditorView>} */ codemirror_ref, value) => {
-    let compartment = useRef(new Compartment())
-    let initial_value = useRef(compartment.current.of(value))
-
-    useLayoutEffect(() => {
-        codemirror_ref.current?.dispatch?.({
-            effects: compartment.current.reconfigure(value),
-        })
-    }, [value])
-
-    return initial_value.current
-}
-
-let line_and_ch_to_cm6_position = (/** @type {import("../imports/CodemirrorPlutoSetup.js").Text} */ doc, { line, ch }) => {
-    let line_object = doc.line(_.clamp(line + 1, 1, doc.lines))
-    let ch_clamped = _.clamp(ch, 0, line_object.length)
-    return line_object.from + ch_clamped
-}
+let useCompartment = (
+  /** @type {import("../imports/Preact.js").Ref<EditorView>} */ codemirror_ref,
+  value
+) => {
+  let compartment = useRef(new Compartment());
+  let initial_value = useRef(compartment.current.of(value));
+
+  useLayoutEffect(() => {
+    codemirror_ref.current?.dispatch?.({
+      effects: compartment.current.reconfigure(value),
+    });
+  }, [value]);
+
+  return initial_value.current;
+};
+
+let line_and_ch_to_cm6_position = (
+  /** @type {import("../imports/CodemirrorPlutoSetup.js").Text} */ doc,
+  { line, ch }
+) => {
+  let line_object = doc.line(_.clamp(line + 1, 1, doc.lines));
+  let ch_clamped = _.clamp(ch, 0, line_object.length);
+  return line_object.from + ch_clamped;
+};
 
 /**
  * @param {{
@@ -183,487 +195,548 @@
  * }} props
  */
 export const CellInput = ({
-    local_code,
-    remote_code,
-    disable_input,
-    focus_after_creation,
-    cm_forced_focus,
-    set_cm_forced_focus,
-    show_input,
-    on_submit,
-    on_delete,
-    on_add_after,
-    on_change,
-    on_update_doc_query,
-    on_focus_neighbor,
-    on_line_heights,
-    nbpkg,
-    cell_id,
-    notebook_id,
-    running_disabled,
-    cell_dependencies,
-    any_logs,
-    show_logs,
-    set_show_logs,
-    cm_highlighted_line,
-    variables_in_all_notebook,
+  local_code,
+  remote_code,
+  disable_input,
+  focus_after_creation,
+  cm_forced_focus,
+  set_cm_forced_focus,
+  show_input,
+  on_submit,
+  on_delete,
+  on_add_after,
+  on_change,
+  on_update_doc_query,
+  on_focus_neighbor,
+  on_line_heights,
+  nbpkg,
+  cell_id,
+  notebook_id,
+  running_disabled,
+  cell_dependencies,
+  any_logs,
+  show_logs,
+  set_show_logs,
+  cm_highlighted_line,
+  variables_in_all_notebook,
 }) => {
-    let pluto_actions = useContext(PlutoContext)
-
-    const newcm_ref = useRef(/** @type {EditorView} */ (null))
-    const dom_node_ref = useRef(/** @type {HTMLElement} */ (null))
-    const remote_code_ref = useRef(null)
-    const on_change_ref = useRef(null)
-    on_change_ref.current = on_change
-
-    let nbpkg_compartment = useCompartment(newcm_ref, NotebookpackagesFacet.of(nbpkg))
-    let used_variables_compartment = useCompartment(newcm_ref, UsedVariablesFacet.of(variables_in_all_notebook))
-    let highlighted_line_compartment = useCompartment(newcm_ref, HighlightLineFacet.of(cm_highlighted_line))
-    let editable_compartment = useCompartment(newcm_ref, EditorState.readOnly.of(disable_input))
-
-    let on_change_compartment = useCompartment(
-        newcm_ref,
-        // Functions are hard to compare, so I useMemo manually
-        useMemo(() => {
-            return EditorView.updateListener.of((update) => {
-                if (update.docChanged) {
-                    on_change(update.state.doc.toString())
+  let pluto_actions = useContext(PlutoContext);
+
+  const newcm_ref = useRef(/** @type {EditorView} */ (null));
+  const dom_node_ref = useRef(/** @type {HTMLElement} */ (null));
+  const remote_code_ref = useRef(null);
+  const on_change_ref = useRef(null);
+  on_change_ref.current = on_change;
+
+  let nbpkg_compartment = useCompartment(
+    newcm_ref,
+    NotebookpackagesFacet.of(nbpkg)
+  );
+  let used_variables_compartment = useCompartment(
+    newcm_ref,
+    UsedVariablesFacet.of(variables_in_all_notebook)
+  );
+  let highlighted_line_compartment = useCompartment(
+    newcm_ref,
+    HighlightLineFacet.of(cm_highlighted_line)
+  );
+  let editable_compartment = useCompartment(
+    newcm_ref,
+    EditorState.readOnly.of(disable_input)
+  );
+
+  let on_change_compartment = useCompartment(
+    newcm_ref,
+    // Functions are hard to compare, so I useMemo manually
+    useMemo(() => {
+      return EditorView.updateListener.of((update) => {
+        if (update.docChanged) {
+          on_change(update.state.doc.toString());
+        }
+      });
+    }, [on_change])
+  );
+
+  useLayoutEffect(() => {
+    const keyMapSubmit = () => {
+      on_submit();
+      return true;
+    };
+    let run = async (fn) => await fn();
+    const keyMapRun = (/** @type {EditorView} */ cm) => {
+      run(async () => {
+        // we await to prevent an out-of-sync issue
+        await on_add_after();
+
+        const new_value = cm.state.doc.toString();
+        if (new_value !== remote_code_ref.current) {
+          on_submit();
+        }
+      });
+      return true;
+    };
+
+    let select_autocomplete_command = autocomplete.completionKeymap.find(
+      (keybinding) => keybinding.key === "Enter"
+    );
+    let keyMapTab = (/** @type {EditorView} */ cm) => {
+      // This will return true if the autocomplete select popup is open
+      if (select_autocomplete_command.run(cm)) {
+        return true;
+      }
+
+      // TODO Multicursor?
+      let selection = cm.state.selection.main;
+      if (!selection.empty) {
+        return indentMore(cm);
+      } else {
+        cm.dispatch({
+          changes: { from: selection.from, to: selection.to, insert: "\t" },
+          selection: EditorSelection.cursor(selection.from + 1),
+        });
+        return true;
+      }
+    };
+    const keyMapMD = () => {
+      const cm = newcm_ref.current;
+      const value = getValue6(cm);
+      const trimmed = value.trim();
+      const offset = value.length - value.trimStart().length;
+      console.table({ value, trimmed, offset });
+      if (trimmed.startsWith('md"') && trimmed.endsWith('"')) {
+        // Markdown cell, change to code
+        let start, end;
+        if (trimmed.startsWith('md"""') && trimmed.endsWith('"""')) {
+          // Block markdown
+          start = 5;
+          end = trimmed.length - 3;
+        } else {
+          // Inline markdown
+          start = 3;
+          end = trimmed.length - 1;
+        }
+        if (start >= end || trimmed.substring(start, end).trim() == "") {
+          // Corner case: block is empty after removing markdown
+          setValue6(cm, "");
+        } else {
+          while (/\s/.test(trimmed[start])) {
+            ++start;
+          }
+          while (/\s/.test(trimmed[end - 1])) {
+            --end;
+          }
+
+          // Keep the selection from [start, end) while maintaining cursor position
+          replaceRange6(cm, "", end + offset, cm.state.doc.length);
+          // cm.replaceRange("", cm.posFromIndex(end + offset), { line: cm.lineCount() })
+          replaceRange6(cm, "", 0, start + offset);
+          // cm.replaceRange("", { line: 0, ch: 0 }, cm.posFromIndex(start + offset))
+        }
+      } else {
+        // Replacing ranges will maintain both the focus, the selections and the cursor
+        let prefix = `md"""\n`;
+        let suffix = `\n"""`;
+        // TODO Multicursor?
+        let selection = cm.state.selection.main;
+        cm.dispatch({
+          changes: [
+            { from: 0, to: 0, insert: prefix },
+            {
+              from: cm.state.doc.length,
+              to: cm.state.doc.length,
+              insert: suffix,
+            },
+          ],
+          selection:
+            selection.from === 0
+              ? {
+                  anchor: selection.from + prefix.length,
+                  head: selection.to + prefix.length,
                 }
-            })
-        }, [on_change])
-    )
-
-    useLayoutEffect(() => {
-        const keyMapSubmit = () => {
-            on_submit()
-            return true
+              : undefined,
+        });
+      }
+
+      return true;
+    };
+    const keyMapDelete = (/** @type {EditorView} */ cm) => {
+      if (cm.state.facet(EditorState.readOnly)) {
+        return false;
+      }
+      if (cm.state.doc.length === 0) {
+        on_focus_neighbor(cell_id, +1);
+        on_delete();
+        return true;
+      }
+    };
+
+    const keyMapBackspace = (/** @type {EditorView} */ cm) => {
+      if (cm.state.facet(EditorState.readOnly)) {
+        return;
+      }
+
+      // Previously this was a very elaborate timed implementation......
+      // But I found out that keyboard events have a `.repeated` property which is perfect for what we want...
+      // So now this is just the cell deleting logic (and the repeated stuff is in a separate plugin)
+      if (cm.state.doc.length === 0) {
+        // `Infinity, Infinity` means: last line, last character
+        on_focus_neighbor(cell_id, -1, Infinity, Infinity);
+        on_delete();
+        return true;
+      }
+    };
+
+    const plutoKeyMaps = [
+      { key: "Shift-Enter", run: keyMapSubmit },
+      { key: "Ctrl-Enter", mac: "Cmd-Enter", run: keyMapRun },
+      { key: "Ctrl-Enter", run: keyMapRun },
+      { key: "Tab", run: keyMapTab, shift: indentLess },
+      { key: "Ctrl-m", mac: "Cmd-m", run: keyMapMD },
+      { key: "Ctrl-m", run: keyMapMD },
+      // Codemirror6 doesn't like capslock
+      { key: "Ctrl-M", run: keyMapMD },
+      // TODO Move Delete and backspace to cell movement plugin
+      { key: "Delete", run: keyMapDelete },
+      { key: "Ctrl-Delete", run: keyMapDelete },
+      { key: "Backspace", run: keyMapBackspace },
+      { key: "Ctrl-Backspace", run: keyMapBackspace },
+    ];
+
+    let DOCS_UPDATER_VERBOSE = true;
+    const docs_updater = EditorView.updateListener.of((update) => {
+      if (!update.view.hasFocus) {
+        return;
+      }
+
+      if (update.docChanged || update.selectionSet) {
+        let state = update.state;
+        DOCS_UPDATER_VERBOSE && console.groupCollapsed("Selection");
+        let result = get_selected_doc_from_state(state, DOCS_UPDATER_VERBOSE);
+        DOCS_UPDATER_VERBOSE && console.log("Result:", result);
+        DOCS_UPDATER_VERBOSE && console.groupEnd();
+
+        if (result != null) {
+          on_update_doc_query(result);
         }
-        let run = async (fn) => await fn()
-        const keyMapRun = (/** @type {EditorView} */ cm) => {
-            run(async () => {
-                // we await to prevent an out-of-sync issue
-                await on_add_after()
-
-                const new_value = cm.state.doc.toString()
-                if (new_value !== remote_code_ref.current) {
-                    on_submit()
-                }
-            })
-            return true
+      }
+    });
+
+    // TODO remove me
+    //@ts-ignore
+    window.tags = tags;
+    const usesDarkTheme = window.matchMedia(
+      "(prefers-color-scheme: dark)"
+    ).matches;
+    const newcm = (newcm_ref.current = new EditorView({
+      /** Migration #0: New */
+      state: EditorState.create({
+        doc: local_code,
+
+        extensions: [
+          EditorView.theme({}, { dark: usesDarkTheme }),
+          // Compartments coming from react state/props
+          nbpkg_compartment,
+          highlighted_line_compartment,
+          used_variables_compartment,
+          editable_compartment,
+
+          // This is waaaay in front of the keys it is supposed to override,
+          // Which is necessary because it needs to run before *any* keymap,
+          // as the first keymap will activate the keymap extension which will attach the
+          // keymap handlers at that point, which is likely before this extension.
+          // TODO Use https://codemirror.net/6/docs/ref/#state.Prec when added to pluto-codemirror-setup
+          prevent_holding_a_key_from_doing_things_across_cells,
+
+          pkgBubblePlugin({ pluto_actions, notebook_id }),
+          ScopeStateField,
+          pluto_syntax_colors,
+          lineNumbers(),
+          highlightSpecialChars(),
+          history(),
+          drawSelection(),
+          EditorState.allowMultipleSelections.of(true),
+          // Multiple cursors with `alt` instead of the default `ctrl` (which we use for go to definition)
+          EditorView.clickAddsSelectionRange.of(
+            (event) => event.altKey && !event.shiftKey
+          ),
+          indentOnInput(),
+          defaultHighlightStyle.fallback,
+          // Experimental: Also add closing brackets for tripple string
+          // TODO also add closing string when typing a string macro
+          EditorState.languageData.of((state, pos, side) => {
+            return [{ closeBrackets: { brackets: ["(", "[", "{"] } }];
+          }),
+          closeBrackets(),
+          rectangularSelection({
+            eventFilter: (e) => e.altKey && e.shiftKey && e.button == 0,
+          }),
+          highlightSelectionMatches(),
+          bracketMatching(),
+          docs_updater,
+          // Remove selection on blur
+          EditorView.domEventHandlers({
+            blur: (event, view) => {
+              view.dispatch({
+                selection: {
+                  anchor: view.state.selection.main.head,
+                  head: view.state.selection.main.head,
+                },
+              });
+              set_cm_forced_focus(null);
+            },
+          }),
+          pluto_paste_plugin({
+            pluto_actions: pluto_actions,
+            cell_id: cell_id,
+          }),
+          // Update live docs when in a cell that starts with `?`
+          EditorView.updateListener.of((update) => {
+            if (!update.docChanged) return;
+            if (
+              update.state.doc.length > 0 &&
+              update.state.sliceDoc(0, 1) === "?"
+            ) {
+              window.dispatchEvent(new CustomEvent("open_live_docs"));
+            }
+          }),
+          EditorState.tabSize.of(4),
+          indentUnit.of("\t"),
+          julia_andrey(),
+          // markdown(),
+          // htmlLang(), //Provides tag closing!,
+          // javascript(),
+          // python(),
+          // sqlLang,
+          go_to_definition_plugin,
+          pluto_autocomplete({
+            request_autocomplete: async ({ text }) => {
+              let { message } = await pluto_actions.send(
+                "complete",
+                { query: text },
+                { notebook_id: notebook_id }
+              );
+              return {
+                start: utf8index_to_ut16index(text, message.start),
+                stop: utf8index_to_ut16index(text, message.stop),
+                results: message.results,
+              };
+            },
+            on_update_doc_query: on_update_doc_query,
+          }),
+
+          // I put plutoKeyMaps separately because I want make sure we have
+          // higher priority 😈
+          keymap.of(plutoKeyMaps),
+          // Before default keymaps (because we override some of them)
+          // but after the autocomplete plugin, because we don't want to move cell when scrolling through autocomplete
+          cell_movement_plugin({
+            focus_on_neighbor: ({ cell_delta, line, character }) =>
+              on_focus_neighbor(cell_id, cell_delta, line, character),
+          }),
+          keymap.of([
+            ...closeBracketsKeymap,
+            ...defaultKeymap,
+            ...historyKeymap,
+            ...foldKeymap,
+            ...commentKeymap,
+          ]),
+          placeholder("Enter cell code..."),
+
+          EditorView.lineWrapping,
+          // Disabled awesome_line_wrapping because it still fails in a lot of cases
+          // awesome_line_wrapping,
+
+          on_change_compartment,
+        ],
+      }),
+      parent: dom_node_ref.current,
+    }));
+
+    // For use from useDropHandler
+    // @ts-ignore
+    newcm.dom.CodeMirror = {
+      getValue: () => getValue6(newcm),
+      setValue: (x) => setValue6(newcm, x),
+    };
+
+    if (focus_after_creation) {
+      setTimeout(() => {
+        let view = newcm_ref.current;
+        view.dom.scrollIntoView({
+          behavior: "smooth",
+          block: "nearest",
+        });
+        view.dispatch({
+          selection: {
+            anchor: view.state.doc.length,
+            head: view.state.doc.length,
+          },
+        });
+        view.focus();
+      });
+    }
+
+    // @ts-ignore
+    const lines_wrapper_dom_node =
+      dom_node_ref.current.querySelector("div.cm-content");
+    const lines_wrapper_resize_observer = new ResizeObserver(() => {
+      const line_nodes = lines_wrapper_dom_node.children;
+      const tops = _.map(line_nodes, (c) => c.offsetTop);
+      const diffs = tops.slice(1).map((y, i) => y - tops[i]);
+      const heights = [...diffs, 15];
+      on_line_heights(heights);
+    });
+
+    lines_wrapper_resize_observer.observe(lines_wrapper_dom_node);
+    return () => {
+      lines_wrapper_resize_observer.unobserve(lines_wrapper_dom_node);
+    };
+  }, []);
+
+  // Effect to apply "remote_code" to the cell when it changes...
+  // ideally this won't be necessary as we'll have actual multiplayer,
+  // or something to tell the user that the cell is out of sync.
+  useEffect(() => {
+    if (newcm_ref.current == null) return; // Not sure when and why this gave an error, but now it doesn't
+
+    const current_value = getValue6(newcm_ref.current) ?? "";
+    if (
+      remote_code_ref.current == null &&
+      remote_code === "" &&
+      current_value !== ""
+    ) {
+      // this cell is being initialized with empty code, but it already has local code set.
+      // this happens when pasting or dropping cells
+      return;
+    }
+    remote_code_ref.current = remote_code;
+    if (current_value !== remote_code) {
+      setValue6(newcm_ref.current, remote_code);
+    }
+  }, [remote_code]);
+
+  useEffect(() => {
+    const cm = newcm_ref.current;
+    if (cm_forced_focus == null) {
+      cm.dispatch({
+        selection: {
+          anchor: cm.state.selection.main.head,
+          head: cm.state.selection.main.head,
+        },
+      });
+    } else {
+      let new_selection = {
+        anchor: line_and_ch_to_cm6_position(cm.state.doc, cm_forced_focus[0]),
+        head: line_and_ch_to_cm6_position(cm.state.doc, cm_forced_focus[1]),
+      };
+
+      if (cm_forced_focus[2]?.definition_of) {
+        let scopestate = cm.state.field(ScopeStateField);
+        let definition = scopestate?.definitions.get(
+          cm_forced_focus[2]?.definition_of
+        );
+        if (definition) {
+          new_selection = {
+            anchor: definition.from,
+            head: definition.to,
+          };
         }
-
-        let select_autocomplete_command = autocomplete.completionKeymap.find((keybinding) => keybinding.key === "Enter")
-        let keyMapTab = (/** @type {EditorView} */ cm) => {
-            // This will return true if the autocomplete select popup is open
-            if (select_autocomplete_command.run(cm)) {
-                return true
-            }
-
-            // TODO Multicursor?
-            let selection = cm.state.selection.main
-            if (!selection.empty) {
-                return indentMore(cm)
-            } else {
-                cm.dispatch({
-                    changes: { from: selection.from, to: selection.to, insert: "\t" },
-                    selection: EditorSelection.cursor(selection.from + 1),
-                })
-                return true
-            }
-        }
-        const keyMapMD = () => {
-            const cm = newcm_ref.current
-            const value = getValue6(cm)
-            const trimmed = value.trim()
-            const offset = value.length - value.trimStart().length
-            console.table({ value, trimmed, offset })
-            if (trimmed.startsWith('md"') && trimmed.endsWith('"')) {
-                // Markdown cell, change to code
-                let start, end
-                if (trimmed.startsWith('md"""') && trimmed.endsWith('"""')) {
-                    // Block markdown
-                    start = 5
-                    end = trimmed.length - 3
-                } else {
-                    // Inline markdown
-                    start = 3
-                    end = trimmed.length - 1
-                }
-                if (start >= end || trimmed.substring(start, end).trim() == "") {
-                    // Corner case: block is empty after removing markdown
-                    setValue6(cm, "")
-                } else {
-                    while (/\s/.test(trimmed[start])) {
-                        ++start
-                    }
-                    while (/\s/.test(trimmed[end - 1])) {
-                        --end
-                    }
-
-                    // Keep the selection from [start, end) while maintaining cursor position
-                    replaceRange6(cm, "", end + offset, cm.state.doc.length)
-                    // cm.replaceRange("", cm.posFromIndex(end + offset), { line: cm.lineCount() })
-                    replaceRange6(cm, "", 0, start + offset)
-                    // cm.replaceRange("", { line: 0, ch: 0 }, cm.posFromIndex(start + offset))
-                }
-            } else {
-                // Replacing ranges will maintain both the focus, the selections and the cursor
-                let prefix = `md"""\n`
-                let suffix = `\n"""`
-                // TODO Multicursor?
-                let selection = cm.state.selection.main
-                cm.dispatch({
-                    changes: [
-                        { from: 0, to: 0, insert: prefix },
-                        { from: cm.state.doc.length, to: cm.state.doc.length, insert: suffix },
-                    ],
-                    selection:
-                        selection.from === 0
-                            ? {
-                                  anchor: selection.from + prefix.length,
-                                  head: selection.to + prefix.length,
-                              }
-                            : undefined,
-                })
-            }
-
-            return true
-        }
-        const keyMapDelete = (/** @type {EditorView} */ cm) => {
-            if (cm.state.facet(EditorState.readOnly)) {
-                return false
-            }
-            if (cm.state.doc.length === 0) {
-                on_focus_neighbor(cell_id, +1)
-                on_delete()
-                return true
-            }
-        }
-
-        const keyMapBackspace = (/** @type {EditorView} */ cm) => {
-            if (cm.state.facet(EditorState.readOnly)) {
-                return
-            }
-
-            // Previously this was a very elaborate timed implementation......
-            // But I found out that keyboard events have a `.repeated` property which is perfect for what we want...
-            // So now this is just the cell deleting logic (and the repeated stuff is in a separate plugin)
-            if (cm.state.doc.length === 0) {
-                // `Infinity, Infinity` means: last line, last character
-                on_focus_neighbor(cell_id, -1, Infinity, Infinity)
-                on_delete()
-                return true
-            }
-        }
-
-        const plutoKeyMaps = [
-            { key: "Shift-Enter", run: keyMapSubmit },
-            { key: "Ctrl-Enter", mac: "Cmd-Enter", run: keyMapRun },
-            { key: "Ctrl-Enter", run: keyMapRun },
-            { key: "Tab", run: keyMapTab, shift: indentLess },
-            { key: "Ctrl-m", mac: "Cmd-m", run: keyMapMD },
-            { key: "Ctrl-m", run: keyMapMD },
-            // Codemirror6 doesn't like capslock
-            { key: "Ctrl-M", run: keyMapMD },
-            // TODO Move Delete and backspace to cell movement plugin
-            { key: "Delete", run: keyMapDelete },
-            { key: "Ctrl-Delete", run: keyMapDelete },
-            { key: "Backspace", run: keyMapBackspace },
-            { key: "Ctrl-Backspace", run: keyMapBackspace },
-        ]
-
-        let DOCS_UPDATER_VERBOSE = true
-        const docs_updater = EditorView.updateListener.of((update) => {
-            if (!update.view.hasFocus) {
-                return
-            }
-
-            if (update.docChanged || update.selectionSet) {
-                let state = update.state
-                DOCS_UPDATER_VERBOSE && console.groupCollapsed("Selection")
-                let result = get_selected_doc_from_state(state, DOCS_UPDATER_VERBOSE)
-                DOCS_UPDATER_VERBOSE && console.log("Result:", result)
-                DOCS_UPDATER_VERBOSE && console.groupEnd()
-
-                if (result != null) {
-                    on_update_doc_query(result)
-                }
-            }
-        })
-
-        // TODO remove me
-        //@ts-ignore
-        window.tags = tags
-        const usesDarkTheme = window.matchMedia("(prefers-color-scheme: dark)").matches
-        const newcm = (newcm_ref.current = new EditorView({
-            /** Migration #0: New */
-            state: EditorState.create({
-                doc: local_code,
-
-                extensions: [
-                    EditorView.theme({}, { dark: usesDarkTheme }),
-                    // Compartments coming from react state/props
-                    nbpkg_compartment,
-                    highlighted_line_compartment,
-                    used_variables_compartment,
-                    editable_compartment,
-
-                    // This is waaaay in front of the keys it is supposed to override,
-                    // Which is necessary because it needs to run before *any* keymap,
-                    // as the first keymap will activate the keymap extension which will attach the
-                    // keymap handlers at that point, which is likely before this extension.
-                    // TODO Use https://codemirror.net/6/docs/ref/#state.Prec when added to pluto-codemirror-setup
-                    prevent_holding_a_key_from_doing_things_across_cells,
-
-                    pkgBubblePlugin({ pluto_actions, notebook_id }),
-                    ScopeStateField,
-                    pluto_syntax_colors,
-                    lineNumbers(),
-                    highlightSpecialChars(),
-                    history(),
-                    drawSelection(),
-                    EditorState.allowMultipleSelections.of(true),
-                    // Multiple cursors with `alt` instead of the default `ctrl` (which we use for go to definition)
-                    EditorView.clickAddsSelectionRange.of((event) => event.altKey && !event.shiftKey),
-                    indentOnInput(),
-                    defaultHighlightStyle.fallback,
-                    // Experimental: Also add closing brackets for tripple string
-                    // TODO also add closing string when typing a string macro
-                    EditorState.languageData.of((state, pos, side) => {
-                        return [{ closeBrackets: { brackets: ["(", "[", "{"] } }]
-                    }),
-                    closeBrackets(),
-                    rectangularSelection({
-                        eventFilter: (e) => e.altKey && e.shiftKey && e.button == 0,
-                    }),
-                    highlightSelectionMatches(),
-                    bracketMatching(),
-                    docs_updater,
-                    // Remove selection on blur
-                    EditorView.domEventHandlers({
-                        blur: (event, view) => {
-                            view.dispatch({
-                                selection: {
-                                    anchor: view.state.selection.main.head,
-                                    head: view.state.selection.main.head,
-                                },
-                            })
-                            set_cm_forced_focus(null)
-                        },
-                    }),
-                    pluto_paste_plugin({
-                        pluto_actions: pluto_actions,
-                        cell_id: cell_id,
-                    }),
-                    // Update live docs when in a cell that starts with `?`
-                    EditorView.updateListener.of((update) => {
-                        if (!update.docChanged) return
-                        if (update.state.doc.length > 0 && update.state.sliceDoc(0, 1) === "?") {
-                            window.dispatchEvent(new CustomEvent("open_live_docs"))
-                        }
-                    }),
-                    EditorState.tabSize.of(4),
-                    indentUnit.of("\t"),
-                    julia_andrey(),
-                    // markdown(),
-                    // htmlLang(), //Provides tag closing!,
-                    // javascript(),
-                    // python(),
-                    // sqlLang,
-                    go_to_definition_plugin,
-                    pluto_autocomplete({
-                        request_autocomplete: async ({ text }) => {
-                            let { message } = await pluto_actions.send("complete", { query: text }, { notebook_id: notebook_id })
-                            return {
-                                start: utf8index_to_ut16index(text, message.start),
-                                stop: utf8index_to_ut16index(text, message.stop),
-                                results: message.results,
-                            }
-                        },
-                        on_update_doc_query: on_update_doc_query,
-                    }),
-
-                    // I put plutoKeyMaps separately because I want make sure we have
-                    // higher priority 😈
-                    keymap.of(plutoKeyMaps),
-                    // Before default keymaps (because we override some of them)
-                    // but after the autocomplete plugin, because we don't want to move cell when scrolling through autocomplete
-                    cell_movement_plugin({ focus_on_neighbor: ({ cell_delta, line, character }) => on_focus_neighbor(cell_id, cell_delta, line, character) }),
-                    keymap.of([...closeBracketsKeymap, ...defaultKeymap, ...historyKeymap, ...foldKeymap, ...commentKeymap]),
-                    placeholder("Enter cell code..."),
-
-                    EditorView.lineWrapping,
-                    // Disabled awesome_line_wrapping because it still fails in a lot of cases
-                    // awesome_line_wrapping,
-
-                    on_change_compartment,
-                ],
-            }),
-            parent: dom_node_ref.current,
-        }))
-
-        // For use from useDropHandler
-        // @ts-ignore
-        newcm.dom.CodeMirror = {
-            getValue: () => getValue6(newcm),
-            setValue: (x) => setValue6(newcm, x),
-        }
-
-        if (focus_after_creation) {
-            setTimeout(() => {
-                let view = newcm_ref.current
-                view.dom.scrollIntoView({
-                    behavior: "smooth",
-                    block: "nearest",
-                })
-                view.dispatch({
-                    selection: {
-                        anchor: view.state.doc.length,
-                        head: view.state.doc.length,
-                    },
-                })
-                view.focus()
-            })
-        }
-
-        // @ts-ignore
-        const lines_wrapper_dom_node = dom_node_ref.current.querySelector("div.cm-content")
-        const lines_wrapper_resize_observer = new ResizeObserver(() => {
-            const line_nodes = lines_wrapper_dom_node.children
-            const tops = _.map(line_nodes, (c) => c.offsetTop)
-            const diffs = tops.slice(1).map((y, i) => y - tops[i])
-            const heights = [...diffs, 15]
-            on_line_heights(heights)
-        })
-
-        lines_wrapper_resize_observer.observe(lines_wrapper_dom_node)
-        return () => {
-            lines_wrapper_resize_observer.unobserve(lines_wrapper_dom_node)
-        }
-    }, [])
-
-    // Effect to apply "remote_code" to the cell when it changes...
-    // ideally this won't be necessary as we'll have actual multiplayer,
-    // or something to tell the user that the cell is out of sync.
-    useEffect(() => {
-        if (newcm_ref.current == null) return // Not sure when and why this gave an error, but now it doesn't
-
-        const current_value = getValue6(newcm_ref.current) ?? ""
-        if (remote_code_ref.current == null && remote_code === "" && current_value !== "") {
-            // this cell is being initialized with empty code, but it already has local code set.
-            // this happens when pasting or dropping cells
-            return
-        }
-        remote_code_ref.current = remote_code
-        if (current_value !== remote_code) {
-            setValue6(newcm_ref.current, remote_code)
-        }
-    }, [remote_code])
-
-    useEffect(() => {
-        const cm = newcm_ref.current
-        if (cm_forced_focus == null) {
-            cm.dispatch({
-                selection: {
-                    anchor: cm.state.selection.main.head,
-                    head: cm.state.selection.main.head,
-                },
-            })
-        } else {
-            let new_selection = {
-                anchor: line_and_ch_to_cm6_position(cm.state.doc, cm_forced_focus[0]),
-                head: line_and_ch_to_cm6_position(cm.state.doc, cm_forced_focus[1]),
-            }
-
-            if (cm_forced_focus[2]?.definition_of) {
-                let scopestate = cm.state.field(ScopeStateField)
-                let definition = scopestate?.definitions.get(cm_forced_focus[2]?.definition_of)
-                if (definition) {
-                    new_selection = {
-                        anchor: definition.from,
-                        head: definition.to,
-                    }
-                }
-            }
-
-            let dom = /** @type {HTMLElement} */ (cm.dom)
-            dom.scrollIntoView({
-                behavior: "smooth",
-                block: "nearest",
-                // UNCOMMENT THIS AND SEE, this feels amazing but I feel like people will not like it
-                // block: "center",
-            })
-
-            newcm_ref.current.focus()
-            newcm_ref.current.dispatch({
-                selection: new_selection,
-            })
-        }
-    }, [cm_forced_focus])
-
-    return html`
-        <pluto-input ref=${dom_node_ref} class="CodeMirror" translate=${false}>
-            <${InputContextMenu}
-                on_delete=${on_delete}
-                cell_id=${cell_id}
-                run_cell=${on_submit}
-                running_disabled=${running_disabled}
-                any_logs=${any_logs}
-                show_logs=${show_logs}
-                set_show_logs=${set_show_logs}
-            />
-        </pluto-input>
-    `
-}
-
-const InputContextMenu = ({ on_delete, cell_id, run_cell, running_disabled, any_logs, show_logs, set_show_logs }) => {
-    const timeout = useRef(null)
-    let pluto_actions = useContext(PlutoContext)
-    const [open, setOpen] = useState(false)
-    const mouseenter = () => {
-        clearTimeout(timeout.current)
+      }
+
+      let dom = /** @type {HTMLElement} */ (cm.dom);
+      dom.scrollIntoView({
+        behavior: "smooth",
+        block: "nearest",
+        // UNCOMMENT THIS AND SEE, this feels amazing but I feel like people will not like it
+        // block: "center",
+      });
+
+      newcm_ref.current.focus();
+      newcm_ref.current.dispatch({
+        selection: new_selection,
+      });
     }
-    const toggle_running_disabled = async (e) => {
-        const new_val = !running_disabled
-        e.preventDefault()
-        e.stopPropagation()
-        await pluto_actions.update_notebook((notebook) => {
-            notebook.cell_inputs[cell_id].running_disabled = new_val
-        })
-        // we also 'run' the cell if it is disabled, this will make the backend propage the disabled state to dependent cells
-        await run_cell()
-    }
-    const toggle_logs = () => set_show_logs(!show_logs)
-
-    return html` <button
-        onClick=${() => setOpen(!open)}
-        onBlur=${() => setOpen(false)}
-        class=${cl({
-            input_context_menu: true,
-            open,
-        })}
-        title="Actions"
-    >
-        <span class="icon"></span>
-        ${open
-            ? html`<ul onMouseenter=${mouseenter}>
-                  <li onClick=${on_delete} title="Delete"><span class="delete_icon" />Delete cell</li>
-                  <li
-                      onClick=${toggle_running_disabled}
-                      title=${running_disabled ? "Enable and run the cell" : "Disable this cell, and all cells that depend on it"}
-                  >
-                      ${running_disabled ? html`<span class="enable_cell_icon" />` : html`<span class="disable_cell_icon" />`}
-                      ${running_disabled ? html`<b>Enable cell</b>` : html`Disable cell`}
-                  </li>
-                  ${any_logs
-                      ? html`<li title="" onClick=${toggle_logs}>
-                            ${show_logs
-                                ? html`<span class="hide_logs_icon" /><span>Hide logs</span>`
-                                : html`<span class="show_logs_icon" /><span>Show logs</span>`}
-                        </li>`
-                      : null}
-                  <li class="coming_soon" title=""><span class="bandage_icon" /><em>Coming soon…</em></li>
-              </ul>`
-            : html``}
-    </button>`
-}+  }, [cm_forced_focus]);
+
+  return html`
+    <pluto-input ref=${dom_node_ref} class="CodeMirror" translate=${false}>
+      <${InputContextMenu}
+        on_delete=${on_delete}
+        cell_id=${cell_id}
+        run_cell=${on_submit}
+        running_disabled=${running_disabled}
+        any_logs=${any_logs}
+        show_logs=${show_logs}
+        set_show_logs=${set_show_logs}
+      />
+    </pluto-input>
+  `;
+};
+
+const InputContextMenu = ({
+  on_delete,
+  cell_id,
+  run_cell,
+  running_disabled,
+  any_logs,
+  show_logs,
+  set_show_logs,
+}) => {
+  const timeout = useRef(null);
+  let pluto_actions = useContext(PlutoContext);
+  const [open, setOpen] = useState(false);
+  const mouseenter = () => {
+    clearTimeout(timeout.current);
+  };
+  const toggle_running_disabled = async (e) => {
+    const new_val = !running_disabled;
+    e.preventDefault();
+    e.stopPropagation();
+    await pluto_actions.update_notebook((notebook) => {
+      notebook.cell_inputs[cell_id].running_disabled = new_val;
+    });
+    // we also 'run' the cell if it is disabled, this will make the backend propage the disabled state to dependent cells
+    await run_cell();
+  };
+  const toggle_logs = () => set_show_logs(!show_logs);
+
+  return html` <button
+    onClick=${() => setOpen(!open)}
+    onBlur=${() => setOpen(false)}
+    class=${cl({
+      input_context_menu: true,
+      open,
+    })}
+    title="Actions"
+  >
+    <span class="icon"></span>
+    ${open
+      ? html`<ul onMouseenter=${mouseenter}>
+          <li onClick=${on_delete} title="Delete">
+            <span class="delete_icon" />Delete cell
+          </li>
+          <li
+            onClick=${toggle_running_disabled}
+            title=${running_disabled
+              ? "Enable and run the cell"
+              : "Disable this cell, and all cells that depend on it"}
+          >
+            ${running_disabled
+              ? html`<span class="enable_cell_icon" />`
+              : html`<span class="disable_cell_icon" />`}
+            ${running_disabled ? html`<b>Enable cell</b>` : html`Disable cell`}
+          </li>
+          ${any_logs
+            ? html`<li title="" onClick=${toggle_logs}>
+                ${show_logs
+                  ? html`<span class="hide_logs_icon" /><span>Hide logs</span>`
+                  : html`<span class="show_logs_icon" /><span>Show logs</span>`}
+              </li>`
+            : null}
+          <li class="coming_soon" title="">
+            <span class="bandage_icon" /><em>Coming soon…</em>
+          </li>
+        </ul>`
+      : html``}
+  </button>`;
+};