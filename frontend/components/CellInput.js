import { html, useState, useEffect, useLayoutEffect, useRef, useContext, useMemo } from "../imports/Preact.js"
import observablehq_for_myself from "../common/SetupCellEnvironment.js"
import _ from "../imports/lodash.js"

import { utf8index_to_ut16index } from "../common/UnicodeTools.js"
import { PlutoActionsContext } from "../common/PlutoContext.js"
import { get_selected_doc_from_state } from "./CellInput/LiveDocsFromCursor.js"
import { go_to_definition_plugin, GlobalDefinitionsFacet } from "./CellInput/go_to_definition_plugin.js"
// import { debug_syntax_plugin } from "./CellInput/debug_syntax_plugin.js"

import {
    EditorState,
    EditorSelection,
    Compartment,
    EditorView,
    placeholder,
    keymap,
    history,
    historyKeymap,
    defaultKeymap,
    indentMore,
    indentLess,
    tags,
    HighlightStyle,
    lineNumbers,
    highlightSpecialChars,
    foldGutter,
    drawSelection,
    indentOnInput,
    defaultHighlightStyle,
    closeBrackets,
    rectangularSelection,
    highlightSelectionMatches,
    closeBracketsKeymap,
    searchKeymap,
    foldKeymap,
    syntaxTree,
    Decoration,
    ViewUpdate,
    ViewPlugin,
    WidgetType,
    indentUnit,
    StateField,
    StateEffect,
    autocomplete,
    htmlLanguage,
    markdownLanguage,
    javascriptLanguage,
    pythonLanguage,
    syntaxHighlighting,
    cssLanguage,
    setDiagnostics,
} from "../imports/CodemirrorPlutoSetup.js"

import { markdown, html as htmlLang, javascript, sqlLang, python, julia_mixed } from "./CellInput/mixedParsers.js"
import { julia_andrey } from "../imports/CodemirrorPlutoSetup.js"
import { pluto_autocomplete } from "./CellInput/pluto_autocomplete.js"
import { NotebookpackagesFacet, pkgBubblePlugin } from "./CellInput/pkg_bubble_plugin.js"
import { InlineWidgetsFacet, inlineWidgetsPlugin } from "./CellInput/inline_widgets.js"
import { awesome_line_wrapping } from "./CellInput/awesome_line_wrapping.js"
import { cell_movement_plugin, prevent_holding_a_key_from_doing_things_across_cells } from "./CellInput/cell_movement_plugin.js"
import { pluto_paste_plugin } from "./CellInput/pluto_paste_plugin.js"
import { bracketMatching } from "./CellInput/block_matcher_plugin.js"
import { cl } from "../common/ClassTable.js"
import { HighlightLineFacet, HighlightRangeFacet, highlightLinePlugin, highlightRangePlugin } from "./CellInput/highlight_line.js"
import { commentKeymap } from "./CellInput/comment_mixed_parsers.js"
import { ScopeStateField } from "./CellInput/scopestate_statefield.js"
import { mod_d_command } from "./CellInput/mod_d_command.js"
import { open_bottom_right_panel } from "./BottomRightPanel.js"
import { timeout_promise } from "../common/PlutoConnection.js"

export const ENABLE_CM_MIXED_PARSER = window.localStorage.getItem("ENABLE_CM_MIXED_PARSER") === "true"

if (ENABLE_CM_MIXED_PARSER) {
    console.log(`YOU ENABLED THE CODEMIRROR MIXED LANGUAGE PARSER
Thanks! Awesome!
Please let us know if you find any bugs...
If enough people do this, we can make it the default parser.
`)
}

// Added this so we can have people test the mixed parser, because I LIKE IT SO MUCH - DRAL
// @ts-ignore
window.PLUTO_TOGGLE_CM_MIXED_PARSER = () => {
    window.localStorage.setItem("ENABLE_CM_MIXED_PARSER", String(!ENABLE_CM_MIXED_PARSER))
    window.location.reload()
}

export const pluto_syntax_colors = HighlightStyle.define(
    [
        /* The following three need a specific version of the julia parser, will add that later (still messing with it 😈) */
        // Symbol
        // { tag: tags.controlKeyword, color: "var(--cm-keyword-color)", fontWeight: 700 },

        { tag: tags.propertyName, color: "var(--cm-property-color)" },
        { tag: tags.unit, color: "var(--cm-tag-color)" },
        { tag: tags.literal, color: "var(--cm-builtin-color)", fontWeight: 700 },
        { tag: tags.macroName, color: "var(--cm-macro-color)", fontWeight: 700 },

        // I (ab)use `special(brace)` for interpolations.
        // lang-javascript does the same so I figure it is "best practice" 😅
        { tag: tags.special(tags.brace), color: "var(--cm-macro-color)", fontWeight: 700 },

        // `nothing` I guess... Any others?
        {
            tag: tags.standard(tags.variableName),
            color: "var(--cm-builtin-color)",
            fontWeight: 700,
        },

        { tag: tags.bool, color: "var(--cm-builtin-color)", fontWeight: 700 },

        { tag: tags.keyword, color: "var(--cm-keyword-color)" },
        { tag: tags.comment, color: "var(--cm-comment-color)", fontStyle: "italic" },
        { tag: tags.atom, color: "var(--cm-atom-color)" },
        { tag: tags.number, color: "var(--cm-number-color)" },
        // { tag: tags.property, color: "#48b685" },
        // { tag: tags.attribute, color: "#48b685" },
        { tag: tags.keyword, color: "var(--cm-keyword-color)" },
        { tag: tags.string, color: "var(--cm-string-color)" },
        { tag: tags.variableName, color: "var(--cm-var-color)", fontWeight: 700 },
        // { tag: tags.variable2, color: "#06b6ef" },
        { tag: tags.typeName, color: "var(--cm-type-color)", fontStyle: "italic" },
        { tag: tags.typeOperator, color: "var(--cm-type-color)", fontStyle: "italic" },
        { tag: tags.bracket, color: "var(--cm-bracket-color)" },
        { tag: tags.brace, color: "var(--cm-bracket-color)" },
        { tag: tags.tagName, color: "var(--cm-tag-color)" },
        { tag: tags.link, color: "var(--cm-link-color)" },
        {
            tag: tags.invalid,
            color: "var(--cm-error-color)",
            background: "var(--cm-error-bg-color)",
        },
    ],
    {
        all: { color: `var(--cm-editor-text-color)` },
        scope: julia_andrey().language,
    }
)

export const pluto_syntax_colors_javascript = HighlightStyle.define(
    [
        // SAME AS JULIA:
        { tag: tags.propertyName, color: "var(--cm-property-color)" },
        { tag: tags.unit, color: "var(--cm-tag-color)" },
        { tag: tags.literal, color: "var(--cm-builtin-color)", fontWeight: 700 },
        { tag: tags.macroName, color: "var(--cm-macro-color)", fontWeight: 700 },

        // `nothing` I guess... Any others?
        {
            tag: tags.standard(tags.variableName),
            color: "var(--cm-builtin-color)",
            fontWeight: 700,
        },

        { tag: tags.bool, color: "var(--cm-builtin-color)", fontWeight: 700 },

        { tag: tags.keyword, color: "var(--cm-keyword-color)" },
        { tag: tags.atom, color: "var(--cm-atom-color)" },
        { tag: tags.number, color: "var(--cm-number-color)" },
        // { tag: tags.property, color: "#48b685" },
        // { tag: tags.attribute, color: "#48b685" },
        { tag: tags.keyword, color: "var(--cm-keyword-color)" },
        { tag: tags.string, color: "var(--cm-string-color)" },
        { tag: tags.variableName, color: "var(--cm-var-color)", fontWeight: 700 },
        // { tag: tags.variable2, color: "#06b6ef" },
        { tag: tags.typeName, color: "var(--cm-type-color)", fontStyle: "italic" },
        { tag: tags.typeOperator, color: "var(--cm-type-color)", fontStyle: "italic" },
        { tag: tags.bracket, color: "var(--cm-bracket-color)" },
        { tag: tags.brace, color: "var(--cm-bracket-color)" },
        { tag: tags.tagName, color: "var(--cm-tag-color)" },
        { tag: tags.link, color: "var(--cm-link-color)" },
        {
            tag: tags.invalid,
            color: "var(--cm-error-color)",
            background: "var(--cm-error-bg-color)",
        },

        // JAVASCRIPT SPECIFIC
        { tag: tags.comment, color: "var(--cm-comment-color)", fontStyle: "italic", filter: "none" },
    ],
    {
        scope: javascriptLanguage,
        all: {
            color: `var(--cm-editor-text-color)`,
            filter: `contrast(0.5)`,
        },
    }
)

export const pluto_syntax_colors_python = HighlightStyle.define(
    [
        // SAME AS JULIA:
        { tag: tags.propertyName, color: "var(--cm-property-color)" },
        { tag: tags.unit, color: "var(--cm-tag-color)" },
        { tag: tags.literal, color: "var(--cm-builtin-color)", fontWeight: 700 },
        { tag: tags.macroName, color: "var(--cm-macro-color)", fontWeight: 700 },

        // `nothing` I guess... Any others?
        {
            tag: tags.standard(tags.variableName),
            color: "var(--cm-builtin-color)",
            fontWeight: 700,
        },

        { tag: tags.bool, color: "var(--cm-builtin-color)", fontWeight: 700 },

        { tag: tags.keyword, color: "var(--cm-keyword-color)" },
        { tag: tags.comment, color: "var(--cm-comment-color)", fontStyle: "italic" },
        { tag: tags.atom, color: "var(--cm-atom-color)" },
        { tag: tags.number, color: "var(--cm-number-color)" },
        // { tag: tags.property, color: "#48b685" },
        // { tag: tags.attribute, color: "#48b685" },
        { tag: tags.keyword, color: "var(--cm-keyword-color)" },
        { tag: tags.string, color: "var(--cm-string-color)" },
        { tag: tags.variableName, color: "var(--cm-var-color)", fontWeight: 700 },
        // { tag: tags.variable2, color: "#06b6ef" },
        { tag: tags.typeName, color: "var(--cm-type-color)", fontStyle: "italic" },
        { tag: tags.typeOperator, color: "var(--cm-type-color)", fontStyle: "italic" },
        { tag: tags.bracket, color: "var(--cm-bracket-color)" },
        { tag: tags.brace, color: "var(--cm-bracket-color)" },
        { tag: tags.tagName, color: "var(--cm-tag-color)" },
        { tag: tags.link, color: "var(--cm-link-color)" },
        {
            tag: tags.invalid,
            color: "var(--cm-error-color)",
            background: "var(--cm-error-bg-color)",
        },

        // PYTHON SPECIFIC
    ],
    {
        scope: pythonLanguage,
        all: {
            color: "var(--cm-editor-text-color)",
            filter: `contrast(0.5)`,
        },
    }
)

export const pluto_syntax_colors_css = HighlightStyle.define(
    [
        { tag: tags.propertyName, color: "var(--cm-css-accent-color)", fontWeight: 700 },
        { tag: tags.variableName, color: "var(--cm-css-accent-color)", fontWeight: 700 },
        { tag: tags.definitionOperator, color: "var(--cm-css-color)" },
        { tag: tags.keyword, color: "var(--cm-css-color)" },
        { tag: tags.modifier, color: "var(--cm-css-accent-color)" },
        { tag: tags.punctuation, opacity: 0.5 },
        { tag: tags.literal, color: "var(--cm-css-color)" },
        // { tag: tags.unit, color: "var(--cm-css-accent-color)" },
        { tag: tags.tagName, color: "var(--cm-css-color)", fontWeight: 700 },
        { tag: tags.className, color: "var(--cm-css-why-doesnt-codemirror-highlight-all-the-text-aaa)" },
        { tag: tags.constant(tags.className), color: "var(--cm-css-why-doesnt-codemirror-highlight-all-the-text-aaa)" },

        // Comment from julia
        { tag: tags.comment, color: "var(--cm-comment-color)", fontStyle: "italic" },
    ],
    {
        scope: cssLanguage,
        all: { color: "var(--cm-css-color)" },
    }
)

export const pluto_syntax_colors_html = HighlightStyle.define(
    [
        { tag: tags.tagName, color: "var(--cm-html-accent-color)", fontWeight: 600 },
        { tag: tags.attributeName, color: "var(--cm-html-accent-color)", fontWeight: 600 },
        { tag: tags.attributeValue, color: "var(--cm-html-accent-color)" },
        { tag: tags.angleBracket, color: "var(--cm-html-accent-color)", fontWeight: 600, opacity: 0.7 },
        { tag: tags.content, color: "var(--cm-html-color)", fontWeight: 400 },
        { tag: tags.documentMeta, color: "var(--cm-html-accent-color)" },
        { tag: tags.comment, color: "var(--cm-comment-color)", fontStyle: "italic" },
    ],
    {
        scope: htmlLanguage,
        all: {
            color: "var(--cm-html-color)",
        },
    }
)

// https://github.com/codemirror/lang-markdown/blob/main/src/markdown.ts
export const pluto_syntax_colors_markdown = HighlightStyle.define(
    [
        { tag: tags.content, color: "var(--cm-md-color)" },
        { tag: tags.quote, color: "var(--cm-md-color)" },
        { tag: tags.link, textDecoration: "underline" },
        { tag: tags.url, color: "var(--cm-md-color)", textDecoration: "none" },
        { tag: tags.emphasis, fontStyle: "italic" },
        { tag: tags.strong, fontWeight: "bolder" },

        { tag: tags.heading, color: "var(--cm-md-color)", fontWeight: 700 },
        {
            tag: tags.comment,
            color: "var(--cm-comment-color)",
            fontStyle: "italic",
        },
        {
            // These are all the things you won't see in the result:
            // `-` bullet points, the `#` for headers, the `>` with quoteblocks.
            tag: tags.processingInstruction,
            color: "var(--cm-md-accent-color) !important",
            opacity: "0.5",
        },
        { tag: tags.monospace, color: "var(--cm-md-accent-color)" },
    ],
    {
        scope: markdownLanguage,
        all: {
            color: "var(--cm-md-color)",
        },
    }
)

export const getValue6 = (/** @type {EditorView} */ cm) => cm.state.doc.toString()
export const getRange6 = (/** @type {EditorView} */ cm, from, to) => cm.state.doc.sliceString(from, to)
export const setValue6 = (/** @type {EditorView} */ cm, value) =>
    cm.dispatch({
        changes: { from: 0, to: cm.state.doc.length, insert: value },
    })
export const replaceRange6 = (/** @type {EditorView} */ cm, text, from, to) =>
    cm.dispatch({
        changes: { from, to, insert: text },
    })

// Compartments: https://codemirror.net/6/examples/config/
let useCompartment = (/** @type {import("../imports/Preact.js").Ref<EditorView?>} */ codemirror_ref, value) => {
    let compartment = useRef(new Compartment())
    let initial_value = useRef(compartment.current.of(value))

    useLayoutEffect(() => {
        codemirror_ref.current?.dispatch?.({
            effects: compartment.current.reconfigure(value),
        })
    }, [value])

    return initial_value.current
}

let line_and_ch_to_cm6_position = (/** @type {import("../imports/CodemirrorPlutoSetup.js").Text} */ doc, { line, ch }) => {
    let line_object = doc.line(_.clamp(line + 1, 1, doc.lines))
    let ch_clamped = _.clamp(ch, 0, line_object.length)
    return line_object.from + ch_clamped
}

/**
 * @param {{
 *  local_code: string,
 *  remote_code: string,
 *  scroll_into_view_after_creation: boolean,
 *  cell_dependencies: import("./Editor.js").CellDependencyData,
 *  nbpkg: import("./Editor.js").NotebookPkgData?,
 *  global_definition_locations: { [variable_name: string]: string },
 *  [key: string]: any,
 * }} props
 */
export const CellInput = ({
    local_code,
    remote_code,
    disable_input,
    focus_after_creation,
    cm_forced_focus,
    set_cm_forced_focus,
    show_input,
    on_submit,
    on_delete,
    on_add_after,
    on_change,
    on_update_doc_query,
    on_focus_neighbor,
    on_line_heights,
    nbpkg,
    inline_widgets,
    cell_id,
    notebook_id,
    any_logs,
    show_logs,
    set_show_logs,
    set_cell_disabled,
    cm_highlighted_line,
    cm_highlighted_range,
    metadata,
    global_definition_locations,
    cm_diagnostics,
}) => {
    let pluto_actions = useContext(PlutoActionsContext)
    const { disabled: running_disabled, skip_as_script } = metadata
    let [error, set_error] = useState(null)
    if (error) {
        const to_throw = error
        set_error(null)
        throw to_throw
    }

    const notebook_id_ref = useRef(notebook_id)
    notebook_id_ref.current = notebook_id

    const newcm_ref = useRef(/** @type {EditorView?} */ (null))
    const dom_node_ref = useRef(/** @type {HTMLElement?} */ (null))
    const remote_code_ref = useRef(/** @type {string?} */ (null))

    let nbpkg_compartment = useCompartment(newcm_ref, NotebookpackagesFacet.of(nbpkg))
<<<<<<< HEAD
    let inlinewidgets_compartment = useCompartment(newcm_ref, InlineWidgetsFacet.of(inline_widgets))
    let used_variables_compartment = useCompartment(newcm_ref, UsedVariablesFacet.of(cell_dependencies.upstream_cells_map))
=======
    let global_definitions_compartment = useCompartment(newcm_ref, GlobalDefinitionsFacet.of(global_definition_locations))
    let highlighted_line_compartment = useCompartment(newcm_ref, HighlightLineFacet.of(cm_highlighted_line))
    let highlighted_range_compartment = useCompartment(newcm_ref, HighlightRangeFacet.of(cm_highlighted_range))
>>>>>>> 3ed303ec
    let editable_compartment = useCompartment(newcm_ref, EditorState.readOnly.of(disable_input))

    let on_change_compartment = useCompartment(
        newcm_ref,
        // Functions are hard to compare, so I useMemo manually
        useMemo(() => {
            return EditorView.updateListener.of((update) => {
                if (update.docChanged) {
                    on_change(update.state.doc.toString())
                }
            })
        }, [on_change])
    )

    useLayoutEffect(() => {
        if (dom_node_ref.current == null) return

        const keyMapSubmit = () => {
            on_submit()
            return true
        }
        let run = async (fn) => await fn()
        const keyMapRun = (/** @type {EditorView} */ cm) => {
            run(async () => {
                // we await to prevent an out-of-sync issue
                await on_add_after()

                const new_value = cm.state.doc.toString()
                if (new_value !== remote_code_ref.current) {
                    on_submit()
                }
            })
            return true
        }

        let select_autocomplete_command = autocomplete.completionKeymap.find((keybinding) => keybinding.key === "Enter")
        let keyMapTab = (/** @type {EditorView} */ cm) => {
            if (cm.state.readOnly) {
                return false
            }
            // This will return true if the autocomplete select popup is open
            if (select_autocomplete_command?.run?.(cm)) {
                return true
            }

            // TODO Multicursor?
            let selection = cm.state.selection.main
            if (!selection.empty) {
                return indentMore(cm)
            } else {
                cm.dispatch({
                    changes: { from: selection.from, to: selection.to, insert: "\t" },
                    selection: EditorSelection.cursor(selection.from + 1),
                })
                return true
            }
        }
        const keyMapMD = () => {
            const cm = /** @type{EditorView} */ (newcm_ref.current)
            const value = getValue6(cm)
            const trimmed = value.trim()
            const offset = value.length - value.trimStart().length
            console.table({ value, trimmed, offset })
            if (trimmed.startsWith('md"') && trimmed.endsWith('"')) {
                // Markdown cell, change to code
                let start, end
                if (trimmed.startsWith('md"""') && trimmed.endsWith('"""')) {
                    // Block markdown
                    start = 5
                    end = trimmed.length - 3
                } else {
                    // Inline markdown
                    start = 3
                    end = trimmed.length - 1
                }
                if (start >= end || trimmed.substring(start, end).trim() == "") {
                    // Corner case: block is empty after removing markdown
                    setValue6(cm, "")
                } else {
                    while (/\s/.test(trimmed[start])) {
                        ++start
                    }
                    while (/\s/.test(trimmed[end - 1])) {
                        --end
                    }

                    // Keep the selection from [start, end) while maintaining cursor position
                    replaceRange6(cm, "", end + offset, cm.state.doc.length)
                    // cm.replaceRange("", cm.posFromIndex(end + offset), { line: cm.lineCount() })
                    replaceRange6(cm, "", 0, start + offset)
                    // cm.replaceRange("", { line: 0, ch: 0 }, cm.posFromIndex(start + offset))
                }
            } else {
                // Replacing ranges will maintain both the focus, the selections and the cursor
                let prefix = `md"""\n`
                let suffix = `\n"""`
                // TODO Multicursor?
                let selection = cm.state.selection.main
                cm.dispatch({
                    changes: [
                        { from: 0, to: 0, insert: prefix },
                        {
                            from: cm.state.doc.length,
                            to: cm.state.doc.length,
                            insert: suffix,
                        },
                    ],
                    selection:
                        selection.from === 0
                            ? {
                                  anchor: selection.from + prefix.length,
                                  head: selection.to + prefix.length,
                              }
                            : undefined,
                })
            }

            return true
        }
        const keyMapDelete = (/** @type {EditorView} */ cm) => {
            if (cm.state.facet(EditorState.readOnly)) {
                return false
            }
            if (cm.state.doc.length === 0) {
                on_focus_neighbor(cell_id, +1)
                on_delete()
                return true
            }
            return false
        }

        const keyMapBackspace = (/** @type {EditorView} */ cm) => {
            if (cm.state.facet(EditorState.readOnly)) {
                return false
            }

            // Previously this was a very elaborate timed implementation......
            // But I found out that keyboard events have a `.repeated` property which is perfect for what we want...
            // So now this is just the cell deleting logic (and the repeated stuff is in a separate plugin)
            if (cm.state.doc.length === 0) {
                // `Infinity, Infinity` means: last line, last character
                on_focus_neighbor(cell_id, -1, Infinity, Infinity)
                on_delete()
                return true
            }
            return false
        }

        const plutoKeyMaps = [
            { key: "Shift-Enter", run: keyMapSubmit },
            { key: "Ctrl-Enter", mac: "Cmd-Enter", run: keyMapRun },
            { key: "Ctrl-Enter", run: keyMapRun },
            { key: "Tab", run: keyMapTab, shift: indentLess },
            { key: "Ctrl-m", mac: "Cmd-m", run: keyMapMD },
            { key: "Ctrl-m", run: keyMapMD },
            // Codemirror6 doesn't like capslock
            { key: "Ctrl-M", run: keyMapMD },
            // TODO Move Delete and backspace to cell movement plugin
            { key: "Delete", run: keyMapDelete },
            { key: "Ctrl-Delete", run: keyMapDelete },
            { key: "Backspace", run: keyMapBackspace },
            { key: "Ctrl-Backspace", run: keyMapBackspace },

            mod_d_command,
        ]

        let DOCS_UPDATER_VERBOSE = false
        const docs_updater = EditorView.updateListener.of((update) => {
            if (!update.view.hasFocus) {
                return
            }

            if (update.docChanged || update.selectionSet) {
                let state = update.state
                DOCS_UPDATER_VERBOSE && console.groupCollapsed("Live docs updater")
                try {
                    let result = get_selected_doc_from_state(state, DOCS_UPDATER_VERBOSE)
                    if (result != null) {
                        on_update_doc_query(result)
                    }
                } finally {
                    DOCS_UPDATER_VERBOSE && console.groupEnd()
                }
            }
        })

<<<<<<< HEAD
        const on_submit_debounced = _.throttle(on_submit, 1000, { leading: false })

        // TODO remove me
        //@ts-ignore
        window.tags = tags
=======
        const usesDarkTheme = window.matchMedia("(prefers-color-scheme: dark)").matches
>>>>>>> 3ed303ec
        const newcm = (newcm_ref.current = new EditorView({
            state: EditorState.create({
                doc: local_code,
                extensions: [
                    EditorView.theme({}, { dark: usesDarkTheme }),
                    // Compartments coming from react state/props
                    nbpkg_compartment,
<<<<<<< HEAD
                    inlinewidgets_compartment,
                    used_variables_compartment,
                    editable_compartment,

                    pkgBubblePlugin({ pluto_actions, notebook_id }),
                    inlineWidgetsPlugin({ pluto_actions, on_submit_debounced, notebook_id }),
                    pluto_syntax_colors,
=======
                    highlighted_line_compartment,
                    highlighted_range_compartment,
                    global_definitions_compartment,
                    editable_compartment,
                    highlightLinePlugin(),
                    highlightRangePlugin(),

                    // This is waaaay in front of the keys it is supposed to override,
                    // Which is necessary because it needs to run before *any* keymap,
                    // as the first keymap will activate the keymap extension which will attach the
                    // keymap handlers at that point, which is likely before this extension.
                    // TODO Use https://codemirror.net/6/docs/ref/#state.Prec when added to pluto-codemirror-setup
                    prevent_holding_a_key_from_doing_things_across_cells,

                    pkgBubblePlugin({ pluto_actions, notebook_id_ref }),
                    ScopeStateField,
                    syntaxHighlighting(pluto_syntax_colors),
                    syntaxHighlighting(pluto_syntax_colors_html),
                    syntaxHighlighting(pluto_syntax_colors_markdown),
                    syntaxHighlighting(pluto_syntax_colors_javascript),
                    syntaxHighlighting(pluto_syntax_colors_python),
                    syntaxHighlighting(pluto_syntax_colors_css),
>>>>>>> 3ed303ec
                    lineNumbers(),
                    highlightSpecialChars(),
                    history(),
                    drawSelection(),
                    EditorState.allowMultipleSelections.of(true),
                    // Multiple cursors with `alt` instead of the default `ctrl` (which we use for go to definition)
                    EditorView.clickAddsSelectionRange.of((event) => event.altKey && !event.shiftKey),
                    indentOnInput(),
                    // Experimental: Also add closing brackets for tripple string
                    // TODO also add closing string when typing a string macro
                    EditorState.languageData.of((state, pos, side) => {
                        return [{ closeBrackets: { brackets: ["(", "[", "{"] } }]
                    }),
                    closeBrackets(),
                    rectangularSelection({
                        eventFilter: (e) => e.altKey && e.shiftKey && e.button == 0,
                    }),
                    highlightSelectionMatches(),
                    bracketMatching(),
                    docs_updater,
                    // Remove selection on blur
                    EditorView.domEventHandlers({
                        blur: (event, view) => {
                            // it turns out that this condition is true *exactly* if and only if the blur event was triggered by blurring the window
                            let caused_by_window_blur = document.activeElement === view.contentDOM

                            if (!caused_by_window_blur) {
                                // then it's caused by focusing something other than this cell in the editor.
                                // in this case, we want to collapse the selection into a single point, for aesthetic reasons.
                                setTimeout(() => {
                                    view.dispatch({
                                        selection: {
                                            anchor: view.state.selection.main.head,
                                        },
                                        scrollIntoView: false,
                                    })
                                    // and blur the DOM again (because the previous transaction might have re-focused it)
                                    view.contentDOM.blur()
                                }, 0)

                                set_cm_forced_focus(null)
                            }
                        },
                    }),
                    pluto_paste_plugin({
                        pluto_actions,
                        cell_id,
                    }),
                    // Update live docs when in a cell that starts with `?`
                    EditorView.updateListener.of((update) => {
                        if (!update.docChanged) return
                        if (update.state.doc.length > 0 && update.state.sliceDoc(0, 1) === "?") {
                            open_bottom_right_panel("docs")
                        }
                    }),
                    EditorState.tabSize.of(4),
                    indentUnit.of("\t"),
                    ...(ENABLE_CM_MIXED_PARSER
                        ? [
                              julia_mixed(),
                              markdown({
                                  defaultCodeLanguage: julia_mixed(),
                              }),
                              htmlLang(), //Provides tag closing!,
                              javascript(),
                              python(),
                              sqlLang,
                          ]
                        : [
                              //
                              julia_andrey(),
                          ]),
                    go_to_definition_plugin,
                    pluto_autocomplete({
                        request_autocomplete: async ({ text }) => {
                            let response = await timeout_promise(
                                pluto_actions.send("complete", { query: text }, { notebook_id: notebook_id_ref.current }),
                                5000
                            ).catch(console.warn)
                            if (!response) return null

                            let { message } = response
                            return {
                                start: utf8index_to_ut16index(text, message.start),
                                stop: utf8index_to_ut16index(text, message.stop),
                                results: message.results,
                            }
                        },
                        on_update_doc_query: on_update_doc_query,
                    }),

                    // I put plutoKeyMaps separately because I want make sure we have
                    // higher priority 😈
                    keymap.of(plutoKeyMaps),
                    keymap.of(commentKeymap),
                    // Before default keymaps (because we override some of them)
                    // but after the autocomplete plugin, because we don't want to move cell when scrolling through autocomplete
                    cell_movement_plugin({
                        focus_on_neighbor: ({ cell_delta, line, character }) => on_focus_neighbor(cell_id, cell_delta, line, character),
                    }),
                    keymap.of([...closeBracketsKeymap, ...defaultKeymap, ...historyKeymap, ...foldKeymap]),
                    placeholder("Enter cell code..."),

                    EditorView.lineWrapping,
                    // Wowww this has been enabled for some time now... wonder if there are issues about this yet ;) - DRAL
                    awesome_line_wrapping,

                    // Reset diagnostics on change
                    EditorView.updateListener.of((update) => {
                        if (!update.docChanged) return
                        update.view.dispatch(setDiagnostics(update.state, []))
                    }),

                    on_change_compartment,

                    // This is my weird-ass extension that checks the AST and shows you where
                    // there're missing nodes.. I'm not sure if it's a good idea to have it
                    // show_missing_syntax_plugin(),

                    // Enable this plugin if you want to see the lezer tree,
                    // and possible lezer errors and maybe more debug info in the console:
                    // debug_syntax_plugin,
                    // Handle errors hopefully?
                    EditorView.exceptionSink.of((exception) => {
                        set_error(exception)
                        console.error("EditorView exception!", exception)
                        // alert(
                        //     `We ran into an issue! We have lost your cursor 😞😓😿\n If this appears again, please press F12, then click the "Console" tab,  eport an issue at https://github.com/fonsp/Pluto.jl/issues`
                        // )
                    }),
                ],
            }),
            parent: dom_node_ref.current,
        }))

        // For use from useDropHandler
        // @ts-ignore
        newcm.dom.CodeMirror = {
            getValue: () => getValue6(newcm),
            setValue: (x) => setValue6(newcm, x),
        }

        if (focus_after_creation) {
            setTimeout(() => {
                let view = newcm_ref.current
                if (view == null) return
                view.dom.scrollIntoView({
                    behavior: "smooth",
                    block: "nearest",
                })
                view.dispatch({
                    selection: {
                        anchor: view.state.doc.length,
                        head: view.state.doc.length,
                    },
                })
                view.focus()
            })
        }

        // @ts-ignore
        const lines_wrapper_dom_node = dom_node_ref.current.querySelector("div.cm-content")
        if (lines_wrapper_dom_node) {
            const lines_wrapper_resize_observer = new ResizeObserver(() => {
                const line_nodes = lines_wrapper_dom_node.children
                const tops = _.map(line_nodes, (c) => /** @type{HTMLElement} */ (c).offsetTop)
                const diffs = tops.slice(1).map((y, i) => y - tops[i])
                const heights = [...diffs, 15]
                on_line_heights(heights)
            })

            lines_wrapper_resize_observer.observe(lines_wrapper_dom_node)
            return () => {
                lines_wrapper_resize_observer.unobserve(lines_wrapper_dom_node)
            }
        }
    }, [])

    useEffect(() => {
        if (newcm_ref.current == null) return
        const cm = newcm_ref.current
        const diagnostics = cm_diagnostics

        cm.dispatch(setDiagnostics(cm.state, diagnostics))
    }, [cm_diagnostics])

    // Effect to apply "remote_code" to the cell when it changes...
    // ideally this won't be necessary as we'll have actual multiplayer,
    // or something to tell the user that the cell is out of sync.
    useEffect(() => {
        if (newcm_ref.current == null) return // Not sure when and why this gave an error, but now it doesn't

        const current_value = getValue6(newcm_ref.current) ?? ""
        if (remote_code_ref.current == null && remote_code === "" && current_value !== "") {
            // this cell is being initialized with empty code, but it already has local code set.
            // this happens when pasting or dropping cells
            return
        }
        remote_code_ref.current = remote_code
        if (current_value !== remote_code) {
            setValue6(newcm_ref.current, remote_code)
        }
    }, [remote_code])

    useEffect(() => {
        const cm = newcm_ref.current
        if (cm == null) return
        if (cm_forced_focus == null) {
            cm.dispatch({
                selection: {
                    anchor: cm.state.selection.main.head,
                    head: cm.state.selection.main.head,
                },
            })
        } else {
            let new_selection = {
                anchor: line_and_ch_to_cm6_position(cm.state.doc, cm_forced_focus[0]),
                head: line_and_ch_to_cm6_position(cm.state.doc, cm_forced_focus[1]),
            }

            if (cm_forced_focus[2]?.definition_of) {
                let scopestate = cm.state.field(ScopeStateField)
                let definition = scopestate?.definitions.get(cm_forced_focus[2]?.definition_of)
                if (definition) {
                    new_selection = {
                        anchor: definition.from,
                        head: definition.to,
                    }
                }
            }

            let dom = /** @type {HTMLElement} */ (cm.dom)
            dom.scrollIntoView({
                behavior: "smooth",
                block: "nearest",
                // UNCOMMENT THIS AND SEE, this feels amazing but I feel like people will not like it
                // block: "center",
            })

            cm.focus()
            cm.dispatch({
                scrollIntoView: true,
                selection: new_selection,
                effects: [
                    EditorView.scrollIntoView(EditorSelection.range(new_selection.anchor, new_selection.head), {
                        yMargin: 80,
                    }),
                ],
            })
        }
    }, [cm_forced_focus])

    return html`
        <pluto-input ref=${dom_node_ref} class="CodeMirror" translate=${false}>
            <${InputContextMenu}
                on_delete=${on_delete}
                cell_id=${cell_id}
                run_cell=${on_submit}
                skip_as_script=${skip_as_script}
                running_disabled=${running_disabled}
                any_logs=${any_logs}
                show_logs=${show_logs}
                set_show_logs=${set_show_logs}
                set_cell_disabled=${set_cell_disabled}
            />
        </pluto-input>
    `
}

const InputContextMenu = ({ on_delete, cell_id, run_cell, skip_as_script, running_disabled, any_logs, show_logs, set_show_logs, set_cell_disabled }) => {
    const timeout = useRef(null)
    let pluto_actions = useContext(PlutoActionsContext)
    const [open, setOpen] = useState(false)
    const mouseenter = () => {
        if (timeout.current) clearTimeout(timeout.current)
    }
    const toggle_skip_as_script = async (e) => {
        const new_val = !skip_as_script
        e.preventDefault()
        // e.stopPropagation()
        await pluto_actions.update_notebook((notebook) => {
            notebook.cell_inputs[cell_id].metadata["skip_as_script"] = new_val
        })
    }
    const toggle_running_disabled = async (e) => {
        const new_val = !running_disabled
        await set_cell_disabled(new_val)
    }
    const toggle_logs = () => set_show_logs(!show_logs)

    const is_copy_output_supported = () => {
        let notebook = /** @type{import("./Editor.js").NotebookData?} */ (pluto_actions.get_notebook())
        let cell_result = notebook?.cell_results?.[cell_id]
        return !!cell_result && !cell_result.errored && !cell_result.queued && cell_result.output.mime === "text/plain" && cell_result.output.body
    }

    const copy_output = () => {
        let notebook = /** @type{import("./Editor.js").NotebookData?} */ (pluto_actions.get_notebook())
        let cell_output = notebook?.cell_results?.[cell_id]?.output.body ?? ""
        cell_output &&
            navigator.clipboard.writeText(cell_output).catch((err) => {
                alert(`Error copying cell output`)
            })
    }

    return html` <button
        onClick=${() => setOpen(!open)}
        onBlur=${() => setOpen(false)}
        class=${cl({
            input_context_menu: true,
            open,
        })}
        title="Actions"
    >
        <span class="icon"></span>
        ${open
            ? html`<ul onMouseenter=${mouseenter}>
                  <li onClick=${on_delete} title="Delete"><span class="delete ctx_icon" />Delete cell</li>
                  <li
                      onClick=${toggle_running_disabled}
                      title=${running_disabled ? "Enable and run the cell" : "Disable this cell, and all cells that depend on it"}
                  >
                      ${running_disabled ? html`<span class="enable_cell ctx_icon" />` : html`<span class="disable_cell ctx_icon" />`}
                      ${running_disabled ? html`<b>Enable cell</b>` : html`Disable cell`}
                  </li>
                  ${any_logs
                      ? html`<li title="" onClick=${toggle_logs}>
                            ${show_logs
                                ? html`<span class="hide_logs ctx_icon" /><span>Hide logs</span>`
                                : html`<span class="show_logs ctx_icon" /><span>Show logs</span>`}
                        </li>`
                      : null}
                  ${is_copy_output_supported()
                      ? html`<li title="Copy the output of this cell to the clipboard." onClick=${copy_output}>
                            <span class="copy_output ctx_icon" />Copy output
                        </li>`
                      : null}
                  <li
                      onClick=${toggle_skip_as_script}
                      title=${skip_as_script
                          ? "This cell is currently stored in the notebook file as a Julia comment. Click here to disable."
                          : "Store this code in the notebook file as a Julia comment. This way, it will not run when the notebook runs as a script outside of Pluto."}
                  >
                      ${skip_as_script ? html`<span class="skip_as_script ctx_icon" />` : html`<span class="run_as_script ctx_icon" />`}
                      ${skip_as_script ? html`<b>Enable in file</b>` : html`Disable in file`}
                  </li>
              </ul>`
            : html``}
    </button>`
}<|MERGE_RESOLUTION|>--- conflicted
+++ resolved
@@ -400,14 +400,10 @@
     const remote_code_ref = useRef(/** @type {string?} */ (null))
 
     let nbpkg_compartment = useCompartment(newcm_ref, NotebookpackagesFacet.of(nbpkg))
-<<<<<<< HEAD
     let inlinewidgets_compartment = useCompartment(newcm_ref, InlineWidgetsFacet.of(inline_widgets))
-    let used_variables_compartment = useCompartment(newcm_ref, UsedVariablesFacet.of(cell_dependencies.upstream_cells_map))
-=======
     let global_definitions_compartment = useCompartment(newcm_ref, GlobalDefinitionsFacet.of(global_definition_locations))
     let highlighted_line_compartment = useCompartment(newcm_ref, HighlightLineFacet.of(cm_highlighted_line))
     let highlighted_range_compartment = useCompartment(newcm_ref, HighlightRangeFacet.of(cm_highlighted_range))
->>>>>>> 3ed303ec
     let editable_compartment = useCompartment(newcm_ref, EditorState.readOnly.of(disable_input))
 
     let on_change_compartment = useCompartment(
@@ -594,15 +590,12 @@
             }
         })
 
-<<<<<<< HEAD
         const on_submit_debounced = _.throttle(on_submit, 1000, { leading: false })
 
         // TODO remove me
         //@ts-ignore
         window.tags = tags
-=======
         const usesDarkTheme = window.matchMedia("(prefers-color-scheme: dark)").matches
->>>>>>> 3ed303ec
         const newcm = (newcm_ref.current = new EditorView({
             state: EditorState.create({
                 doc: local_code,
@@ -610,15 +603,7 @@
                     EditorView.theme({}, { dark: usesDarkTheme }),
                     // Compartments coming from react state/props
                     nbpkg_compartment,
-<<<<<<< HEAD
                     inlinewidgets_compartment,
-                    used_variables_compartment,
-                    editable_compartment,
-
-                    pkgBubblePlugin({ pluto_actions, notebook_id }),
-                    inlineWidgetsPlugin({ pluto_actions, on_submit_debounced, notebook_id }),
-                    pluto_syntax_colors,
-=======
                     highlighted_line_compartment,
                     highlighted_range_compartment,
                     global_definitions_compartment,
@@ -632,6 +617,8 @@
                     // keymap handlers at that point, which is likely before this extension.
                     // TODO Use https://codemirror.net/6/docs/ref/#state.Prec when added to pluto-codemirror-setup
                     prevent_holding_a_key_from_doing_things_across_cells,
+
+                    inlineWidgetsPlugin({ pluto_actions, on_submit_debounced, notebook_id }),
 
                     pkgBubblePlugin({ pluto_actions, notebook_id_ref }),
                     ScopeStateField,
@@ -641,7 +628,6 @@
                     syntaxHighlighting(pluto_syntax_colors_javascript),
                     syntaxHighlighting(pluto_syntax_colors_python),
                     syntaxHighlighting(pluto_syntax_colors_css),
->>>>>>> 3ed303ec
                     lineNumbers(),
                     highlightSpecialChars(),
                     history(),
