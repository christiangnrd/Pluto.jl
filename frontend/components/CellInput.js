--- conflicted
+++ resolved
@@ -1,11 +1,5 @@
-<<<<<<< HEAD
-import { html, useState, useEffect, useLayoutEffect, useRef } from "../common/Preact.js"
-import observablehq from "../common/SetupCellEnvironment.js"
-import range from "https://cdn.jsdelivr.net/npm/lodash-es@4.17.15/range.js"
-=======
 import { html, useState, useEffect, useLayoutEffect, useRef } from "../imports/Preact.js"
 import observablehq_for_myself from "../common/SetupCellEnvironment.js"
->>>>>>> 0d0abb1f
 
 import { utf8index_to_ut16index } from "../common/UnicodeTools.js"
 import { map_cmd_to_ctrl_on_mac } from "../common/KeyboardShortcuts.js"
@@ -173,6 +167,24 @@
                 cm.setSelections(new_selections)
             }
         }
+
+        keys["Ctrl-O"] = () => {
+            window.cm = cm
+            cm.findMarks({ line: 0, ch: 0 }, { line: Infinity, ch: 0 }).forEach((m) => m.clear())
+            cm.setBookmark(cm.getCursor(), {
+                widget: observablehq.html`<img src="https://codemirror.net/doc/logo.png" style="display: inline-block; height: 2em;">`,
+            })
+        }
+        keys["Ctrl-K"] = () => {
+            window.cm = cm
+            const sel = cm.listSelections()[0]
+            cm.markText(sel.from(), sel.to(), {
+                // replacedWith: observablehq.html`<img src="https://codemirror.net/doc/logo.png" style="display: inline-block; height: 2em;">`,
+                atomic: true,
+                css: "background: #fdd",
+            })
+        }
+
         const swap = (a, i, j) => {
             ;[a[i], a[j]] = [a[j], a[i]]
         }
@@ -208,66 +220,7 @@
                             },
                         }
                     })
-<<<<<<< HEAD
-                    cm.setSelections(new_selections)
-                }
-            }
-            keys["Ctrl-O"] = () => {
-                window.cm = cm
-                cm.findMarks({ line: 0, ch: 0 }, { line: Infinity, ch: 0 }).forEach((m) => m.clear())
-                cm.setBookmark(cm.getCursor(), {
-                    widget: observablehq.html`<img src="https://codemirror.net/doc/logo.png" style="display: inline-block; height: 2em;">`,
-                })
-            }
-            keys["Ctrl-K"] = () => {
-                window.cm = cm
-                const sel = cm.listSelections()[0]
-                cm.markText(sel.from(), sel.to(), {
-                    // replacedWith: observablehq.html`<img src="https://codemirror.net/doc/logo.png" style="display: inline-block; height: 2em;">`,
-                    atomic: true,
-                    css: "background: #fdd",
-                })
-            }
-            const swap = (a, i, j) => {
-                ;[a[i], a[j]] = [a[j], a[i]]
-            }
-            const range = (a, b) => {
-                const x = Math.min(a, b)
-                const y = Math.max(a, b)
-                return [...Array(y + 1 - x).keys()].map((i) => i + x)
-            }
-            const alt_move = (delta) => {
-                const selections = cm.listSelections()
-                const selected_lines = new Set([].concat(...selections.map((sel) => range(sel.anchor.line, sel.head.line))))
-                const final_line_number = delta === 1 ? cm.lineCount() - 1 : 0
-                if (!selected_lines.has(final_line_number)) {
-                    Array.from(selected_lines)
-                        .sort((a, b) => delta * a < delta * b)
-                        .forEach((line_number) => {
-                            const lines = cm.getValue().split("\n")
-                            swap(lines, line_number, line_number + delta)
-                            cm.setValue(lines.join("\n"))
-                            cm.indentLine(line_number + delta, "smart")
-                            cm.indentLine(line_number, "smart")
-                        })
-                    cm.setSelections(
-                        selections.map((sel) => {
-                            return {
-                                head: {
-                                    line: sel.head.line + delta,
-                                    ch: sel.head.ch,
-                                },
-                                anchor: {
-                                    line: sel.anchor.line + delta,
-                                    ch: sel.anchor.ch,
-                                },
-                            }
-                        })
-                    )
-                }
-=======
                 )
->>>>>>> 0d0abb1f
             }
         }
         keys["Alt-Up"] = () => alt_move(-1)
@@ -334,79 +287,6 @@
         cm.setOption("extraKeys", map_cmd_to_ctrl_on_mac(keys))
         cm.setOption("autoCloseBrackets", true)
 
-<<<<<<< HEAD
-            cm.on("change", (cm, e) => {
-                console.log(e)
-                const new_value = cm.getValue()
-                if (new_value.length > 1 && new_value[0] === "?") {
-                    window.dispatchEvent(new CustomEvent("open_live_docs"))
-                }
-                change_handler_ref.current(new_value)
-
-                // cm.replaceRange()
-                cm.getAllMarks().forEach((m) => {
-                    const m_position = m.find()
-                    if (e.from.line <= m_position.line && m_position.line <= e.to.line) {
-                        m.clear()
-                    }
-                })
-
-                range(e.from.line, e.to.line).map((line_i) => {
-                    /** @type {string} */
-                    const line = cm.getLine(line_i)
-                    if (line != undefined) {
-                        // dunno
-                        // const re = /(using|import)\s*(\w+(?:\,\s*\w+)*)/g
-
-                        // import A: b. c
-                        // const re = /(using|import)(\s*\w+(\.\w+)*(\s*\:(\s*\w+\,)*(\s*\w+)?))/g
-
-                        // import A, B, C
-                        const re = /(using|import)(\s*\w+(\.\w+)*)(\s*\,\s*\w+(\.\w+)*)*/g
-                        // const re = /(using|import)\s*(\w+)/g
-                        for (const import_match of line.matchAll(re)) {
-                            console.log(import_match)
-
-                            const start = import_match.index + import_match[1].length
-
-                            const import_token = cm.getTokenAt({ line: line_i, ch: start }, true)
-
-                            if (import_token.type === "keyword") {
-                                const inner = import_match[0].substr(import_match[1].length)
-
-                                const inner_re = /(\w+)(\.\w+)*/g
-                                for (const pkg_match of inner.matchAll(inner_re)) {
-                                    const pkg_name = pkg_match[1]
-                                    cm.setBookmark(
-                                        { line: line_i, ch: start + pkg_match.index + pkg_match[0].length },
-                                        {
-                                            widget: observablehq.html`<img src="https://codemirror.net/doc/logo.png" style="display: inline-block; height: 2em; margin-bottom: -.5em; margin-left: .3em; margin-right: .3em;"
-                                            title=${pkg_name}>`,
-                                        }
-                                    )
-                                }
-                            }
-                        }
-                    }
-                })
-            })
-
-            cm.on("blur", () => {
-                // NOT a debounce:
-                setTimeout(() => {
-                    if (document.hasFocus()) {
-                        clear_selection(cm)
-                        set_cm_forced_focus(null)
-                    }
-                }, 100)
-            })
-
-            if (focus_after_creation) {
-                cm.focus()
-            }
-            if (scroll_into_view_after_creation) {
-                dom_node_ref.current.scrollIntoView()
-=======
         cm.on("cursorActivity", () => {
             if (cm.somethingSelected()) {
                 const sel = cm.getSelection()
@@ -424,16 +304,63 @@
                 } else if (token.type != null && token.type !== "string") {
                     on_update_doc_query(module_expanded_selection(cm, token.string, cursor.line, token.start))
                 }
->>>>>>> 0d0abb1f
-            }
-        })
-
-        cm.on("change", (_, e) => {
+            }
+        })
+
+        cm.on("change", (cm, e) => {
+            console.log(e)
             const new_value = cm.getValue()
             if (new_value.length > 1 && new_value[0] === "?") {
                 window.dispatchEvent(new CustomEvent("open_live_docs"))
             }
             change_handler_ref.current(new_value)
+
+            // cm.replaceRange()
+            cm.getAllMarks().forEach((m) => {
+                const m_position = m.find()
+                if (e.from.line <= m_position.line && m_position.line <= e.to.line) {
+                    m.clear()
+                }
+            })
+
+            range(e.from.line, e.to.line).map((line_i) => {
+                /** @type {string} */
+                const line = cm.getLine(line_i)
+                if (line != undefined) {
+                    // dunno
+                    // const re = /(using|import)\s*(\w+(?:\,\s*\w+)*)/g
+
+                    // import A: b. c
+                    // const re = /(using|import)(\s*\w+(\.\w+)*(\s*\:(\s*\w+\,)*(\s*\w+)?))/g
+
+                    // import A, B, C
+                    const re = /(using|import)(\s*\w+(\.\w+)*)(\s*\,\s*\w+(\.\w+)*)*/g
+                    // const re = /(using|import)\s*(\w+)/g
+                    for (const import_match of line.matchAll(re)) {
+                        console.log(import_match)
+
+                        const start = import_match.index + import_match[1].length
+
+                        const import_token = cm.getTokenAt({ line: line_i, ch: start }, true)
+
+                        if (import_token.type === "keyword") {
+                            const inner = import_match[0].substr(import_match[1].length)
+
+                            const inner_re = /(\w+)(\.\w+)*/g
+                            for (const pkg_match of inner.matchAll(inner_re)) {
+                                const pkg_name = pkg_match[1]
+                                cm.setBookmark(
+                                    { line: line_i, ch: start + pkg_match.index + pkg_match[0].length },
+                                    {
+                                        widget: observablehq_for_myself.html`<img src="https://codemirror.net/doc/logo.png" style="display: inline-block; height: 2em; margin-bottom: -.5em; margin-left: .3em; margin-right: .3em;"
+                                        title=${pkg_name}>`,
+                                    }
+                                )
+                            }
+                        }
+                    }
+                }
+            })
         })
 
         cm.on("blur", () => {
