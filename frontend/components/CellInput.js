--- conflicted
+++ resolved
@@ -81,11 +81,6 @@
     { tag: tags.link, color: "var(--cm-link-color)" },
     { tag: tags.invalid, color: "var(--cm-error-color)", background: "var(--cm-error-bg-color)" },
     // ...Object.keys(tags).map((x) => ({ tag: x, color: x })),
-<<<<<<< HEAD
-
-    // TODO: Colors below
-=======
->>>>>>> bec1b774
     // Markdown
     { tag: tags.heading, color: "#081e87", fontWeight: 500 },
     { tag: tags.heading1, color: "#081e87", fontWeight: 500, fontSize: "1.5em" },
