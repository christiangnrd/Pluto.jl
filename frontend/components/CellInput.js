import { html, useState, useEffect, useLayoutEffect, useRef, useContext, useMemo } from "../imports/Preact.js"
import observablehq_for_myself from "../common/SetupCellEnvironment.js"
import _ from "../imports/lodash.js"

import { utf8index_to_ut16index } from "../common/UnicodeTools.js"
import { PlutoActionsContext } from "../common/PlutoContext.js"
import { get_selected_doc_from_state } from "./CellInput/LiveDocsFromCursor.js"
import { go_to_definition_plugin, GlobalDefinitionsFacet } from "./CellInput/go_to_definition_plugin.js"

import {
    EditorState,
    EditorSelection,
    Compartment,
    EditorView,
    placeholder,
    keymap,
    history,
    historyKeymap,
    defaultKeymap,
    indentMore,
    indentLess,
    tags,
    HighlightStyle,
    lineNumbers,
    highlightSpecialChars,
    foldGutter,
    drawSelection,
    indentOnInput,
    defaultHighlightStyle,
    closeBrackets,
    rectangularSelection,
    highlightSelectionMatches,
    closeBracketsKeymap,
    searchKeymap,
    foldKeymap,
    syntaxTree,
    Decoration,
    ViewUpdate,
    ViewPlugin,
    WidgetType,
    indentUnit,
    StateField,
    StateEffect,
    autocomplete,
    htmlLanguage,
    markdownLanguage,
    javascriptLanguage,
    pythonLanguage,
    syntaxHighlighting,
    cssLanguage,
    setDiagnostics,
} from "../imports/CodemirrorPlutoSetup.js"

import { markdown, html as htmlLang, javascript, sqlLang, python, julia_mixed } from "./CellInput/mixedParsers.js"
import { julia_andrey } from "../imports/CodemirrorPlutoSetup.js"
import { pluto_autocomplete } from "./CellInput/pluto_autocomplete.js"
import { pluto_collab } from "./CellInput/pluto_collab.js"
import { NotebookpackagesFacet, pkgBubblePlugin } from "./CellInput/pkg_bubble_plugin.js"
import { awesome_line_wrapping } from "./CellInput/awesome_line_wrapping.js"
import { cell_movement_plugin, prevent_holding_a_key_from_doing_things_across_cells } from "./CellInput/cell_movement_plugin.js"
import { pluto_paste_plugin } from "./CellInput/pluto_paste_plugin.js"
import { bracketMatching } from "./CellInput/block_matcher_plugin.js"
import { cl } from "../common/ClassTable.js"
import { HighlightLineFacet, HighlightRangeFacet, highlightLinePlugin, highlightRangePlugin } from "./CellInput/highlight_line.js"
import { commentKeymap } from "./CellInput/comment_mixed_parsers.js"
import { ScopeStateField } from "./CellInput/scopestate_statefield.js"
import { mod_d_command } from "./CellInput/mod_d_command.js"
import { open_bottom_right_panel } from "./BottomRightPanel.js"
import { timeout_promise } from "../common/PlutoConnection.js"

export const ENABLE_CM_MIXED_PARSER = window.localStorage.getItem("ENABLE_CM_MIXED_PARSER") === "true"

if (ENABLE_CM_MIXED_PARSER) {
    console.log(`YOU ENABLED THE CODEMIRROR MIXED LANGUAGE PARSER
Thanks! Awesome!
Please let us know if you find any bugs...
If enough people do this, we can make it the default parser.
`)
}

// Added this so we can have people test the mixed parser, because I LIKE IT SO MUCH - DRAL
// @ts-ignore
window.PLUTO_TOGGLE_CM_MIXED_PARSER = () => {
    window.localStorage.setItem("ENABLE_CM_MIXED_PARSER", String(!ENABLE_CM_MIXED_PARSER))
    window.location.reload()
}

export const pluto_syntax_colors = HighlightStyle.define(
    [
        /* The following three need a specific version of the julia parser, will add that later (still messing with it 😈) */
        // Symbol
        // { tag: tags.controlKeyword, color: "var(--cm-keyword-color)", fontWeight: 700 },

        { tag: tags.propertyName, color: "var(--cm-property-color)" },
        { tag: tags.unit, color: "var(--cm-tag-color)" },
        { tag: tags.literal, color: "var(--cm-builtin-color)", fontWeight: 700 },
        { tag: tags.macroName, color: "var(--cm-macro-color)", fontWeight: 700 },

        // I (ab)use `special(brace)` for interpolations.
        // lang-javascript does the same so I figure it is "best practice" 😅
        { tag: tags.special(tags.brace), color: "var(--cm-macro-color)", fontWeight: 700 },

        // `nothing` I guess... Any others?
        {
            tag: tags.standard(tags.variableName),
            color: "var(--cm-builtin-color)",
            fontWeight: 700,
        },

        { tag: tags.bool, color: "var(--cm-builtin-color)", fontWeight: 700 },

        { tag: tags.keyword, color: "var(--cm-keyword-color)" },
        { tag: tags.comment, color: "var(--cm-comment-color)", fontStyle: "italic" },
        { tag: tags.atom, color: "var(--cm-atom-color)" },
        { tag: tags.number, color: "var(--cm-number-color)" },
        // { tag: tags.property, color: "#48b685" },
        // { tag: tags.attribute, color: "#48b685" },
        { tag: tags.keyword, color: "var(--cm-keyword-color)" },
        { tag: tags.string, color: "var(--cm-string-color)" },
        { tag: tags.variableName, color: "var(--cm-var-color)", fontWeight: 700 },
        // { tag: tags.variable2, color: "#06b6ef" },
        { tag: tags.typeName, color: "var(--cm-type-color)", fontStyle: "italic" },
        { tag: tags.typeOperator, color: "var(--cm-type-color)", fontStyle: "italic" },
        { tag: tags.bracket, color: "var(--cm-bracket-color)" },
        { tag: tags.brace, color: "var(--cm-bracket-color)" },
        { tag: tags.tagName, color: "var(--cm-tag-color)" },
        { tag: tags.link, color: "var(--cm-link-color)" },
        {
            tag: tags.invalid,
            color: "var(--cm-error-color)",
            background: "var(--cm-error-bg-color)",
        },
    ],
    {
        all: { color: `var(--cm-editor-text-color)` },
        scope: julia_andrey().language,
    }
)

export const pluto_syntax_colors_javascript = HighlightStyle.define(
    [
        // SAME AS JULIA:
        { tag: tags.propertyName, color: "var(--cm-property-color)" },
        { tag: tags.unit, color: "var(--cm-tag-color)" },
        { tag: tags.literal, color: "var(--cm-builtin-color)", fontWeight: 700 },
        { tag: tags.macroName, color: "var(--cm-macro-color)", fontWeight: 700 },

        // `nothing` I guess... Any others?
        {
            tag: tags.standard(tags.variableName),
            color: "var(--cm-builtin-color)",
            fontWeight: 700,
        },

        { tag: tags.bool, color: "var(--cm-builtin-color)", fontWeight: 700 },

        { tag: tags.keyword, color: "var(--cm-keyword-color)" },
        { tag: tags.atom, color: "var(--cm-atom-color)" },
        { tag: tags.number, color: "var(--cm-number-color)" },
        // { tag: tags.property, color: "#48b685" },
        // { tag: tags.attribute, color: "#48b685" },
        { tag: tags.keyword, color: "var(--cm-keyword-color)" },
        { tag: tags.string, color: "var(--cm-string-color)" },
        { tag: tags.variableName, color: "var(--cm-var-color)", fontWeight: 700 },
        // { tag: tags.variable2, color: "#06b6ef" },
        { tag: tags.typeName, color: "var(--cm-type-color)", fontStyle: "italic" },
        { tag: tags.typeOperator, color: "var(--cm-type-color)", fontStyle: "italic" },
        { tag: tags.bracket, color: "var(--cm-bracket-color)" },
        { tag: tags.brace, color: "var(--cm-bracket-color)" },
        { tag: tags.tagName, color: "var(--cm-tag-color)" },
        { tag: tags.link, color: "var(--cm-link-color)" },
        {
            tag: tags.invalid,
            color: "var(--cm-error-color)",
            background: "var(--cm-error-bg-color)",
        },

        // JAVASCRIPT SPECIFIC
        { tag: tags.comment, color: "var(--cm-comment-color)", fontStyle: "italic", filter: "none" },
    ],
    {
        scope: javascriptLanguage,
        all: {
            color: `var(--cm-editor-text-color)`,
            filter: `contrast(0.5)`,
        },
    }
)

export const pluto_syntax_colors_python = HighlightStyle.define(
    [
        // SAME AS JULIA:
        { tag: tags.propertyName, color: "var(--cm-property-color)" },
        { tag: tags.unit, color: "var(--cm-tag-color)" },
        { tag: tags.literal, color: "var(--cm-builtin-color)", fontWeight: 700 },
        { tag: tags.macroName, color: "var(--cm-macro-color)", fontWeight: 700 },

        // `nothing` I guess... Any others?
        {
            tag: tags.standard(tags.variableName),
            color: "var(--cm-builtin-color)",
            fontWeight: 700,
        },

        { tag: tags.bool, color: "var(--cm-builtin-color)", fontWeight: 700 },

        { tag: tags.keyword, color: "var(--cm-keyword-color)" },
        { tag: tags.comment, color: "var(--cm-comment-color)", fontStyle: "italic" },
        { tag: tags.atom, color: "var(--cm-atom-color)" },
        { tag: tags.number, color: "var(--cm-number-color)" },
        // { tag: tags.property, color: "#48b685" },
        // { tag: tags.attribute, color: "#48b685" },
        { tag: tags.keyword, color: "var(--cm-keyword-color)" },
        { tag: tags.string, color: "var(--cm-string-color)" },
        { tag: tags.variableName, color: "var(--cm-var-color)", fontWeight: 700 },
        // { tag: tags.variable2, color: "#06b6ef" },
        { tag: tags.typeName, color: "var(--cm-type-color)", fontStyle: "italic" },
        { tag: tags.typeOperator, color: "var(--cm-type-color)", fontStyle: "italic" },
        { tag: tags.bracket, color: "var(--cm-bracket-color)" },
        { tag: tags.brace, color: "var(--cm-bracket-color)" },
        { tag: tags.tagName, color: "var(--cm-tag-color)" },
        { tag: tags.link, color: "var(--cm-link-color)" },
        {
            tag: tags.invalid,
            color: "var(--cm-error-color)",
            background: "var(--cm-error-bg-color)",
        },

        // PYTHON SPECIFIC
    ],
    {
        scope: pythonLanguage,
        all: {
            color: "var(--cm-editor-text-color)",
            filter: `contrast(0.5)`,
        },
    }
)

export const pluto_syntax_colors_css = HighlightStyle.define(
    [
        { tag: tags.propertyName, color: "var(--cm-css-accent-color)", fontWeight: 700 },
        { tag: tags.variableName, color: "var(--cm-css-accent-color)", fontWeight: 700 },
        { tag: tags.definitionOperator, color: "var(--cm-css-color)" },
        { tag: tags.keyword, color: "var(--cm-css-color)" },
        { tag: tags.modifier, color: "var(--cm-css-accent-color)" },
        { tag: tags.punctuation, opacity: 0.5 },
        { tag: tags.literal, color: "var(--cm-css-color)" },
        // { tag: tags.unit, color: "var(--cm-css-accent-color)" },
        { tag: tags.tagName, color: "var(--cm-css-color)", fontWeight: 700 },
        { tag: tags.className, color: "var(--cm-css-why-doesnt-codemirror-highlight-all-the-text-aaa)" },
        { tag: tags.constant(tags.className), color: "var(--cm-css-why-doesnt-codemirror-highlight-all-the-text-aaa)" },

        // Comment from julia
        { tag: tags.comment, color: "var(--cm-comment-color)", fontStyle: "italic" },
    ],
    {
        scope: cssLanguage,
        all: { color: "var(--cm-css-color)" },
    }
)

export const pluto_syntax_colors_html = HighlightStyle.define(
    [
        { tag: tags.tagName, color: "var(--cm-html-accent-color)", fontWeight: 600 },
        { tag: tags.attributeName, color: "var(--cm-html-accent-color)", fontWeight: 600 },
        { tag: tags.attributeValue, color: "var(--cm-html-accent-color)" },
        { tag: tags.angleBracket, color: "var(--cm-html-accent-color)", fontWeight: 600, opacity: 0.7 },
        { tag: tags.content, color: "var(--cm-html-color)", fontWeight: 400 },
        { tag: tags.documentMeta, color: "var(--cm-html-accent-color)" },
        { tag: tags.comment, color: "var(--cm-comment-color)", fontStyle: "italic" },
    ],
    {
        scope: htmlLanguage,
        all: {
            color: "var(--cm-html-color)",
        },
    }
)

// https://github.com/codemirror/lang-markdown/blob/main/src/markdown.ts
export const pluto_syntax_colors_markdown = HighlightStyle.define(
    [
        { tag: tags.content, color: "var(--cm-md-color)" },
        { tag: tags.quote, color: "var(--cm-md-color)" },
        { tag: tags.link, textDecoration: "underline" },
        { tag: tags.url, color: "var(--cm-md-color)", textDecoration: "none" },
        { tag: tags.emphasis, fontStyle: "italic" },
        { tag: tags.strong, fontWeight: "bolder" },

        { tag: tags.heading, color: "var(--cm-md-color)", fontWeight: 700 },
        {
            tag: tags.comment,
            color: "var(--cm-comment-color)",
            fontStyle: "italic",
        },
        {
            // These are all the things you won't see in the result:
            // `-` bullet points, the `#` for headers, the `>` with quoteblocks.
            tag: tags.processingInstruction,
            color: "var(--cm-md-accent-color) !important",
            opacity: "0.5",
        },
        { tag: tags.monospace, color: "var(--cm-md-accent-color)" },
    ],
    {
        scope: markdownLanguage,
        all: {
            color: "var(--cm-md-color)",
        },
    }
)

const getValue6 = (/** @type {EditorView} */ cm) => cm.state.doc.toString()
const setValue6 = (/** @type {EditorView} */ cm, value) =>
    cm.dispatch({
        changes: { from: 0, to: cm.state.doc.length, insert: value },
    })
const replaceRange6 = (/** @type {EditorView} */ cm, text, from, to) =>
    cm.dispatch({
        changes: { from, to, insert: text },
    })

// Compartments: https://codemirror.net/6/examples/config/
let useCompartment = (/** @type {import("../imports/Preact.js").Ref<EditorView?>} */ codemirror_ref, value) => {
    let compartment = useRef(new Compartment())
    let initial_value = useRef(compartment.current.of(value))

    useLayoutEffect(() => {
        codemirror_ref.current?.dispatch?.({
            effects: compartment.current.reconfigure(value),
        })
    }, [value])

    return initial_value.current
}

let line_and_ch_to_cm6_position = (/** @type {import("../imports/CodemirrorPlutoSetup.js").Text} */ doc, { line, ch }) => {
    let line_object = doc.line(_.clamp(line + 1, 1, doc.lines))
    let ch_clamped = _.clamp(ch, 0, line_object.length)
    return line_object.from + ch_clamped
}

function eventEmitter() {
    let events = {}
    return {
        subscribe: (/** @type {string} */ name, cb) => {
            ;(events[name] || (events[name] = [])).push(cb)
            return {
                unsubscribe: () => {
                    events[name] && events[name].splice(events[name].indexOf(cb), 1)
                },
            }
        },
        emit: (/** @type {string} */ name, data) => {
            ;(events[name] || []).forEach((fn) => fn(data))
        },
    }
}

/**
 * @typedef UpdateSpec
 * @type {{
 *   from: Number,
 *   to?: Number,
 *   insert?: String,
 * }}
 *
 * @typedef TextUpdate
 * @type {{
 *   client_id: string,
 *   document_length: Number,
 *   specs: Array<UpdateSpec>,
 * }}
 */

/**
 * @param {{
 *  code_text: string,
 *  cm_updates: Array<TextUpdate>,
 *  last_run_version: Number,
 *  local_code: string,
 *  remote_code: string,
 *  scroll_into_view_after_creation: boolean,
 *  cell_dependencies: import("./Editor.js").CellDependencyData,
 *  nbpkg: import("./Editor.js").NotebookPkgData?,
 *  global_definition_locations: { [variable_name: string]: string },
 *  [key: string]: any,
 * }} props
 */
export const CellInput = ({
    cm_updates,
    code_text,
    start_version,
    last_run_version,

    disable_input,
    focus_after_creation,
    cm_forced_focus,
    set_cm_forced_focus,
    on_submit,
    on_delete,
    on_add_after,
    on_change,
    on_update_doc_query,
    on_focus_neighbor,
    on_line_heights,
    nbpkg,
    cell_id,
    notebook_id,
    any_logs,
    show_logs,
    set_show_logs,
    set_cell_disabled,
    cm_highlighted_line,
    cm_highlighted_range,
    metadata,
    global_definition_locations,
    cm_diagnostics,
}) => {
    let pluto_actions = useContext(PlutoActionsContext)
    const { disabled: running_disabled, skip_as_script } = metadata
    let [error, set_error] = useState(null)
    if (error) {
        const to_throw = error
        set_error(null)
        throw to_throw
    }

    const notebook_id_ref = useRef(notebook_id)
    notebook_id_ref.current = notebook_id

    const newcm_ref = useRef(/** @type {EditorView?} */ (null))
    const dom_node_ref = useRef(/** @type {HTMLElement?} */ (null))
    const remote_code_ref = useRef(/** @type {string?} */ (null))

    let nbpkg_compartment = useCompartment(newcm_ref, NotebookpackagesFacet.of(nbpkg))
    let global_definitions_compartment = useCompartment(newcm_ref, GlobalDefinitionsFacet.of(global_definition_locations))
    let highlighted_line_compartment = useCompartment(newcm_ref, HighlightLineFacet.of(cm_highlighted_line))
    let highlighted_range_compartment = useCompartment(newcm_ref, HighlightRangeFacet.of(cm_highlighted_range))
    let editable_compartment = useCompartment(newcm_ref, EditorState.readOnly.of(disable_input))

    let on_change_compartment = useCompartment(
        newcm_ref,
        // Functions are hard to compare, so I useMemo manually
        useMemo(() => {
            return EditorView.updateListener.of((update) => {
                if (update.docChanged) {
                    on_change(update.state.doc.toString())
                }
            })
        }, [on_change])
    )

    const updater = useMemo(eventEmitter, [])
    useEffect(() => {
        if (cm_updates) {
            updater.emit("updates", cm_updates)
        }
    }, [cm_updates?.length])

    useLayoutEffect(() => {
        if (dom_node_ref.current == null) return

        const keyMapSubmit = () => {
            on_submit()
            return true
        }
        let run = async (fn) => await fn()
        const keyMapRun = (/** @type {EditorView} */ cm) => {
            run(async () => {
                // we await to prevent an out-of-sync issue
                await on_add_after()

                const new_value = cm.state.doc.toString()
                if (new_value !== remote_code_ref.current) {
                    on_submit()
                }
            })
            return true
        }

        let select_autocomplete_command = autocomplete.completionKeymap.find((keybinding) => keybinding.key === "Enter")
        let keyMapTab = (/** @type {EditorView} */ cm) => {
            if (cm.state.readOnly) {
                return false
            }
            // This will return true if the autocomplete select popup is open
            if (select_autocomplete_command?.run?.(cm)) {
                return true
            }

            // TODO Multicursor?
            let selection = cm.state.selection.main
            if (!selection.empty) {
                return indentMore(cm)
            } else {
                cm.dispatch({
                    changes: { from: selection.from, to: selection.to, insert: "\t" },
                    selection: EditorSelection.cursor(selection.from + 1),
                })
                return true
            }
        }
        const keyMapMD = () => {
            const cm = /** @type{EditorView} */ (newcm_ref.current)
            const value = getValue6(cm)
            const trimmed = value.trim()
            const offset = value.length - value.trimStart().length
            console.table({ value, trimmed, offset })
            if (trimmed.startsWith('md"') && trimmed.endsWith('"')) {
                // Markdown cell, change to code
                let start, end
                if (trimmed.startsWith('md"""') && trimmed.endsWith('"""')) {
                    // Block markdown
                    start = 5
                    end = trimmed.length - 3
                } else {
                    // Inline markdown
                    start = 3
                    end = trimmed.length - 1
                }
                if (start >= end || trimmed.substring(start, end).trim() == "") {
                    // Corner case: block is empty after removing markdown
                    setValue6(cm, "")
                } else {
                    while (/\s/.test(trimmed[start])) {
                        ++start
                    }
                    while (/\s/.test(trimmed[end - 1])) {
                        --end
                    }

                    // Keep the selection from [start, end) while maintaining cursor position
                    replaceRange6(cm, "", end + offset, cm.state.doc.length)
                    // cm.replaceRange("", cm.posFromIndex(end + offset), { line: cm.lineCount() })
                    replaceRange6(cm, "", 0, start + offset)
                    // cm.replaceRange("", { line: 0, ch: 0 }, cm.posFromIndex(start + offset))
                }
            } else {
                // Replacing ranges will maintain both the focus, the selections and the cursor
                let prefix = `md"""\n`
                let suffix = `\n"""`
                // TODO Multicursor?
                let selection = cm.state.selection.main
                cm.dispatch({
                    changes: [
                        { from: 0, to: 0, insert: prefix },
                        {
                            from: cm.state.doc.length,
                            to: cm.state.doc.length,
                            insert: suffix,
                        },
                    ],
                    selection:
                        selection.from === 0
                            ? {
                                  anchor: selection.from + prefix.length,
                                  head: selection.to + prefix.length,
                              }
                            : undefined,
                })
            }

            return true
        }
        const keyMapDelete = (/** @type {EditorView} */ cm) => {
            if (cm.state.facet(EditorState.readOnly)) {
                return false
            }
            if (cm.state.doc.length === 0) {
                on_focus_neighbor(cell_id, +1)
                on_delete()
                return true
            }
            return false
        }

        const keyMapBackspace = (/** @type {EditorView} */ cm) => {
            if (cm.state.facet(EditorState.readOnly)) {
                return false
            }

            // Previously this was a very elaborate timed implementation......
            // But I found out that keyboard events have a `.repeated` property which is perfect for what we want...
            // So now this is just the cell deleting logic (and the repeated stuff is in a separate plugin)
            if (cm.state.doc.length === 0) {
                // `Infinity, Infinity` means: last line, last character
                on_focus_neighbor(cell_id, -1, Infinity, Infinity)
                on_delete()
                return true
            }
            return false
        }

        const plutoKeyMaps = [
            { key: "Shift-Enter", run: keyMapSubmit },
            { key: "Ctrl-Enter", mac: "Cmd-Enter", run: keyMapRun },
            { key: "Ctrl-Enter", run: keyMapRun },
            { key: "Tab", run: keyMapTab, shift: indentLess },
            { key: "Ctrl-m", mac: "Cmd-m", run: keyMapMD },
            { key: "Ctrl-m", run: keyMapMD },
            // Codemirror6 doesn't like capslock
            { key: "Ctrl-M", run: keyMapMD },
            // TODO Move Delete and backspace to cell movement plugin
            { key: "Delete", run: keyMapDelete },
            { key: "Ctrl-Delete", run: keyMapDelete },
            { key: "Backspace", run: keyMapBackspace },
            { key: "Ctrl-Backspace", run: keyMapBackspace },

            mod_d_command,
        ]

        let DOCS_UPDATER_VERBOSE = false
        const docs_updater = EditorView.updateListener.of((update) => {
            if (!update.view.hasFocus) {
                return
            }

            if (update.docChanged || update.selectionSet) {
                let state = update.state
                DOCS_UPDATER_VERBOSE && console.groupCollapsed("Live docs updater")
                try {
                    let result = get_selected_doc_from_state(state, DOCS_UPDATER_VERBOSE)
                    if (result != null) {
                        on_update_doc_query(result)
                    }
                } finally {
                    DOCS_UPDATER_VERBOSE && console.groupEnd()
                }
            }
        })

        const usesDarkTheme = window.matchMedia("(prefers-color-scheme: dark)").matches
        const newcm = (newcm_ref.current = new EditorView({
            state: EditorState.create({
                doc: code_text,
                extensions: [
                    EditorView.theme({}, { dark: usesDarkTheme }),
                    // Compartments coming from react state/props
                    nbpkg_compartment,
                    highlighted_line_compartment,
                    highlighted_range_compartment,
                    global_definitions_compartment,
                    editable_compartment,
                    highlightLinePlugin(),
                    highlightRangePlugin(),

                    // This is waaaay in front of the keys it is supposed to override,
                    // Which is necessary because it needs to run before *any* keymap,
                    // as the first keymap will activate the keymap extension which will attach the
                    // keymap handlers at that point, which is likely before this extension.
                    // TODO Use https://codemirror.net/6/docs/ref/#state.Prec when added to pluto-codemirror-setup
                    prevent_holding_a_key_from_doing_things_across_cells,

                    pkgBubblePlugin({ pluto_actions, notebook_id_ref }),
                    ScopeStateField,
                    syntaxHighlighting(pluto_syntax_colors),
                    syntaxHighlighting(pluto_syntax_colors_html),
                    syntaxHighlighting(pluto_syntax_colors_markdown),
                    syntaxHighlighting(pluto_syntax_colors_javascript),
                    syntaxHighlighting(pluto_syntax_colors_python),
                    syntaxHighlighting(pluto_syntax_colors_css),
                    lineNumbers(),
                    highlightSpecialChars(),
                    history(),
                    drawSelection(),
                    EditorState.allowMultipleSelections.of(true),
                    // Multiple cursors with `alt` instead of the default `ctrl` (which we use for go to definition)
                    EditorView.clickAddsSelectionRange.of((event) => event.altKey && !event.shiftKey),
                    indentOnInput(),
                    // Experimental: Also add closing brackets for tripple string
                    // TODO also add closing string when typing a string macro
                    EditorState.languageData.of((state, pos, side) => {
                        return [{ closeBrackets: { brackets: ["(", "[", "{"] } }]
                    }),
                    closeBrackets(),
                    rectangularSelection({
                        eventFilter: (e) => e.altKey && e.shiftKey && e.button == 0,
                    }),
                    highlightSelectionMatches(),
                    bracketMatching(),
                    docs_updater,
                    // Remove selection on blur
                    EditorView.domEventHandlers({
                        blur: (event, view) => {
                            // it turns out that this condition is true *exactly* if and only if the blur event was triggered by blurring the window
                            let caused_by_window_blur = document.activeElement === view.contentDOM

                            if (!caused_by_window_blur) {
                                // then it's caused by focusing something other than this cell in the editor.
                                // in this case, we want to collapse the selection into a single point, for aesthetic reasons.
                                view.dispatch({
                                    selection: {
                                        anchor: view.state.selection.main.head,
                                    },
                                    scrollIntoView: false,
                                })
                                // and blur the DOM again (because the previous transaction might have re-focused it)
                                view.contentDOM.blur()

                                set_cm_forced_focus(null)
                            }
                        },
                    }),
                    pluto_paste_plugin({
                        pluto_actions,
                        cell_id,
                    }),
                    // Update live docs when in a cell that starts with `?`
                    EditorView.updateListener.of((update) => {
                        if (!update.docChanged) return
                        if (update.state.doc.length > 0 && update.state.sliceDoc(0, 1) === "?") {
                            open_bottom_right_panel("docs")
                        }
                    }),
                    EditorState.tabSize.of(4),
                    indentUnit.of("\t"),
                    ...(ENABLE_CM_MIXED_PARSER
                        ? [
                              julia_mixed(),
                              markdown({
                                  defaultCodeLanguage: julia_mixed(),
                              }),
                              htmlLang(), //Provides tag closing!,
                              javascript(),
                              python(),
                              sqlLang,
                          ]
                        : [
                              //
                              julia_andrey(),
                          ]),
                    go_to_definition_plugin,
                    pluto_autocomplete({
                        request_autocomplete: async ({ text }) => {
                            let response = await timeout_promise(
                                pluto_actions.send("complete", { query: text }, { notebook_id: notebook_id_ref.current }),
                                5000
                            ).catch(console.warn)
                            if (!response) return null

                            let { message } = response
                            return {
                                start: utf8index_to_ut16index(text, message.start),
                                stop: utf8index_to_ut16index(text, message.stop),
                                results: message.results,
                            }
                        },
                        on_update_doc_query: on_update_doc_query,
                    }),

                    // I put plutoKeyMaps separately because I want make sure we have
                    // higher priority 😈
                    keymap.of(plutoKeyMaps),
                    keymap.of(commentKeymap),
                    // Before default keymaps (because we override some of them)
                    // but after the autocomplete plugin, because we don't want to move cell when scrolling through autocomplete
                    cell_movement_plugin({
                        focus_on_neighbor: ({ cell_delta, line, character }) => on_focus_neighbor(cell_id, cell_delta, line, character),
                    }),
                    keymap.of([...closeBracketsKeymap, ...defaultKeymap, ...historyKeymap, ...foldKeymap]),
                    placeholder("Enter cell code..."),

                    EditorView.lineWrapping,
                    // Wowww this has been enabled for some time now... wonder if there are issues about this yet ;) - DRAL
                    awesome_line_wrapping,

                    // Reset diagnostics on change
                    EditorView.updateListener.of((update) => {
                        if (!update.docChanged) return
                        update.view.dispatch(setDiagnostics(update.state, []))
                    }),

                    on_change_compartment,

                    pluto_collab(start_version, {
                        push_updates: (data) => pluto_actions.send("push_updates", { ...data, cell_id: cell_id }, { notebook_id }, false),
                        subscribe_to_updates: (cb) => updater.subscribe("updates", cb),
                    }),

                    // This is my weird-ass extension that checks the AST and shows you where
                    // there're missing nodes.. I'm not sure if it's a good idea to have it
                    // show_missing_syntax_plugin(),

                    // Enable this plugin if you want to see the lezer tree,
                    // and possible lezer errors and maybe more debug info in the console:
                    // debug_syntax_plugin,
                    // Handle errors hopefully?
                    EditorView.exceptionSink.of((exception) => {
                        set_error(exception)
                        console.error("EditorView exception!", exception)
                        // alert(
                        //     `We ran into an issue! We have lost your cursor 😞😓😿\n If this appears again, please press F12, then click the "Console" tab,  eport an issue at https://github.com/fonsp/Pluto.jl/issues`
                        // )
                    }),
                ],
            }),
            parent: dom_node_ref.current,
        }))

        // For use from useDropHandler
        // @ts-ignore
        newcm.dom.CodeMirror = {
            getValue: () => getValue6(newcm),
            setValue: (x) => setValue6(newcm, x),
        }

        if (focus_after_creation) {
            setTimeout(() => {
                let view = newcm_ref.current
                if (view == null) return
                view.dom.scrollIntoView({
                    behavior: "smooth",
                    block: "nearest",
                })
                view.dispatch({
                    selection: {
                        anchor: view.state.doc.length,
                        head: view.state.doc.length,
                    },
                })
                view.focus()
            })
        }

        // @ts-ignore
        const lines_wrapper_dom_node = dom_node_ref.current.querySelector("div.cm-content")
        if (lines_wrapper_dom_node) {
            const lines_wrapper_resize_observer = new ResizeObserver(() => {
                const line_nodes = lines_wrapper_dom_node.children
                const tops = _.map(line_nodes, (c) => /** @type{HTMLElement} */ (c).offsetTop)
                const diffs = tops.slice(1).map((y, i) => y - tops[i])
                const heights = [...diffs, 15]
                on_line_heights(heights)
            })

            lines_wrapper_resize_observer.observe(lines_wrapper_dom_node)
            return () => {
                lines_wrapper_resize_observer.unobserve(lines_wrapper_dom_node)
            }
        }
    }, [])

<<<<<<< HEAD
=======
    useEffect(() => {
        if (newcm_ref.current == null) return
        const cm = newcm_ref.current
        const diagnostics = cm_diagnostics

        cm.dispatch(setDiagnostics(cm.state, diagnostics))
    }, [cm_diagnostics])

    // Effect to apply "remote_code" to the cell when it changes...
    // ideally this won't be necessary as we'll have actual multiplayer,
    // or something to tell the user that the cell is out of sync.
    useEffect(() => {
        if (newcm_ref.current == null) return // Not sure when and why this gave an error, but now it doesn't

        const current_value = getValue6(newcm_ref.current) ?? ""
        if (remote_code_ref.current == null && remote_code === "" && current_value !== "") {
            // this cell is being initialized with empty code, but it already has local code set.
            // this happens when pasting or dropping cells
            return
        }
        remote_code_ref.current = remote_code
        if (current_value !== remote_code) {
            setValue6(newcm_ref.current, remote_code)
        }
    }, [remote_code])

>>>>>>> 17d105b6
    useEffect(() => {
        const cm = newcm_ref.current
        if (cm == null) return
        if (cm_forced_focus == null) {
            cm.dispatch({
                selection: {
                    anchor: cm.state.selection.main.head,
                    head: cm.state.selection.main.head,
                },
            })
        } else {
            let new_selection = {
                anchor: line_and_ch_to_cm6_position(cm.state.doc, cm_forced_focus[0]),
                head: line_and_ch_to_cm6_position(cm.state.doc, cm_forced_focus[1]),
            }

            if (cm_forced_focus[2]?.definition_of) {
                let scopestate = cm.state.field(ScopeStateField)
                let definition = scopestate?.definitions.get(cm_forced_focus[2]?.definition_of)
                if (definition) {
                    new_selection = {
                        anchor: definition.from,
                        head: definition.to,
                    }
                }
            }

            let dom = /** @type {HTMLElement} */ (cm.dom)
            dom.scrollIntoView({
                behavior: "smooth",
                block: "nearest",
                // UNCOMMENT THIS AND SEE, this feels amazing but I feel like people will not like it
                // block: "center",
            })

            cm.focus()
            cm.dispatch({
                scrollIntoView: true,
                selection: new_selection,
                effects: [
                    EditorView.scrollIntoView(EditorSelection.range(new_selection.anchor, new_selection.head), {
                        yMargin: 80,
                    }),
                ],
            })
        }
    }, [cm_forced_focus])

    return html`
        <pluto-input ref=${dom_node_ref} class="CodeMirror" translate=${false}>
            <${InputContextMenu}
                on_delete=${on_delete}
                cell_id=${cell_id}
                run_cell=${on_submit}
                skip_as_script=${skip_as_script}
                running_disabled=${running_disabled}
                any_logs=${any_logs}
                show_logs=${show_logs}
                set_show_logs=${set_show_logs}
                set_cell_disabled=${set_cell_disabled}
            />
        </pluto-input>
    `
}

const InputContextMenu = ({ on_delete, cell_id, run_cell, skip_as_script, running_disabled, any_logs, show_logs, set_show_logs, set_cell_disabled }) => {
    const timeout = useRef(null)
    let pluto_actions = useContext(PlutoActionsContext)
    const [open, setOpen] = useState(false)
    const mouseenter = () => {
        if (timeout.current) clearTimeout(timeout.current)
    }
    const toggle_skip_as_script = async (e) => {
        const new_val = !skip_as_script
        e.preventDefault()
        // e.stopPropagation()
        await pluto_actions.update_notebook((notebook) => {
            notebook.cell_inputs[cell_id].metadata["skip_as_script"] = new_val
        })
    }
    const toggle_running_disabled = async (e) => {
        const new_val = !running_disabled
        await set_cell_disabled(new_val)
    }
    const toggle_logs = () => set_show_logs(!show_logs)

    const is_copy_output_supported = () => {
        let notebook = /** @type{import("./Editor.js").NotebookData?} */ (pluto_actions.get_notebook())
        let cell_result = notebook?.cell_results?.[cell_id]
        return !!cell_result && !cell_result.errored && !cell_result.queued && cell_result.output.mime === "text/plain" && cell_result.output.body
    }

    const copy_output = () => {
        let notebook = /** @type{import("./Editor.js").NotebookData?} */ (pluto_actions.get_notebook())
        let cell_output = notebook?.cell_results?.[cell_id]?.output.body ?? ""
        cell_output &&
            navigator.clipboard.writeText(cell_output).catch((err) => {
                alert(`Error copying cell output`)
            })
    }

    return html` <button
        onClick=${() => setOpen(!open)}
        onBlur=${() => setOpen(false)}
        class=${cl({
            input_context_menu: true,
            open,
        })}
        title="Actions"
    >
        <span class="icon"></span>
        ${open
            ? html`<ul onMouseenter=${mouseenter}>
                  <li onClick=${on_delete} title="Delete"><span class="delete ctx_icon" />Delete cell</li>
                  <li
                      onClick=${toggle_running_disabled}
                      title=${running_disabled ? "Enable and run the cell" : "Disable this cell, and all cells that depend on it"}
                  >
                      ${running_disabled ? html`<span class="enable_cell ctx_icon" />` : html`<span class="disable_cell ctx_icon" />`}
                      ${running_disabled ? html`<b>Enable cell</b>` : html`Disable cell`}
                  </li>
                  ${any_logs
                      ? html`<li title="" onClick=${toggle_logs}>
                            ${show_logs
                                ? html`<span class="hide_logs ctx_icon" /><span>Hide logs</span>`
                                : html`<span class="show_logs ctx_icon" /><span>Show logs</span>`}
                        </li>`
                      : null}
                  ${is_copy_output_supported()
                      ? html`<li title="Copy the output of this cell to the clipboard." onClick=${copy_output}>
                            <span class="copy_output ctx_icon" />Copy output
                        </li>`
                      : null}
                  <li
                      onClick=${toggle_skip_as_script}
                      title=${skip_as_script
                          ? "This cell is currently stored in the notebook file as a Julia comment. Click here to disable."
                          : "Store this code in the notebook file as a Julia comment. This way, it will not run when the notebook runs as a script outside of Pluto."}
                  >
                      ${skip_as_script ? html`<span class="skip_as_script ctx_icon" />` : html`<span class="run_as_script ctx_icon" />`}
                      ${skip_as_script ? html`<b>Enable in file</b>` : html`Disable in file`}
                  </li>
              </ul>`
            : html``}
    </button>`
}<|MERGE_RESOLUTION|>--- conflicted
+++ resolved
@@ -842,8 +842,6 @@
         }
     }, [])
 
-<<<<<<< HEAD
-=======
     useEffect(() => {
         if (newcm_ref.current == null) return
         const cm = newcm_ref.current
@@ -852,25 +850,24 @@
         cm.dispatch(setDiagnostics(cm.state, diagnostics))
     }, [cm_diagnostics])
 
-    // Effect to apply "remote_code" to the cell when it changes...
-    // ideally this won't be necessary as we'll have actual multiplayer,
-    // or something to tell the user that the cell is out of sync.
-    useEffect(() => {
-        if (newcm_ref.current == null) return // Not sure when and why this gave an error, but now it doesn't
-
-        const current_value = getValue6(newcm_ref.current) ?? ""
-        if (remote_code_ref.current == null && remote_code === "" && current_value !== "") {
-            // this cell is being initialized with empty code, but it already has local code set.
-            // this happens when pasting or dropping cells
-            return
-        }
-        remote_code_ref.current = remote_code
-        if (current_value !== remote_code) {
-            setValue6(newcm_ref.current, remote_code)
-        }
-    }, [remote_code])
-
->>>>>>> 17d105b6
+    // // Effect to apply "remote_code" to the cell when it changes...
+    // // ideally this won't be necessary as we'll have actual multiplayer,
+    // // or something to tell the user that the cell is out of sync.
+    // useEffect(() => {
+    //     if (newcm_ref.current == null) return // Not sure when and why this gave an error, but now it doesn't
+
+    //     const current_value = getValue6(newcm_ref.current) ?? ""
+    //     if (remote_code_ref.current == null && remote_code === "" && current_value !== "") {
+    //         // this cell is being initialized with empty code, but it already has local code set.
+    //         // this happens when pasting or dropping cells
+    //         return
+    //     }
+    //     remote_code_ref.current = remote_code
+    //     if (current_value !== remote_code) {
+    //         setValue6(newcm_ref.current, remote_code)
+    //     }
+    // }, [remote_code])
+
     useEffect(() => {
         const cm = newcm_ref.current
         if (cm == null) return
