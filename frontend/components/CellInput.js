--- conflicted
+++ resolved
@@ -3,11 +3,8 @@
 
 import { utf8index_to_ut16index } from "../common/UnicodeTools.js"
 import { map_cmd_to_ctrl_on_mac } from "../common/KeyboardShortcuts.js"
-<<<<<<< HEAD
 import { PlutoContext } from "../common/PlutoContext.js"
-=======
 import { PkgBubble } from "./PkgBubble.js"
->>>>>>> 400f92a0
 
 // @ts-ignore
 const CodeMirror = window.CodeMirror
@@ -72,13 +69,8 @@
     on_change,
     on_update_doc_query,
     on_focus_neighbor,
-<<<<<<< HEAD
     on_drag_drop_events,
-=======
     pkg_state,
-    client,
-    actions,
->>>>>>> 400f92a0
     cell_id,
     notebook_id,
 }) => {
@@ -502,10 +494,9 @@
                                 if (package_name !== "Base" && package_name !== "Core") {
                                     const widget = get(pkg_bubbles.current, package_name, () => {
                                         const b = PkgBubble({
-                                            client: client,
+                                            pluto_actions: pluto_actions,
                                             package_name: package_name,
                                             refresh: () => cm.refresh(),
-                                            actions: actions,
                                         })
                                         b.on_pkg_state(pkg_state)
                                         return b
