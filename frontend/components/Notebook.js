--- conflicted
+++ resolved
@@ -40,11 +40,8 @@
     show_logs,
     set_show_logs,
     nbpkg,
-<<<<<<< HEAD
     inline_widgets,
-=======
     global_definition_locations,
->>>>>>> 3ed303ec
 }) => {
     const { body, last_run_timestamp, mime, persist_js_state, rootassignee } = cell_result?.output || {}
     const { queued, running, runtime, errored, depends_on_disabled_cells, logs, depends_on_skipped_cells } = cell_result || {}
@@ -65,11 +62,8 @@
                 process_waiting_for_permission=${process_waiting_for_permission}
                 sanitize_html=${sanitize_html}
                 nbpkg=${nbpkg}
-<<<<<<< HEAD
                 inline_widgets=${inline_widgets}
-=======
                 global_definition_locations=${global_definition_locations}
->>>>>>> 3ed303ec
             />
         `
     }, [
@@ -102,12 +96,9 @@
         process_waiting_for_permission,
         sanitize_html,
         ...nbpkg_fingerprint(nbpkg),
-<<<<<<< HEAD
         ...Object.keys(inline_widgets),
         ...Object.values(inline_widgets),
-=======
         global_definition_locations,
->>>>>>> 3ed303ec
     ])
 }
 
@@ -204,11 +195,8 @@
                         process_waiting_for_permission=${process_waiting_for_permission}
                         sanitize_html=${sanitize_html}
                         nbpkg=${notebook.nbpkg}
-<<<<<<< HEAD
                         inline_widgets=${notebook.inline_widgets}
-=======
                         global_definition_locations=${global_definition_locations}
->>>>>>> 3ed303ec
                     />`
                 )}
             ${cell_outputs_delayed && notebook.cell_order.length >= render_cell_outputs_minimum
