import { PlutoContext } from "../common/PlutoContext.js"
import { html, useContext, useEffect, useMemo, useState } from "../imports/Preact.js"

import { Cell } from "./Cell.js"
import { useDropHandler } from "./useDropHandler.js"

let CellMemo = ({
    cell_input,
    cell_result,
    selected,
    cell_input_local,
    notebook_id,
    on_update_doc_query,
    on_cell_input,
    on_focus_neighbor,
    disable_input,
    focus_after_creation,
<<<<<<< HEAD
    force_hide_input,
    selected_cells,
}) => {
    return useMemo(() => {
        return html`
            <${Cell}
                on_change=${(val) => on_cell_input(cell_input.cell_id, val)}
                cell_input=${cell_input}
                cell_result=${cell_result}
                selected=${selected}
                cell_input_local=${cell_input_local}
                notebook_id=${notebook_id}
                on_update_doc_query=${on_update_doc_query}
                on_focus_neighbor=${on_focus_neighbor}
                disable_input=${disable_input}
                focus_after_creation=${focus_after_creation}
                force_hide_input=${force_hide_input}
                selected_cells=${selected_cells}
            />
        `
    }, [
        cell_input,
        cell_result,
        selected,
        cell_input_local,
        notebook_id,
        on_update_doc_query,
        on_cell_input,
        on_focus_neighbor,
        disable_input,
        focus_after_creation,
        force_hide_input,
        selected_cells,
    ])
}

/**
 * We render all cell outputs directly when the page loads. Rendering cell *inputs* can slow down the initial page load significantly, so we delay rendering them using this heuristic function to determine the length of the delay (as a function of the number of cells in the notebook).
 * @param {Number} num_cells
 */
const render_cell_inputs_delay = (num_cells) => (num_cells > 20 ? 500 : 100)
/**
 * The first <x> cells will bypass the {@link render_cell_inputs_delay} heuristic and render directly.
 */
const render_cell_inputs_minimum = 5

/**
 * @param {{
 *  is_initializing: boolean
 *  notebook: import("./Editor.js").NotebookData,
 *  selected_cells: Array<string>,
 *  cell_inputs_local: { [uuid: string]: import("./Editor.js").CellInputData },
 *  last_created_cell: string,
 *  on_update_doc_query: any,
 *  on_cell_input: any,
 *  on_focus_neighbor: any,
 *  disable_input: any,
 *  focus_after_creation: any,
 * }} props
 * */
export const Notebook = ({
    is_initializing,
    notebook,
    selected_cells,
    cell_inputs_local,
    last_created_cell,
    on_update_doc_query,
    on_cell_input,
    on_focus_neighbor,
    disable_input,
=======
    all_completed_promise,
    selected_friends,
    pkg_state,
    requests,
    actions,
    client,
    notebook_id,
>>>>>>> 400f92a0
}) => {
    // This might look kinda silly...
    // and it is... but it covers all the cases... - DRAL
    let pluto_actions = useContext(PlutoContext)
    useEffect(() => {
        if (notebook.cell_order.length === 0 && !is_initializing) {
            pluto_actions.add_remote_cell_at(0)
        }
    }, [is_initializing, notebook.cell_order.length])

    const [is_first_load, set_is_first_load] = useState(true)

    useEffect(() => {
        if (is_first_load && notebook.cell_order.length > 0) {
            setTimeout(() => {
                set_is_first_load(false)
            }, render_cell_inputs_delay(notebook.cell_order.length))
        }
    }, [is_first_load, notebook.cell_order.length])

    return html`
        <pluto-notebook id=${notebook.notebook_id}>
            ${notebook.cell_order.map(
                (cell_id, i) => html`<${CellMemo}
                    key=${cell_id}
                    cell_input=${notebook.cell_inputs[cell_id]}
                    cell_result=${notebook.cell_results[cell_id] ?? {
                        cell_id: cell_id,
                        queued: false,
                        running: false,
                        errored: false,
                        runtime: null,
                        output: null,
                    }}
                    selected=${selected_cells.includes(cell_id)}
                    cell_input_local=${cell_inputs_local[cell_id]}
                    notebook_id=${notebook.notebook_id}
                    on_update_doc_query=${on_update_doc_query}
                    on_cell_input=${on_cell_input}
                    on_focus_neighbor=${on_focus_neighbor}
                    disable_input=${disable_input}
<<<<<<< HEAD
                    focus_after_creation=${last_created_cell === cell_id}
                    force_hide_input=${is_first_load && i > render_cell_inputs_minimum}
                    selected_cells=${selected_cells}
=======
                    focus_after_creation=${focus_after_creation && !d.pasted}
                    scroll_into_view_after_creation=${d.pasted}
                    all_completed_promise=${all_completed_promise}
                    selected_friends=${selected_friends}
                    requests=${requests}
                    actions=${actions}
                    pkg_state=${pkg_state}
                    client=${client}
                    notebook_id=${notebook_id}
>>>>>>> 400f92a0
                />`
            )}
        </pluto-notebook>
    `
}

export const NotebookMemo = ({
    is_initializing,
    notebook,
    cell_inputs_local,
    on_update_doc_query,
    on_cell_input,
    on_focus_neighbor,
    disable_input,
    last_created_cell,
    selected_cells,
}) => {
    return useMemo(() => {
        return html`
            <${Notebook}
                is_initializing=${is_initializing}
                notebook=${notebook}
                cell_inputs_local=${cell_inputs_local}
                on_update_doc_query=${on_update_doc_query}
                on_cell_input=${on_cell_input}
                on_focus_neighbor=${on_focus_neighbor}
                disable_input=${disable_input}
                last_created_cell=${last_created_cell}
                selected_cells=${selected_cells}
            />
        `
    }, [is_initializing, notebook, cell_inputs_local, on_update_doc_query, on_cell_input, on_focus_neighbor, disable_input, last_created_cell, selected_cells])
}<|MERGE_RESOLUTION|>--- conflicted
+++ resolved
@@ -15,9 +15,9 @@
     on_focus_neighbor,
     disable_input,
     focus_after_creation,
-<<<<<<< HEAD
     force_hide_input,
     selected_cells,
+    pkg_state,
 }) => {
     return useMemo(() => {
         return html`
@@ -34,6 +34,7 @@
                 focus_after_creation=${focus_after_creation}
                 force_hide_input=${force_hide_input}
                 selected_cells=${selected_cells}
+                pkg_state=${pkg_state}
             />
         `
     }, [
@@ -49,6 +50,7 @@
         focus_after_creation,
         force_hide_input,
         selected_cells,
+        pkg_state,
     ])
 }
 
@@ -74,6 +76,7 @@
  *  on_focus_neighbor: any,
  *  disable_input: any,
  *  focus_after_creation: any,
+ *  pkg_state: Object,
  * }} props
  * */
 export const Notebook = ({
@@ -86,15 +89,7 @@
     on_cell_input,
     on_focus_neighbor,
     disable_input,
-=======
-    all_completed_promise,
-    selected_friends,
     pkg_state,
-    requests,
-    actions,
-    client,
-    notebook_id,
->>>>>>> 400f92a0
 }) => {
     // This might look kinda silly...
     // and it is... but it covers all the cases... - DRAL
@@ -123,7 +118,7 @@
                     cell_input=${notebook.cell_inputs[cell_id]}
                     cell_result=${notebook.cell_results[cell_id] ?? {
                         cell_id: cell_id,
-                        queued: false,
+                        queued: true,
                         running: false,
                         errored: false,
                         runtime: null,
@@ -136,21 +131,10 @@
                     on_cell_input=${on_cell_input}
                     on_focus_neighbor=${on_focus_neighbor}
                     disable_input=${disable_input}
-<<<<<<< HEAD
                     focus_after_creation=${last_created_cell === cell_id}
                     force_hide_input=${is_first_load && i > render_cell_inputs_minimum}
                     selected_cells=${selected_cells}
-=======
-                    focus_after_creation=${focus_after_creation && !d.pasted}
-                    scroll_into_view_after_creation=${d.pasted}
-                    all_completed_promise=${all_completed_promise}
-                    selected_friends=${selected_friends}
-                    requests=${requests}
-                    actions=${actions}
                     pkg_state=${pkg_state}
-                    client=${client}
-                    notebook_id=${notebook_id}
->>>>>>> 400f92a0
                 />`
             )}
         </pluto-notebook>
@@ -167,6 +151,7 @@
     disable_input,
     last_created_cell,
     selected_cells,
+    pkg_state,
 }) => {
     return useMemo(() => {
         return html`
@@ -180,7 +165,19 @@
                 disable_input=${disable_input}
                 last_created_cell=${last_created_cell}
                 selected_cells=${selected_cells}
+                pkg_state=${pkg_state}
             />
         `
-    }, [is_initializing, notebook, cell_inputs_local, on_update_doc_query, on_cell_input, on_focus_neighbor, disable_input, last_created_cell, selected_cells])
+    }, [
+        is_initializing,
+        notebook,
+        cell_inputs_local,
+        on_update_doc_query,
+        on_cell_input,
+        on_focus_neighbor,
+        disable_input,
+        last_created_cell,
+        selected_cells,
+        pkg_state,
+    ])
 }