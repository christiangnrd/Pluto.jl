import { PlutoContext } from "../common/PlutoContext.js"
import { html, useContext, useEffect, useMemo, useState } from "../imports/Preact.js"

import { Cell } from "./Cell.js"

const nbpkg_fingerprint = (nbpkg) =>
    nbpkg == null ? [null] : [...Object.values(nbpkg), ...Object.keys(nbpkg.installed_versions), ...Object.values(nbpkg.installed_versions)]

let CellMemo = ({
    cell_result,
    cell_input,
    cell_input_local,
    notebook_id,
    on_update_doc_query,
    on_cell_input,
    on_focus_neighbor,
    selected,
    selected_cells,
    focus_after_creation,
    force_hide_input,
<<<<<<< HEAD
    selected_cells,
    nbpkg_local,
    nbpkg,
=======
    is_process_ready,
    disable_input,
>>>>>>> c441f956
}) => {
    const selected_cells_diffable_primitive = (selected_cells || []).join("")
    const { body, last_run_timestamp, mime, persist_js_state, rootassignee } = cell_result?.output || {}
    const { queued, running, runtime, errored } = cell_result || {}
    const { cell_id, code, code_folded } = cell_input || {}
    return useMemo(() => {
        return html`
            <${Cell}
                cell_result=${cell_result}
                cell_input=${cell_input}
                cell_input_local=${cell_input_local}
                notebook_id=${notebook_id}
                on_update_doc_query=${on_update_doc_query}
                on_change=${(val) => on_cell_input(cell_input.cell_id, val)}
                on_focus_neighbor=${on_focus_neighbor}
                selected=${selected}
                selected_cells=${selected_cells}
<<<<<<< HEAD
                nbpkg_local=${nbpkg_local}
                nbpkg=${nbpkg}
=======
                force_hide_input=${force_hide_input}
                focus_after_creation=${focus_after_creation}
                is_process_ready=${is_process_ready}
                disable_input=${disable_input}
>>>>>>> c441f956
            />
        `
    }, [
        cell_id,
        queued,
        running,
        runtime,
        errored,
        body,
        last_run_timestamp,
        mime,
        persist_js_state,
        rootassignee,
        code,
        code_folded,
        cell_input_local,
        notebook_id,
        on_update_doc_query,
        on_cell_input,
        on_focus_neighbor,
        selected,
        selected_cells_diffable_primitive,
<<<<<<< HEAD
        nbpkg_local,
        ...nbpkg_fingerprint(nbpkg),
=======
        force_hide_input,
        focus_after_creation,
        is_process_ready,
        disable_input,
>>>>>>> c441f956
    ])
}

/**
 * We render all cell outputs directly when the page loads. Rendering cell *inputs* can slow down the initial page load significantly, so we delay rendering them using this heuristic function to determine the length of the delay (as a function of the number of cells in the notebook).
 * @param {Number} num_cells
 */
const render_cell_inputs_delay = (num_cells) => (num_cells > 20 ? 500 : 100)
/**
 * The first <x> cells will bypass the {@link render_cell_inputs_delay} heuristic and render directly.
 */
const render_cell_inputs_minimum = 5

/**
 * @param {{
 *  notebook: import("./Editor.js").NotebookData,
 *  cell_inputs_local: { [uuid: string]: import("./Editor.js").CellInputData },
 *  on_update_doc_query: any,
 *  on_cell_input: any,
 *  on_focus_neighbor: any,
 *  last_created_cell: string,
 *  selected_cells: Array<string>,
 *  is_initializing: boolean,
 *  is_process_ready: boolean,
 *  disable_input: any,
<<<<<<< HEAD
 *  focus_after_creation: any,
 *  nbpkg_local: Object,
=======
>>>>>>> c441f956
 * }} props
 * */
export const Notebook = ({
    notebook,
    cell_inputs_local,
    on_update_doc_query,
    on_cell_input,
    on_focus_neighbor,
    last_created_cell,
    selected_cells,
    is_initializing,
    is_process_ready,
    disable_input,
    nbpkg_local,
}) => {
    // This might look kinda silly...
    // and it is... but it covers all the cases... - DRAL
    let pluto_actions = useContext(PlutoContext)
    useEffect(() => {
        if (notebook.cell_order.length === 0 && !is_initializing) {
            pluto_actions.add_remote_cell_at(0)
        }
    }, [is_initializing, notebook.cell_order.length])

    const [is_first_load, set_is_first_load] = useState(true)

    useEffect(() => {
        if (is_first_load && notebook.cell_order.length > 0) {
            setTimeout(() => {
                set_is_first_load(false)
            }, render_cell_inputs_delay(notebook.cell_order.length))
        }
    }, [is_first_load, notebook.cell_order.length])

    return html`
        <pluto-notebook id=${notebook.notebook_id}>
            ${notebook.cell_order.map(
                (cell_id, i) => html`<${CellMemo}
                    key=${cell_id}
                    cell_result=${notebook.cell_results[cell_id] ?? {
                        cell_id: cell_id,
                        queued: true,
                        running: false,
                        errored: false,
                        runtime: null,
                        output: null,
                    }}
                    cell_input=${notebook.cell_inputs[cell_id]}
                    cell_input_local=${cell_inputs_local[cell_id]}
                    notebook_id=${notebook.notebook_id}
                    on_update_doc_query=${on_update_doc_query}
                    on_cell_input=${on_cell_input}
                    on_focus_neighbor=${on_focus_neighbor}
                    selected=${selected_cells.includes(cell_id)}
                    selected_cells=${selected_cells}
                    focus_after_creation=${last_created_cell === cell_id}
                    force_hide_input=${is_first_load && i > render_cell_inputs_minimum}
<<<<<<< HEAD
                    selected_cells=${selected_cells}
                    nbpkg_local=${nbpkg_local}
                    nbpkg=${notebook.nbpkg}
=======
                    is_process_ready=${is_process_ready}
                    disable_input=${disable_input}
>>>>>>> c441f956
                />`
            )}
        </pluto-notebook>
    `
}
/* Disable this until we understand Notebook memoization better
export const NotebookMemo = ({
    is_initializing,
    notebook,
    cell_inputs_local,
    on_update_doc_query,
    on_cell_input,
    on_focus_neighbor,
    disable_input,
    last_created_cell,
    selected_cells,
    nbpkg_local,
}) => {
    return useMemo(() => {
        return html`
            <${Notebook}
                is_initializing=${is_initializing}
                notebook=${notebook}
                cell_inputs_local=${cell_inputs_local}
                on_update_doc_query=${on_update_doc_query}
                on_cell_input=${on_cell_input}
                on_focus_neighbor=${on_focus_neighbor}
                disable_input=${disable_input}
                last_created_cell=${last_created_cell}
                selected_cells=${selected_cells}
                nbpkg_local=${nbpkg_local}
            />
        `
    }, [
        is_initializing,
        notebook,
        cell_inputs_local,
        on_update_doc_query,
        on_cell_input,
        on_focus_neighbor,
        disable_input,
        last_created_cell,
        selected_cells,
        nbpkg_local,
    ])
}
*/
export const NotebookMemo = Notebook<|MERGE_RESOLUTION|>--- conflicted
+++ resolved
@@ -18,14 +18,10 @@
     selected_cells,
     focus_after_creation,
     force_hide_input,
-<<<<<<< HEAD
-    selected_cells,
+    is_process_ready,
+    disable_input,
     nbpkg_local,
     nbpkg,
-=======
-    is_process_ready,
-    disable_input,
->>>>>>> c441f956
 }) => {
     const selected_cells_diffable_primitive = (selected_cells || []).join("")
     const { body, last_run_timestamp, mime, persist_js_state, rootassignee } = cell_result?.output || {}
@@ -43,15 +39,12 @@
                 on_focus_neighbor=${on_focus_neighbor}
                 selected=${selected}
                 selected_cells=${selected_cells}
-<<<<<<< HEAD
-                nbpkg_local=${nbpkg_local}
-                nbpkg=${nbpkg}
-=======
                 force_hide_input=${force_hide_input}
                 focus_after_creation=${focus_after_creation}
                 is_process_ready=${is_process_ready}
                 disable_input=${disable_input}
->>>>>>> c441f956
+                nbpkg_local=${nbpkg_local}
+                nbpkg=${nbpkg}
             />
         `
     }, [
@@ -74,15 +67,12 @@
         on_focus_neighbor,
         selected,
         selected_cells_diffable_primitive,
-<<<<<<< HEAD
-        nbpkg_local,
-        ...nbpkg_fingerprint(nbpkg),
-=======
         force_hide_input,
         focus_after_creation,
         is_process_ready,
         disable_input,
->>>>>>> c441f956
+        nbpkg_local,
+        ...nbpkg_fingerprint(nbpkg),
     ])
 }
 
@@ -108,11 +98,7 @@
  *  is_initializing: boolean,
  *  is_process_ready: boolean,
  *  disable_input: any,
-<<<<<<< HEAD
- *  focus_after_creation: any,
  *  nbpkg_local: Object,
-=======
->>>>>>> c441f956
  * }} props
  * */
 export const Notebook = ({
@@ -170,14 +156,10 @@
                     selected_cells=${selected_cells}
                     focus_after_creation=${last_created_cell === cell_id}
                     force_hide_input=${is_first_load && i > render_cell_inputs_minimum}
-<<<<<<< HEAD
-                    selected_cells=${selected_cells}
+                    is_process_ready=${is_process_ready}
+                    disable_input=${disable_input}
                     nbpkg_local=${nbpkg_local}
                     nbpkg=${notebook.nbpkg}
-=======
-                    is_process_ready=${is_process_ready}
-                    disable_input=${disable_input}
->>>>>>> c441f956
                 />`
             )}
         </pluto-notebook>
