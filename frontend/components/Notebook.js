--- conflicted
+++ resolved
@@ -37,13 +37,10 @@
     force_hide_input,
     is_process_ready,
     disable_input,
-<<<<<<< HEAD
-=======
     sanitize_html = true,
     process_waiting_for_permission,
     show_logs,
     set_show_logs,
->>>>>>> 4bf9d604
     nbpkg,
     global_definition_locations,
 }) => {
@@ -135,9 +132,6 @@
  *  sanitize_html: boolean,
  * }} props
  * */
-<<<<<<< HEAD
-export const Notebook = ({ notebook, client_id, cell_inputs_local, last_created_cell, selected_cells, is_initializing, is_process_ready, disable_input }) => {
-=======
 export const Notebook = ({
     notebook,
     cell_inputs_local,
@@ -149,7 +143,6 @@
     process_waiting_for_permission,
     sanitize_html = true,
 }) => {
->>>>>>> 4bf9d604
     let pluto_actions = useContext(PlutoActionsContext)
 
     // Add new cell when the last cell gets deleted
