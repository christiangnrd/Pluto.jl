--- conflicted
+++ resolved
@@ -19,11 +19,8 @@
 import { has_ctrl_or_cmd_pressed, ctrl_or_cmd_name, is_mac_keyboard, in_textarea_or_input } from "../common/KeyboardShortcuts.js"
 import { handle_log } from "../common/Logging.js"
 import { PlutoContext, PlutoBondsContext } from "../common/PlutoContext.js"
-<<<<<<< HEAD
 import { pack, unpack } from "../common/MsgPack.js"
-=======
 import { useDropHandler } from "./useDropHandler.js"
->>>>>>> 37ca5533
 
 const default_path = "..."
 const DEBUG_DIFFING = false
@@ -943,7 +940,6 @@
                             </button>
                         </nav>
                     </header>
-<<<<<<< HEAD
                     ${
                         this.state.binder_phase === BinderPhase.wait_for_user
                             ? html`<button id="launch_binder" onClick=${this.start_binder}>
@@ -952,10 +948,7 @@
                               </button>`
                             : null
                     }
-                    <main>
-=======
                     <${Main}>
->>>>>>> 37ca5533
                         <preamble>
                             <button
                                 onClick=${() => {
