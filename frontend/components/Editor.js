import { html, Component, useState, useEffect, useMemo } from "../imports/Preact.js"
import immer, { applyPatches, produceWithPatches } from "../imports/immer.js"
import _ from "../imports/lodash.js"

import { create_pluto_connection, resolvable_promise, ws_address_from_base } from "../common/PlutoConnection.js"
import { create_counter_statistics, send_statistics_if_enabled, store_statistics_sample, finalize_statistics, init_feedback } from "../common/Feedback.js"

import { FilePicker } from "./FilePicker.js"
import { NotebookMemo as Notebook } from "./Notebook.js"
import { LiveDocs } from "./LiveDocs.js"
import { DropRuler } from "./DropRuler.js"
import { SelectionArea } from "./SelectionArea.js"
import { UndoDelete } from "./UndoDelete.js"
import { SlideControls } from "./SlideControls.js"
import { Scroller } from "./Scroller.js"
import { ExportBanner } from "./ExportBanner.js"

import { slice_utf8, length_utf8 } from "../common/UnicodeTools.js"
import { has_ctrl_or_cmd_pressed, ctrl_or_cmd_name, is_mac_keyboard, in_textarea_or_input } from "../common/KeyboardShortcuts.js"
import { handle_log } from "../common/Logging.js"
import { PlutoContext, PlutoBondsContext } from "../common/PlutoContext.js"
import { pack, unpack } from "../common/MsgPack.js"
import { useDropHandler } from "./useDropHandler.js"
import { request_binder, BinderPhase } from "../common/Binder.js"
import { read_Uint8Array_with_progress, FetchProgress } from "./FetchProgress.js"

const default_path = "..."
const DEBUG_DIFFING = false
let pending_local_updates = 0
// from our friends at https://stackoverflow.com/a/2117523
// i checked it and it generates Julia-legal UUIDs and that's all we need -SNOF
const uuidv4 = () =>
    //@ts-ignore
    "10000000-1000-4000-8000-100000000000".replace(/[018]/g, (c) => (c ^ (crypto.getRandomValues(new Uint8Array(1))[0] & (15 >> (c / 4)))).toString(16))

/**
 * @typedef {import('../imports/immer').Patch} Patch
 * */

/**
 * Serialize an array of cells into a string form (similar to the .jl file).
 *
 * Used for implementing clipboard functionality. This isn't in topological
 * order, so you won't necessarily be able to run it directly.
 *
 * @param {Array<CellInputData>} cells
 * @return {String}
 */
function serialize_cells(cells) {
    return cells.map((cell) => `# ╔═╡ ${cell.cell_id}\n` + cell.code + "\n").join("\n")
}

/**
 * Deserialize a Julia program or output from `serialize_cells`.
 *
 * If a Julia program, it will return a single String containing it. Otherwise,
 * it will split the string into cells based on the special delimiter.
 *
 * @param {String} serialized_cells
 * @return {Array<String>}
 */
function deserialize_cells(serialized_cells) {
    const segments = serialized_cells.replace(/\r\n/g, "\n").split(/# ╔═╡ \S+\n/)
    return segments.map((s) => s.trim()).filter((s) => s !== "")
}

const Main = ({ children }) => {
    const { handler } = useDropHandler()
    useEffect(() => {
        document.body.addEventListener("drop", handler)
        document.body.addEventListener("dragover", handler)
        document.body.addEventListener("dragenter", handler)
        document.body.addEventListener("dragleave", handler)
        return () => {
            document.body.removeEventListener("drop", handler)
            document.body.removeEventListener("dragover", handler)
            document.body.removeEventListener("dragenter", handler)
            document.body.removeEventListener("dragleave", handler)
        }
    })
    return html`<main>${children}</main>`
}

const statusmap = (state) => ({
<<<<<<< HEAD
    disconnected: !(state.connected || state.initializing || state.static_preview),
    loading: (BinderPhase.wait_for_user < state.binder_phase && state.binder_phase < BinderPhase.ready) || state.initializing || state.moving_file,
    static_preview: state.static_preview,
    binder: state.offer_binder || state.binder_phase != null,
=======
    disconnected: !(state.connected || state.initializing),
    loading: state.initializing || state.moving_file,
>>>>>>> 670cd7c6
})

const first_true_key = (obj) => {
    for (let [k, v] of Object.entries(obj)) {
        if (v) {
            return k
        }
    }
}

/**
 * @typedef CellInputData
 * @type {{
 *  cell_id: string,
 *  code: string,
 *  code_folded: boolean,
 * }}
 */

/**
 * @typedef CellResultData
 * @type {{
 *  cell_id: string,
 *  queued: boolean,
 *  running: boolean,
 *  errored: boolean,
 *  runtime?: number,
 *  output: {
 *      body: string,
 *      persist_js_state: boolean,
 *      last_run_timestamp: number,
 *      mime: string,
 *      rootassignee: ?string,
 *  }
 * }}
 */

/**
 * @typedef NotebookData
 * @type {{
 *  path: string,
 *  shortpath: string,
 *  in_temp_dir: boolean,
 *  notebook_id: string,
 *  cell_inputs: { [uuid: string]: CellInputData },
 *  cell_results: { [uuid: string]: CellResultData }
 *  cell_order: Array<string>,
 *  bonds: { [name: string]: any },
 * }}
 */

<<<<<<< HEAD
const url_logo_big = document.head.querySelector("link[rel='pluto-logo-big']").getAttribute("href")
const url_logo_small = document.head.querySelector("link[rel='pluto-logo-small']").getAttribute("href")
=======
/**
 *
 * @returns {NotebookData}
 */
const initial_notebook = () => ({
    notebook_id: new URLSearchParams(window.location.search).get("id"),
    path: default_path,
    shortpath: "",
    in_temp_dir: true,
    cell_inputs: {},
    cell_results: {},
    cell_order: [],
    bonds: {},
})
>>>>>>> 670cd7c6

export class Editor extends Component {
    constructor() {
        super()

        const url_params = new URLSearchParams(window.location.search)
        const launch_params = {
            //@ts-ignore
            statefile: url_params.get("statefile") ?? window.pluto_statefile,
            //@ts-ignore
            notebookfile: url_params.get("notebookfile") ?? window.pluto_notebookfile,
            //@ts-ignore
            disable_ui: !!(url_params.get("disable_ui") ?? window.pluto_disable_ui),
            //@ts-ignore
            binder_url: url_params.get("binder_url") ?? window.pluto_binder_url ?? "https://mybinder.org/build/gh/fonsp/pluto-on-binder/static-to-live-1",
        }

        this.state = {
<<<<<<< HEAD
            notebook: /** @type {NotebookData} */ ({
                notebook_id: url_params.get("id"),
                path: default_path,
                shortpath: "",
                in_temp_dir: true,
                cell_inputs: {},
                cell_results: {},
                cell_order: [],
            }),
=======
            notebook: /** @type {NotebookData} */ initial_notebook(),
>>>>>>> 670cd7c6
            cell_inputs_local: /** @type {{ [id: string]: CellInputData }} */ ({}),
            desired_doc_query: null,
            recently_deleted: /** @type {Array<{ index: number, cell: CellInputData }>} */ (null),

            disable_ui: launch_params.disable_ui,
            static_preview: launch_params.statefile != null,
            statefile_download_progress: null,
            offer_binder: launch_params.notebookfile != null,
            binder_phase: null,
            binder_session_url: null,
            binder_session_token: null,
            connected: false,
            initializing: true,

            moving_file: false,
            scroller: {
                up: false,
                down: false,
            },
            export_menu_open: false,

            last_created_cell: null,
            selected_cells: [],

            update_is_ongoing: false,
        }

        this.setStatePromise = (fn) => new Promise((r) => this.setState(fn, r))

        // statistics that are accumulated over time
        this.counter_statistics = create_counter_statistics()

        // these are things that can be done to the local notebook
        this.actions = {
            send: (...args) => this.client.send(...args),
            //@ts-ignore
            update_notebook: (...args) => this.update_notebook(...args),
            set_doc_query: (query) => this.setState({ desired_doc_query: query }),
            set_local_cell: (cell_id, new_val, callback) => {
                return this.setState(
                    immer((state) => {
                        state.cell_inputs_local[cell_id] = {
                            code: new_val,
                        }
                        state.selected_cells = []
                    }),
                    callback
                )
            },
            focus_on_neighbor: (cell_id, delta, line = delta === -1 ? Infinity : -1, ch) => {
                const i = this.state.notebook.cell_order.indexOf(cell_id)
                const new_i = i + delta
                if (new_i >= 0 && new_i < this.state.notebook.cell_order.length) {
                    window.dispatchEvent(
                        new CustomEvent("cell_focus", {
                            detail: {
                                cell_id: this.state.notebook.cell_order[new_i],
                                line: line,
                                ch: ch,
                            },
                        })
                    )
                }
            },
            add_deserialized_cells: async (data, index) => {
                let new_codes = deserialize_cells(data)
                /** @type {Array<CellInputData>} */
                /** Create copies of the cells with fresh ids */
                let new_cells = new_codes.map((code) => ({
                    cell_id: uuidv4(),
                    code: code,
                    code_folded: false,
                }))
                if (index === -1) {
                    index = this.state.notebook.cell_order.length
                }

                /** Update local_code. Local code doesn't force CM to update it's state
                 * (the usual flow is keyboard event -> cm -> local_code and not the opposite )
                 * See ** 1 **
                 */
                await this.setStatePromise(
                    immer((state) => {
                        for (let cell of new_cells) {
                            state.cell_inputs_local[cell.cell_id] = cell
                        }
                        state.last_created_cell = new_cells[0]?.cell_id
                    })
                )

                /**
                 * Create an empty cell in the julia-side.
                 * Code will differ, until the user clicks 'run' on the new code
                 */
                await update_notebook((notebook) => {
                    for (const cell of new_cells) {
                        notebook.cell_inputs[cell.cell_id] = {
                            ...cell,
                            // Fill the cell with empty code remotely, so it doesn't run unsafe code
                            code: "",
                        }
                    }
                    notebook.cell_order = [
                        ...notebook.cell_order.slice(0, index),
                        ...new_cells.map((x) => x.cell_id),
                        ...notebook.cell_order.slice(index, Infinity),
                    ]
                })
                /** ** 1 **
                 * Notify codemirrors that the code is updated
                 *
                 *  */

                for (const cell of new_cells) {
                    const cm = document.querySelector(`[id="${cell.cell_id}"] .CodeMirror`).CodeMirror
                    cm.setValue(cell.code) // Update codemirror synchronously
                }
            },
            wrap_remote_cell: async (cell_id, block_start = "begin", block_end = "end") => {
                const cell = this.state.notebook.cell_inputs[cell_id]
                const new_code = `${block_start}\n\t${cell.code.replace(/\n/g, "\n\t")}\n${block_end}`
                await this.setStatePromise(
                    immer((state) => {
                        state.cell_inputs_local[cell_id] = {
                            ...cell,
                            ...state.cell_inputs_local[cell_id],
                            code: new_code,
                        }
                    })
                )
                await this.actions.set_and_run_multiple([cell_id])
            },
            split_remote_cell: async (cell_id, boundaries, submit = false) => {
                const cell = this.state.notebook.cell_inputs[cell_id]

                const old_code = cell.code
                const padded_boundaries = [0, ...boundaries]
                /** @type {Array<String>} */
                const parts = boundaries.map((b, i) => slice_utf8(old_code, padded_boundaries[i], b).trim()).filter((x) => x !== "")
                /** @type {Array<CellInputData>} */
                const cells_to_add = parts.map((code) => {
                    return {
                        cell_id: uuidv4(),
                        code: code,
                        code_folded: false,
                    }
                })

                this.setState(
                    immer((state) => {
                        for (let cell of cells_to_add) {
                            state.cell_inputs_local[cell.cell_id] = cell
                        }
                    })
                )
                await update_notebook((notebook) => {
                    // delete the old cell
                    delete notebook.cell_inputs[cell_id]

                    // add the new ones
                    for (let cell of cells_to_add) {
                        notebook.cell_inputs[cell.cell_id] = cell
                    }
                    notebook.cell_order = notebook.cell_order.flatMap((c) => {
                        if (cell_id === c) {
                            return cells_to_add.map((x) => x.cell_id)
                        } else {
                            return [c]
                        }
                    })
                })

                if (submit) {
                    await this.actions.set_and_run_multiple(cells_to_add.map((x) => x.cell_id))
                }
            },
            interrupt_remote: (cell_id) => {
                // TODO Make this cooler
                // set_notebook_state((prevstate) => {
                //     return {
                //         cells: prevstate.cells.map((c) => {
                //             return { ...c, errored: c.errored || c.running || c.queued }
                //         }),
                //     }
                // })
                this.client.send("interrupt_all", {}, { notebook_id: this.state.notebook.notebook_id }, false)
            },
            move_remote_cells: (cell_ids, new_index) => {
                update_notebook((notebook) => {
                    let before = notebook.cell_order.slice(0, new_index).filter((x) => !cell_ids.includes(x))
                    let after = notebook.cell_order.slice(new_index, Infinity).filter((x) => !cell_ids.includes(x))
                    notebook.cell_order = [...before, ...cell_ids, ...after]
                })
            },
            add_remote_cell_at: async (index, code = "") => {
                let id = uuidv4()
                this.setState({ last_created_cell: id })
                await update_notebook((notebook) => {
                    notebook.cell_inputs[id] = {
                        cell_id: id,
                        code,
                        code_folded: false,
                    }
                    notebook.cell_order = [...notebook.cell_order.slice(0, index), id, ...notebook.cell_order.slice(index, Infinity)]
                })
                await this.client.send("run_multiple_cells", { cells: [id] }, { notebook_id: this.state.notebook.notebook_id })
                return id
            },
            add_remote_cell: async (cell_id, before_or_after, code) => {
                const index = this.state.notebook.cell_order.indexOf(cell_id)
                const delta = before_or_after == "before" ? 0 : 1
                return await this.actions.add_remote_cell_at(index + delta, code)
            },
            confirm_delete_multiple: async (verb, cell_ids) => {
                if (cell_ids.length <= 1 || confirm(`${verb} ${cell_ids.length} cells?`)) {
                    if (cell_ids.some((cell_id) => this.state.notebook.cell_results[cell_id].running || this.state.notebook.cell_results[cell_id].queued)) {
                        if (confirm("This cell is still running - would you like to interrupt the notebook?")) {
                            this.actions.interrupt_remote(cell_ids[0])
                        }
                    } else {
                        this.setState({
                            recently_deleted: cell_ids.map((cell_id) => {
                                return {
                                    index: this.state.notebook.cell_order.indexOf(cell_id),
                                    cell: this.state.notebook.cell_inputs[cell_id],
                                }
                            }),
                        })
                        await update_notebook((notebook) => {
                            for (let cell_id of cell_ids) {
                                delete notebook.cell_inputs[cell_id]
                            }
                            notebook.cell_order = notebook.cell_order.filter((cell_id) => !cell_ids.includes(cell_id))
                        })
                        await this.client.send("run_multiple_cells", { cells: [] }, { notebook_id: this.state.notebook.notebook_id })
                    }
                }
            },
            fold_remote_cell: async (cell_id, newFolded) => {
                if (!newFolded) {
                    this.setState({ last_created_cell: cell_id })
                }
                await update_notebook((notebook) => {
                    notebook.cell_inputs[cell_id].code_folded = newFolded
                })
            },
            set_and_run_all_changed_remote_cells: () => {
                const changed = this.state.notebook.cell_order.filter(
                    (cell_id) =>
                        this.state.cell_inputs_local[cell_id] != null &&
                        this.state.notebook.cell_inputs[cell_id].code !== this.state.cell_inputs_local[cell_id]?.code
                )
                this.actions.set_and_run_multiple(changed)
                return changed.length > 0
            },
            set_and_run_multiple: async (cell_ids) => {
                // TODO: this function is called with an empty list sometimes, where?
                if (cell_ids.length > 0) {
                    this.counter_statistics.numEvals++
                    await update_notebook((notebook) => {
                        for (let cell_id of cell_ids) {
                            if (this.state.cell_inputs_local[cell_id]) {
                                notebook.cell_inputs[cell_id].code = this.state.cell_inputs_local[cell_id].code
                            }
                        }
                    })
                    // This is a "dirty" trick, as this should actually be stored in some shared request_status => status state
                    // But for now... this is fine 😼
                    this.setState(
                        immer((state) => {
                            for (let cell_id of cell_ids) {
                                if (state.notebook.cell_results[cell_id]) {
                                    state.notebook.cell_results[cell_id].queued = true
                                } else {
                                    // nothing
                                }
                            }
                        })
                    )
                    await this.client.send("run_multiple_cells", { cells: cell_ids }, { notebook_id: this.state.notebook.notebook_id })
                }
            },
            set_bond: async (symbol, value, is_first_value) => {
                // For now I discard is_first_value, basing it on if there
                // is a value already present in the state.
                // Keep an eye on https://github.com/fonsp/Pluto.jl/issues/275

                this.counter_statistics.numBondSets++

                // Wrap the bond value in an object so immer assumes it is changed
                await update_notebook((notebook) => {
                    notebook.bonds[symbol] = { value: value }
                })
            },
            reshow_cell: (cell_id, objectid, dim) => {
                this.client.send(
                    "reshow_cell",
                    {
                        objectid: objectid,
                        dim: dim,
                        cell_id: cell_id,
                    },
                    { notebook_id: this.state.notebook.notebook_id },
                    false
                )
            },
            write_file: (cell_id, { file, name, type }) => {
                this.counter_statistics.numFileDrops++
                return this.client.send(
                    "write_file",
                    { file, name, type, path: this.state.notebook.path },
                    {
                        notebook_id: this.state.notebook.notebook_id,
                        cell_id: cell_id,
                    },
                    true
                )
            },
        }

<<<<<<< HEAD
        const real_actions = this.actions
        const fake_actions = Object.fromEntries(Object.keys(this.actions).map((k) => [k, () => {}]))

        this.on_disable_ui = () => {
            document.body.classList.toggle("disable_ui", this.state.disable_ui)
            document.head.querySelector("link[data-pluto-file='hide-ui']").setAttribute("media", this.state.disable_ui ? "all" : "print")
            this.actions = this.state.disable_ui ? fake_actions : real_actions //heyo
        }
        this.on_disable_ui()

        // these are update message that are _not_ a response to a `send(*, *, {create_promise: true})`
        const on_update = (update, by_me) => {
            if (this.state.notebook.notebook_id === update.notebook_id) {
                const message = update.message
                switch (update.type) {
                    case "notebook_diff":
                        if (message?.response?.from_reset) {
                            console.log("Trying to reset state after failure")
                            this.setState(
                                immer((state) => {
                                    try {
                                        state.notebook = applyPatches(
                                            {
                                                notebook_id: new URLSearchParams(window.location.search).get("id"),
                                                path: default_path,
                                                shortpath: "",
                                                in_temp_dir: true,
                                                cell_inputs: {},
                                                cell_results: {},
                                                cell_order: [],
                                            },
                                            message.patches
                                        )
                                    } catch (exception) {
                                        alert("Cannot recover from broken state. Please open an issue!")
                                    }
                                })
                            )
                        } else if (message.patches.length !== 0) {
                            this.setState(
                                immer((state) => {
                                    let new_notebook
                                    try {
                                        // To test this, uncomment the lines below:
                                        // if (Math.random() < 0.25)
                                        //    throw new Error(`Error: [Immer] minified error nr: 15 '${message?.patches?.[0]?.path?.join("/")}'    .`)
                                        new_notebook = applyPatches(state.notebook, message.patches)
                                    } catch (exception) {
                                        const failing_path = String(exception).match(".*'(.*)'.*")[1].replace(/\//gi, ".")
                                        const path_value = _.get(this.state.notebook, failing_path, "Not Found")
                                        console.log(String(exception).match(".*'(.*)'.*")[1].replace(/\//gi, "."), failing_path, typeof failing_path)
                                        alert(`PlutoState failed to sync with the browser!
=======
        const apply_notebook_patches = (patches, old_state = undefined) =>
            new Promise((resolve) => {
                console.info("Applying patches", { patches })
                if (patches.length !== 0) {
                    this.setState(
                        immer((state) => {
                            let new_notebook
                            try {
                                // To test this, uncomment the lines below:
                                // if (Math.random() < 0.25) {
                                //     throw new Error(`Error: [Immer] minified error nr: 15 '${patches?.[0]?.path?.join("/")}'    .`)
                                // }
                                new_notebook = applyPatches(old_state ?? state.notebook, patches)
                            } catch (exception) {
                                const failing_path = String(exception).match(".*'(.*)'.*")[1].replace(/\//gi, ".")
                                const path_value = _.get(this.state.notebook, failing_path, "Not Found")
                                console.log(String(exception).match(".*'(.*)'.*")[1].replace(/\//gi, "."), failing_path, typeof failing_path)
                                alert(`PlutoState failed to sync with the browser!
>>>>>>> 670cd7c6
Please report this: https://github.com/fonsp/Pluto.jl/issues
adding the info you can find in the JS Console (F12)`)
                                console.error(
                                    `
                                            ########################-Please send these lines-########################
                                            PlutoError: StateOutOfSync: Failed to apply patches.
                                            failing path: ${failing_path}
                                            notebook previous value: ${path_value}
                                            patch: ${JSON.stringify(
                                                patches?.find(({ path }) => path.join("") === failing_path),
                                                null,
                                                1
                                            )}
                                            #######################**************************########################
                                        `,
                                    exception
                                )
                                console.log("Trying to recover: Refetching notebook...")
                                this.client.send(
                                    "reset_shared_state",
                                    {},
                                    {
                                        notebook_id: this.state.notebook.notebook_id,
                                    },
                                    false
                                )
                                return
                            }

                            if (DEBUG_DIFFING) {
                                console.group("Update!")
                                for (let patch of patches) {
                                    console.group(`Patch :${patch.op}`)
                                    console.log(patch.path)
                                    console.log(patch.value)
                                    console.groupEnd()
                                }
                                console.groupEnd()
                            }

                            let cells_stuck_in_limbo = new_notebook.cell_order.filter((cell_id) => new_notebook.cell_inputs[cell_id] == null)
                            if (cells_stuck_in_limbo.length !== 0) {
                                console.warn(`cells_stuck_in_limbo:`, cells_stuck_in_limbo)
                                new_notebook.cell_order = new_notebook.cell_order.filter((cell_id) => new_notebook.cell_inputs[cell_id] != null)
                            }
                            state.notebook = new_notebook
                        }),
                        resolve
                    )
                } else {
                    resolve()
                }
            })

        // these are update message that are _not_ a response to a `send(*, *, {create_promise: true})`
        const on_update = (update, by_me) => {
            if (this.state.notebook.notebook_id === update.notebook_id) {
                const message = update.message
                switch (update.type) {
                    case "notebook_diff":
                        if (message?.response?.from_reset) {
                            console.log("Trying to reset state after failure")
                            try {
                                apply_notebook_patches(message.patches, initial_notebook())
                            } catch (exception) {
                                alert("Cannot recover from broken state. Please open an issue!")
                            }
                        } else if (message.patches.length !== 0) {
                            apply_notebook_patches(message.patches)
                        }
                        break
                    case "log":
                        handle_log(message, this.state.notebook.path)
                        break
                    default:
                        console.error("Received unknown update type!", update)
                        // alert("Something went wrong 🙈\n Try clearing your browser cache and refreshing the page")
                        break
                }
            } else {
                // Update for a different notebook, TODO maybe log this as it shouldn't happen
            }
        }

        const on_establish_connection = async (client) => {
            // nasty
            Object.assign(this.client, client)

            // @ts-ignore
            window.version_info = this.client.version_info // for debugging

            await this.client.send("update_notebook", { updates: [] }, { notebook_id: this.state.notebook.notebook_id }, false)

            this.setState({ initializing: false, static_preview: false, binder_phase: this.state.binder_phase == null ? null : BinderPhase.ready })

            // do one autocomplete to trigger its precompilation
            // TODO Do this from julia itself
            await this.client.send("complete", { query: "sq" }, { notebook_id: this.state.notebook.notebook_id })

            setTimeout(() => {
                init_feedback()
                finalize_statistics(this.state, this.client, this.counter_statistics).then(store_statistics_sample)

                setInterval(() => {
                    finalize_statistics(this.state, this.client, this.counter_statistics).then((statistics) => {
                        store_statistics_sample(statistics)
                        send_statistics_if_enabled(statistics)
                    })
                    this.counter_statistics = create_counter_statistics()
                }, 10 * 60 * 1000) // 10 minutes - statistics interval
            }, 5 * 1000) // 5 seconds - load feedback a little later for snappier UI
        }

        const on_connection_status = (val) => this.setState({ connected: val })

        const on_reconnect = () => {
            console.warn("Reconnected! Checking states")

            return true
        }

        this.client = {}

        this.connect = (ws_address = undefined) =>
            create_pluto_connection({
                ws_address: ws_address,
                on_unrequested_update: on_update,
                on_connection_status: on_connection_status,
                on_reconnect: on_reconnect,
                connect_metadata: { notebook_id: this.state.notebook.notebook_id },
            }).then(on_establish_connection)

        if (this.state.static_preview) {
            ;(async () => {
                const r = await fetch(launch_params.statefile)
                const data = await read_Uint8Array_with_progress(r, (progress) => {
                    this.setState({
                        statefile_download_progress: progress,
                    })
                })
                this.setState({
                    notebook: unpack(data),
                    initializing: false,
                    binder_phase: this.state.offer_binder ? BinderPhase.wait_for_user : null,
                })
            })()
            fetch(`https://cdn.jsdelivr.net/gh/fonsp/pluto-usage-counter@1/article-view.txt?skip_sw`)
        } else {
            this.connect()
        }

        this.start_binder = async () => {
            try {
                fetch(`https://cdn.jsdelivr.net/gh/fonsp/pluto-usage-counter@1/binder-start.txt?skip_sw`).catch(() => {})
                await this.setStatePromise(
                    immer((state) => {
                        state.binder_phase = BinderPhase.requesting
                        state.loading = true
                        state.disable_ui = false
                    })
                )
                const { binder_session_url, binder_session_token } = await request_binder(
                    launch_params.binder_url.replace("mybinder.org/v2/", "mybinder.org/build/")
                )

                console.log("Binder URL:", `${binder_session_url}?token=${binder_session_token}`)

                const shutdown_url = `${new URL("../api/shutdown", binder_session_url).href}?token=${binder_session_token}`
                window.shutdown_binder = this.shutdown_binder = () => {
                    fetch(shutdown_url, { method: "POST" })
                }

                await this.setStatePromise(
                    immer((state) => {
                        state.binder_phase = BinderPhase.created
                        state.binder_session_url = binder_session_url
                        state.binder_session_token = binder_session_token
                    })
                )
                // fetch once to say hello
                const with_token = (u) => {
                    const new_url = new URL(u)
                    new_url.searchParams.set("token", binder_session_token)
                    return String(new_url)
                }
                await fetch(with_token(binder_session_url))

                let open_response = null

                const open_path = new URL("open", binder_session_url)
                open_path.searchParams.set("path", launch_params.notebookfile)

                console.log("open_path: ", String(open_path))
                open_response = await fetch(with_token(String(open_path)), {
                    method: "POST",
                })

                if (!open_response.ok) {
                    const open_url = new URL("open", binder_session_url)
                    open_url.searchParams.set("url", new URL(launch_params.notebookfile, window.location.href).href)

                    console.log("open_url: ", String(open_url))
                    open_response = await fetch(with_token(String(open_url)), {
                        method: "POST",
                    })
                }

                const new_notebook_id = await open_response.text()
                console.info("notebook_id:", new_notebook_id)
                console.log(this.state)

                await this.setStatePromise(
                    immer((state) => {
                        state.notebook.notebook_id = new_notebook_id
                        state.binder_phase = BinderPhase.notebook_running
                    })
                )
                console.log("Connecting ws")

                this.connect(with_token(ws_address_from_base(binder_session_url) + "channels"))
            } catch (err) {
                console.error("Failed to initialize binder!", err)
                alert(
                    "Something went wrong! 😮\n\nWe failed to initialize the binder connection. Please try again with a different browser, or come back later."
                )
            }
        }

        // Not completely happy with this yet, but it will do for now - DRAL
        this.bonds_changes_to_apply_when_done = []
        this.notebook_is_idle = () =>
            !Object.values(this.state.notebook.cell_results).some((cell) => cell.running || cell.queued) && !this.state.update_is_ongoing

        /** @param {(notebook: NotebookData) => void} mutate_fn */
        let update_notebook = async (mutate_fn) => {
            // if (this.state.initializing) {
            //     console.error("Update notebook done during initializing, strange")
            //     return
            // }

            let [new_notebook, changes, inverseChanges] = produceWithPatches(this.state.notebook, (notebook) => {
                mutate_fn(notebook)
            })

            // If "notebook is not idle" I seperate and store the bonds updates,
            // to send when the notebook is idle. This delays the updating of the bond for performance,
            // but when the server can discard bond updates itself (now it executes them one by one, even if there is a newer update ready)
            // this will no longer be necessary
            if (!this.notebook_is_idle()) {
                let changes_involving_bonds = changes.filter((x) => x.path[0] === "bonds")
                this.bonds_changes_to_apply_when_done = [...this.bonds_changes_to_apply_when_done, ...changes_involving_bonds]
                changes = changes.filter((x) => x.path[0] !== "bonds")
            }

            if (DEBUG_DIFFING) {
                try {
                    let previous_function_name = new Error().stack.split("\n")[2].trim().split(" ")[1]
                    console.log(`Changes to send to server from "${previous_function_name}":`, changes)
                } catch (error) {}
            }
            if (changes.length === 0) {
                return
            }

            for (let change of changes) {
                if (change.path.some((x) => typeof x === "number")) {
                    throw new Error("This sounds like it is editing an array...")
                }
            }
            pending_local_updates++
            this.setState({ update_is_ongoing: pending_local_updates > 0 })
            try {
                await Promise.all([
                    this.client.send("update_notebook", { updates: changes }, { notebook_id: this.state.notebook.notebook_id }, false).then((response) => {
                        if (response.message.response.update_went_well === "👎") {
                            // We only throw an error for functions that are waiting for this
                            // Notebook state will already have the changes reversed
                            throw new Error(`Pluto update_notebook error: ${response.message.response.why_not})`)
                        }
                    }),
                    this.setStatePromise({
                        notebook: new_notebook,
                    }),
                ])
            } finally {
                pending_local_updates--
                this.setState({ update_is_ongoing: pending_local_updates > 0 })
            }
        }
        this.update_notebook = update_notebook

        this.submit_file_change = async (new_path, reset_cm_value) => {
            const old_path = this.state.notebook.path
            if (old_path === new_path) {
                return
            }
            if (!this.state.notebook.in_temp_dir) {
                if (!confirm("Are you sure? Will move from\n\n" + old_path + "\n\nto\n\n" + new_path)) {
                    throw new Error("Declined by user")
                }
            }

            this.setState({ moving_file: true })

            try {
                await update_notebook((notebook) => {
                    notebook.in_temp_dir = false
                    notebook.path = new_path
                })
                // @ts-ignore
                document.activeElement?.blur()
            } catch (error) {
                alert("Failed to move file:\n\n" + error.message)
            } finally {
                this.setState({ moving_file: false })
            }
        }

        this.delete_selected = (verb) => {
            if (this.state.selected_cells.length > 0) {
                this.actions.confirm_delete_multiple(verb, this.state.selected_cells)
                return true
            }
        }

        this.run_selected = () => {
            return this.actions.set_and_run_multiple(this.state.selected_cells)
        }

        this.serialize_selected = (cell_id = null) => {
            const cells_to_serialize = cell_id == null || this.state.selected_cells.includes(cell_id) ? this.state.selected_cells : [cell_id]
            if (cells_to_serialize.length) {
                return serialize_cells(cells_to_serialize.map((id) => this.state.notebook.cell_inputs[id]))
            }
        }

        document.addEventListener("keydown", (e) => {
            // if (e.defaultPrevented) {
            //     return
            // }
            if (e.key === "q" && has_ctrl_or_cmd_pressed(e)) {
                // This one can't be done as cmd+q on mac, because that closes chrome - Dral
                if (Object.values(this.state.notebook.cell_results).some((c) => c.running || c.queued)) {
                    this.actions.interrupt_remote()
                }
                e.preventDefault()
            } else if (e.key === "s" && has_ctrl_or_cmd_pressed(e)) {
                const some_cells_ran = this.actions.set_and_run_all_changed_remote_cells()
                if (!some_cells_ran) {
                    // all cells were in sync allready
                    // TODO: let user know that the notebook autosaves
                }
                e.preventDefault()
            } else if (e.key === "Backspace" || e.key === "Delete") {
                if (this.delete_selected("Delete")) {
                    e.preventDefault()
                }
            } else if (e.key === "Enter" && e.shiftKey) {
                this.run_selected()
            } else if ((e.key === "?" && has_ctrl_or_cmd_pressed(e)) || e.key === "F1") {
                // On mac "cmd+shift+?" is used by chrome, so that is why this needs to be ctrl as well on mac
                // Also pressing "ctrl+shift" on mac causes the key to show up as "/", this madness
                // I hope we can find a better solution for this later - Dral
                alert(
                    `Shortcuts 🎹

    Shift+Enter:   run cell
    ${ctrl_or_cmd_name}+Enter:   run cell and add cell below
    Delete or Backspace:   delete empty cell

    PageUp or fn+Up:   select cell above
    PageDown or fn+Down:   select cell below

    ${ctrl_or_cmd_name}+Q:   interrupt notebook
    ${ctrl_or_cmd_name}+S:   submit all changes

    ${ctrl_or_cmd_name}+C:   copy selected cells
    ${ctrl_or_cmd_name}+X:   cut selected cells
    ${ctrl_or_cmd_name}+V:   paste selected cells

    The notebook file saves every time you run`
                )
                e.preventDefault()
            }

            if (this.state.disable_ui && this.state.offer_binder) {
                // const code = e.key.charCodeAt(0)
                if (e.key === "Enter" || e.key.length === 1) {
                    if (!document.body.classList.contains("wiggle_binder")) {
                        document.body.classList.add("wiggle_binder")
                        setTimeout(() => {
                            document.body.classList.remove("wiggle_binder")
                        }, 1000)
                    }
                }
            }
        })

        document.addEventListener("copy", (e) => {
            if (!in_textarea_or_input()) {
                const serialized = this.serialize_selected()
                if (serialized) {
                    navigator.clipboard.writeText(serialized).catch((err) => {
                        alert(`Error copying cells: ${e}`)
                    })
                }
            }
        })

        // Disabled because we don't want to accidentally delete cells
        // or we can enable it with a prompt
        // Even better would be excel style: grey out until you paste it. If you paste within the same notebook, then it is just a move.
        // document.addEventListener("cut", (e) => {
        //     if (!in_textarea_or_input()) {
        //         const serialized = this.serialize_selected()
        //         if (serialized) {
        //             navigator.clipboard
        //                 .writeText(serialized)
        //                 .then(() => this.delete_selected("Cut"))
        //                 .catch((err) => {
        //                     alert(`Error cutting cells: ${e}`)
        //                 })
        //         }
        //     }
        // })

        document.addEventListener("paste", async (e) => {
            const topaste = e.clipboardData.getData("text/plain")
            console.log("paste", topaste)
            if (!in_textarea_or_input() || topaste.match(/# ╔═╡ ........-....-....-....-............/g)?.length) {
                // Deselect everything first, to clean things up
                this.setState({
                    selected_cells: [],
                })

                // Paste in the cells at the end of the notebook
                const data = e.clipboardData.getData("text/plain")
                this.actions.add_deserialized_cells(data, -1)
                e.preventDefault()
            }
        })

        window.addEventListener("beforeunload", (event) => {
            const unsaved_cells = this.state.notebook.cell_order.filter(
                (id) => this.state.cell_inputs_local[id] && this.state.notebook.cell_inputs[id].code !== this.state.cell_inputs_local[id].code
            )
            const first_unsaved = unsaved_cells[0]
            if (first_unsaved != null) {
                window.dispatchEvent(new CustomEvent("cell_focus", { detail: { cell_id: first_unsaved } }))
                // } else if (this.state.notebook.in_temp_dir) {
                //     window.scrollTo(0, 0)
                //     // TODO: focus file picker
                console.log("Preventing unload")
                event.stopImmediatePropagation()
                event.preventDefault()
                event.returnValue = ""
            } else {
                console.warn("unloading 👉 disconnecting websocket")
                if (this.shutdown_binder != null) {
                    // hmmmm that would also shut down the binder if you refreshed, or if you navigate to the binder session main menu by clicking the pluto logo.
                    // Let's keep it disabled for now and let the timeout take care of shutting down the binder
                    // this.shutdown_binder()
                }
                // and don't prevent the unload
            }
        })
    }

    componentDidUpdate(old_props, old_state) {
        window.editor_state = this.state

        document.title = "🎈 " + this.state.notebook.shortpath + " — Pluto.jl"
        if (old_state?.notebook?.path !== this.state.notebook.path) {
            update_stored_recent_notebooks(this.state.notebook.path, old_state?.notebook?.path)
        }

        const status = statusmap(this.state)
        Object.entries(status).forEach((e) => {
            document.body.classList.toggle(...e)
        })

        const any_code_differs = this.state.notebook.cell_order.some(
            (cell_id) =>
                this.state.cell_inputs_local[cell_id] != null && this.state.notebook.cell_inputs[cell_id].code !== this.state.cell_inputs_local[cell_id].code
        )
        document.body.classList.toggle("code_differs", any_code_differs)

        // this class is used to tell our frontend tests that the updates are done
        document.body.classList.toggle("update_is_ongoing", pending_local_updates > 0)

        if (this.notebook_is_idle() && this.bonds_changes_to_apply_when_done.length !== 0) {
            let bonds_patches = this.bonds_changes_to_apply_when_done
            this.bonds_changes_to_apply_when_done = []
            this.update_notebook((notebook) => {
                applyPatches(notebook, bonds_patches)
            })
        }

        if (old_state.binder_phase !== this.state.binder_phase && this.state.binder_phase != null) {
            const phase = Object.entries(BinderPhase).find(([k, v]) => v == this.state.binder_phase)[0]
            console.info(`Binder phase: ${phase} at ${new Date().toLocaleTimeString()}`)
        }

        if (old_state.disable_ui !== this.state.disable_ui) {
            this.on_disable_ui()
        }
    }

    render() {
        let { export_menu_open, notebook } = this.state

        const status = statusmap(this.state)
        const statusval = first_true_key(status)

        const notebook_export_url =
            this.state.binder_session_url == null
                ? `./notebookfile?id=${this.state.notebook.notebook_id}`
                : `${this.state.binder_session_url}notebookfile?id=${this.state.notebook.notebook_id}&token=${this.state.binder_session_token}`

        return html`
            <${PlutoContext.Provider} value=${this.actions}>
                <${PlutoBondsContext.Provider} value=${this.state.notebook.bonds}>
                    <${Scroller} active=${this.state.scroller} />
                    <header className=${export_menu_open ? "show_export" : ""}>
                        <${ExportBanner}
                            pluto_version=${this.client?.version_info?.pluto}
                            notebook=${this.state.notebook}
                            notebook_export_url=${notebook_export_url}
                            open=${export_menu_open}
                            onClose=${() => this.setState({ export_menu_open: false })}
                        />
                        <loading-bar style=${`width: ${100 * this.state.binder_phase}vw`}></loading-bar>
                        <div id="binder_spinners">
                    <binder-spinner id="ring_1"></binder-spinner>
                    <binder-spinner id="ring_2"></binder-spinner>
                    <binder-spinner id="ring_3"></binder-spinner>
                    </div>

                        <nav id="at_the_top">
                            <a href=${
                                this.state.static_preview || this.state.binder_phase != null
                                    ? `${this.state.binder_session_url}?token=${this.state.binder_session_token}`
                                    : "./"
                            }>
                                <h1><img id="logo-big" src=${url_logo_big} alt="Pluto.jl" /><img id="logo-small" src=${url_logo_small} /></h1>
                            </a>
                            ${
                                this.state.binder_phase === BinderPhase.ready
                                    ? html`<pluto-filepicker><a href=${notebook_export_url} target="_blank">Save notebook...</a></pluto-filepicker>`
                                    : html`<${FilePicker}
                                          client=${this.client}
                                          value=${notebook.in_temp_dir ? "" : notebook.path}
                                          on_submit=${this.submit_file_change}
                                          suggest_new_file=${{
                                              base: this.client.session_options == null ? "" : this.client.session_options.server.notebook_path_suggestion,
                                              name: notebook.shortpath,
                                          }}
                                          placeholder="Save notebook..."
                                          button_label=${notebook.in_temp_dir ? "Choose" : "Move"}
                                      />`
                            }
                            <button class="toggle_export" title="Export..." onClick=${() => {
                                this.setState({ export_menu_open: !export_menu_open })
                            }}><span></span></button>
                            <div id="process_status">${
                                status.binder && status.loading
                                    ? "Loading binder..."
                                    : statusval === "disconnected"
                                    ? "Reconnecting..."
                                    : statusval === "loading"
                                    ? "Loading..."
                                    : null
                            }</div>
                        </nav>
                    </header>
                    ${
                        this.state.binder_phase === BinderPhase.wait_for_user
                            ? html`<button id="launch_binder" onClick=${this.start_binder}>
                                  <span>Run with </span
                                  ><img src="https://cdn.jsdelivr.net/gh/jupyterhub/binderhub@0.2.0/binderhub/static/logo.svg" height="30" alt="binder" />
                              </button>`
                            : null
                    }
                    <${FetchProgress} progress=${this.state.statefile_download_progress} />
                    <${Main}>
                        <preamble>
                            <button
                                onClick=${() => {
                                    this.actions.set_and_run_all_changed_remote_cells()
                                }}
                                class="runallchanged"
                                title="Save and run all changed cells"
                            >
                                <span></span>
                            </button>
                        </preamble>
                        <${Notebook}
                            is_initializing=${this.state.initializing}
                            notebook=${this.state.notebook}
                            selected_cells=${this.state.selected_cells}
                            cell_inputs_local=${this.state.cell_inputs_local}
                            on_update_doc_query=${this.actions.set_doc_query}
                            on_cell_input=${this.actions.set_local_cell}
                            on_focus_neighbor=${this.actions.focus_on_neighbor}
                            disable_input=${this.state.disable_ui || !this.state.connected /* && this.state.binder_phase == null*/}
                            last_created_cell=${this.state.last_created_cell}
                        />
                        <${DropRuler} 
                            actions=${this.actions}
                            selected_cells=${this.state.selected_cells} 
                            set_scroller=${(enabled) => {
                                this.setState({ scroller: enabled })
                            }}
                            serialize_selected=${this.serialize_selected}
                        />
                        ${
                            this.state.disable_ui ||
                            html`<${SelectionArea}
                                actions=${this.actions}
                                cell_order=${this.state.notebook.cell_order}
                                selected_cell_ids=${this.state.selected_cell_ids}
                                set_scroller=${(enabled) => {
                                    this.setState({ scroller: enabled })
                                }}
                                on_selection=${(selected_cell_ids) => {
                                    // @ts-ignore
                                    if (
                                        selected_cell_ids.length !== this.state.selected_cells ||
                                        _.difference(selected_cell_ids, this.state.selected_cells).length !== 0
                                    ) {
                                        this.setState({
                                            selected_cells: selected_cell_ids,
                                        })
                                    }
                                }}
                            />`
                        }
                    </${Main}>
                    <${LiveDocs}
                        desired_doc_query=${this.state.desired_doc_query}
                        on_update_doc_query=${this.actions.set_doc_query}
                        notebook=${this.state.notebook}
                    />
                    <${UndoDelete}
                        recently_deleted=${this.state.recently_deleted}
                        on_click=${() => {
                            this.update_notebook((notebook) => {
                                for (let { index, cell } of this.state.recently_deleted) {
                                    notebook.cell_inputs[cell.cell_id] = cell
                                    notebook.cell_order = [...notebook.cell_order.slice(0, index), cell.cell_id, ...notebook.cell_order.slice(index, Infinity)]
                                }
                            }).then(() => {
                                this.actions.set_and_run_multiple(this.state.recently_deleted.map(({ cell }) => cell.cell_id))
                            })
                        }}
                    />
                    <${SlideControls} />
                    <footer>
                        <div id="info">
                            <form id="feedback" action="#" method="post">
                                <a href="statistics-info">Statistics</a>
                                <a href="https://github.com/fonsp/Pluto.jl/wiki">FAQ</a>
                                <span style="flex: 1"></span>
                                <label for="opinion">🙋 How can we make <a href="https://github.com/fonsp/Pluto.jl">Pluto.jl</a> better?</label>
                                <input type="text" name="opinion" id="opinion" autocomplete="off" placeholder="Instant feedback..." />
                                <button>Send</button>
                            </form>
                        </div>
                    </footer>
                </${PlutoBondsContext.Provider}>
            </${PlutoContext.Provider}>
        `
    }
}

/* LOCALSTORAGE NOTEBOOKS LIST */

// TODO This is now stored locally, lets store it somewhere central 😈
export const update_stored_recent_notebooks = (recent_path, also_delete = undefined) => {
    const storedString = localStorage.getItem("recent notebooks")
    const storedList = storedString != null ? JSON.parse(storedString) : []
    const oldpaths = storedList
    const newpaths = [recent_path].concat(
        oldpaths.filter((path) => {
            return path !== recent_path && path !== also_delete
        })
    )
    localStorage.setItem("recent notebooks", JSON.stringify(newpaths.slice(0, 50)))
}<|MERGE_RESOLUTION|>--- conflicted
+++ resolved
@@ -82,15 +82,10 @@
 }
 
 const statusmap = (state) => ({
-<<<<<<< HEAD
     disconnected: !(state.connected || state.initializing || state.static_preview),
     loading: (BinderPhase.wait_for_user < state.binder_phase && state.binder_phase < BinderPhase.ready) || state.initializing || state.moving_file,
     static_preview: state.static_preview,
     binder: state.offer_binder || state.binder_phase != null,
-=======
-    disconnected: !(state.connected || state.initializing),
-    loading: state.initializing || state.moving_file,
->>>>>>> 670cd7c6
 })
 
 const first_true_key = (obj) => {
@@ -142,10 +137,9 @@
  * }}
  */
 
-<<<<<<< HEAD
 const url_logo_big = document.head.querySelector("link[rel='pluto-logo-big']").getAttribute("href")
 const url_logo_small = document.head.querySelector("link[rel='pluto-logo-small']").getAttribute("href")
-=======
+
 /**
  *
  * @returns {NotebookData}
@@ -160,7 +154,6 @@
     cell_order: [],
     bonds: {},
 })
->>>>>>> 670cd7c6
 
 export class Editor extends Component {
     constructor() {
@@ -179,19 +172,7 @@
         }
 
         this.state = {
-<<<<<<< HEAD
-            notebook: /** @type {NotebookData} */ ({
-                notebook_id: url_params.get("id"),
-                path: default_path,
-                shortpath: "",
-                in_temp_dir: true,
-                cell_inputs: {},
-                cell_results: {},
-                cell_order: [],
-            }),
-=======
             notebook: /** @type {NotebookData} */ initial_notebook(),
->>>>>>> 670cd7c6
             cell_inputs_local: /** @type {{ [id: string]: CellInputData }} */ ({}),
             desired_doc_query: null,
             recently_deleted: /** @type {Array<{ index: number, cell: CellInputData }>} */ (null),
@@ -512,7 +493,6 @@
             },
         }
 
-<<<<<<< HEAD
         const real_actions = this.actions
         const fake_actions = Object.fromEntries(Object.keys(this.actions).map((k) => [k, () => {}]))
 
@@ -523,49 +503,6 @@
         }
         this.on_disable_ui()
 
-        // these are update message that are _not_ a response to a `send(*, *, {create_promise: true})`
-        const on_update = (update, by_me) => {
-            if (this.state.notebook.notebook_id === update.notebook_id) {
-                const message = update.message
-                switch (update.type) {
-                    case "notebook_diff":
-                        if (message?.response?.from_reset) {
-                            console.log("Trying to reset state after failure")
-                            this.setState(
-                                immer((state) => {
-                                    try {
-                                        state.notebook = applyPatches(
-                                            {
-                                                notebook_id: new URLSearchParams(window.location.search).get("id"),
-                                                path: default_path,
-                                                shortpath: "",
-                                                in_temp_dir: true,
-                                                cell_inputs: {},
-                                                cell_results: {},
-                                                cell_order: [],
-                                            },
-                                            message.patches
-                                        )
-                                    } catch (exception) {
-                                        alert("Cannot recover from broken state. Please open an issue!")
-                                    }
-                                })
-                            )
-                        } else if (message.patches.length !== 0) {
-                            this.setState(
-                                immer((state) => {
-                                    let new_notebook
-                                    try {
-                                        // To test this, uncomment the lines below:
-                                        // if (Math.random() < 0.25)
-                                        //    throw new Error(`Error: [Immer] minified error nr: 15 '${message?.patches?.[0]?.path?.join("/")}'    .`)
-                                        new_notebook = applyPatches(state.notebook, message.patches)
-                                    } catch (exception) {
-                                        const failing_path = String(exception).match(".*'(.*)'.*")[1].replace(/\//gi, ".")
-                                        const path_value = _.get(this.state.notebook, failing_path, "Not Found")
-                                        console.log(String(exception).match(".*'(.*)'.*")[1].replace(/\//gi, "."), failing_path, typeof failing_path)
-                                        alert(`PlutoState failed to sync with the browser!
-=======
         const apply_notebook_patches = (patches, old_state = undefined) =>
             new Promise((resolve) => {
                 console.info("Applying patches", { patches })
@@ -584,7 +521,6 @@
                                 const path_value = _.get(this.state.notebook, failing_path, "Not Found")
                                 console.log(String(exception).match(".*'(.*)'.*")[1].replace(/\//gi, "."), failing_path, typeof failing_path)
                                 alert(`PlutoState failed to sync with the browser!
->>>>>>> 670cd7c6
 Please report this: https://github.com/fonsp/Pluto.jl/issues
 adding the info you can find in the JS Console (F12)`)
                                 console.error(
