import { html, Component, useState, useEffect, useMemo } from "../imports/Preact.js"
import immer, { applyPatches, produceWithPatches } from "../imports/immer.js"
import _ from "../imports/lodash.js"

import { create_pluto_connection, resolvable_promise } from "../common/PlutoConnection.js"
import { create_counter_statistics, send_statistics_if_enabled, store_statistics_sample, finalize_statistics, init_feedback } from "../common/Feedback.js"

import { FilePicker } from "./FilePicker.js"
import { NotebookMemo as Notebook } from "./Notebook.js"
import { LiveDocs } from "./LiveDocs.js"
import { DropRuler } from "./DropRuler.js"
import { SelectionArea } from "./SelectionArea.js"
import { UndoDelete } from "./UndoDelete.js"
import { SlideControls } from "./SlideControls.js"
import { Scroller } from "./Scroller.js"
import { ExportBanner } from "./ExportBanner.js"

import { slice_utf8, length_utf8 } from "../common/UnicodeTools.js"
import { has_ctrl_or_cmd_pressed, ctrl_or_cmd_name, is_mac_keyboard, in_textarea_or_input } from "../common/KeyboardShortcuts.js"
import { handle_log } from "../common/Logging.js"
import { PlutoContext, PlutoBondsContext } from "../common/PlutoContext.js"
import { useDropHandler } from "./useDropHandler.js"

const default_path = "..."
const DEBUG_DIFFING = false
let pending_local_updates = 0
// from our friends at https://stackoverflow.com/a/2117523
// i checked it and it generates Julia-legal UUIDs and that's all we need -SNOF
const uuidv4 = () =>
    //@ts-ignore
    "10000000-1000-4000-8000-100000000000".replace(/[018]/g, (c) => (c ^ (crypto.getRandomValues(new Uint8Array(1))[0] & (15 >> (c / 4)))).toString(16))

/**
 * @typedef {import('../imports/immer').Patch} Patch
 * */

/**
 * Serialize an array of cells into a string form (similar to the .jl file).
 *
 * Used for implementing clipboard functionality. This isn't in topological
 * order, so you won't necessarily be able to run it directly.
 *
 * @param {Array<CellInputData>} cells
 * @return {String}
 */
function serialize_cells(cells) {
    return cells.map((cell) => `# ╔═╡ ${cell.cell_id}\n` + cell.code + "\n").join("\n")
}

/**
 * Deserialize a Julia program or output from `serialize_cells`.
 *
 * If a Julia program, it will return a single String containing it. Otherwise,
 * it will split the string into cells based on the special delimiter.
 *
 * @param {String} serialized_cells
 * @return {Array<String>}
 */
function deserialize_cells(serialized_cells) {
    const segments = serialized_cells.replace(/\r\n/g, "\n").split(/# ╔═╡ \S+\n/)
    return segments.map((s) => s.trim()).filter((s) => s !== "")
}

const Main = ({ children }) => {
    const { handler } = useDropHandler()
    useEffect(() => {
        document.body.addEventListener("drop", handler)
        document.body.addEventListener("dragover", handler)
        document.body.addEventListener("dragenter", handler)
        document.body.addEventListener("dragleave", handler)
        return () => {
            document.body.removeEventListener("drop", handler)
            document.body.removeEventListener("dragover", handler)
            document.body.removeEventListener("dragenter", handler)
            document.body.removeEventListener("dragleave", handler)
        }
    })
    return html`<main>${children}</main>`
}

/**
 * @typedef CellInputData
 * @type {{
 *  cell_id: string,
 *  code: string,
 *  code_folded: boolean,
 * }}
 */

/**
 * @typedef CellResultData
 * @type {{
 *  cell_id: string,
 *  queued: boolean,
 *  running: boolean,
 *  errored: boolean,
 *  runtime?: number,
 *  output: {
 *      body: string,
 *      persist_js_state: boolean,
 *      last_run_timestamp: number,
 *      mime: string,
 *      rootassignee: ?string,
 *  }
 * }}
 */

/**
 * @typedef NotebookData
 * @type {{
 *  path: string,
 *  shortpath: string,
 *  in_temp_dir: boolean,
 *  notebook_id: string,
 *  cell_inputs: { [uuid: string]: CellInputData },
 *  cell_results: { [uuid: string]: CellResultData }
 *  cell_order: Array<string>,
 *  bonds: { [name: string]: any },
 *  nbpkg: Object,
 * }}
 */

export class Editor extends Component {
    constructor() {
        super()

        this.state = {
            notebook: /** @type {NotebookData} */ ({
                notebook_id: new URLSearchParams(window.location.search).get("id"),
                path: default_path,
                shortpath: "",
                in_temp_dir: true,
<<<<<<< HEAD
                cell_inputs: {},
                cell_results: {},
                cell_order: [],
                nbpkg: {},
            }),
            cell_inputs_local: /** @type {{ [id: string]: CellInputData }} */ ({}),
=======
                notebook_id: new URLSearchParams(window.location.search).get("id"),
                cells: [],
                pkg_state_local: {
                    is_pluto_managed: true,
                    packages: {
                        PlutoUI: {
                            running_version: "0.5.1",
                            type: "version_range",
                            version_range: "0.5",
                        },
                        Plots: {
                            running_version: "1.2.3",
                            type: "version_range",
                            version_range: "1",
                        },
                    },
                },
            },
>>>>>>> 400f92a0
            desired_doc_query: null,
            recently_deleted: /** @type {Array<{ index: number, cell: CellInputData }>} */ (null),
            connected: false,
            initializing: true,
            moving_file: false,
            scroller: {
                up: false,
                down: false,
            },
            export_menu_open: false,

            last_created_cell: null,
            selected_cells: [],

            update_is_ongoing: false,
        }

        // statistics that are accumulated over time
        this.counter_statistics = create_counter_statistics()

        // these are things that can be done to the local notebook
        this.actions = {
            send: (...args) => this.client.send(...args),
            update_notebook: (...args) => this.update_notebook(...args),
            set_doc_query: (query) => this.setState({ desired_doc_query: query }),
            set_local_cell: (cell_id, new_val, callback) => {
                return this.setState(
                    immer((state) => {
                        state.cell_inputs_local[cell_id] = {
                            code: new_val,
                        }
                        state.selected_cells = []
                    }),
                    callback
                )
            },
            focus_on_neighbor: (cell_id, delta, line = delta === -1 ? Infinity : -1, ch) => {
                const i = this.state.notebook.cell_order.indexOf(cell_id)
                const new_i = i + delta
                if (new_i >= 0 && new_i < this.state.notebook.cell_order.length) {
                    window.dispatchEvent(
                        new CustomEvent("cell_focus", {
                            detail: {
                                cell_id: this.state.notebook.cell_order[new_i],
                                line: line,
                                ch: ch,
                            },
                        })
                    )
                }
            },
            add_deserialized_cells: async (data, index) => {
                let new_codes = deserialize_cells(data)
                /** @type {Array<CellInputData>} */
                let new_cells = new_codes.map((code) => ({
                    cell_id: uuidv4(),
                    code: code,
                    code_folded: false,
                }))
                if (index === -1) {
                    index = this.state.notebook.cell_order.length
                }

                await new Promise((resolve) =>
                    this.setState(
                        immer((state) => {
                            for (let cell of new_cells) {
                                state.cell_inputs_local[cell.cell_id] = cell
                            }
                            state.last_created_cell = new_cells[0]?.cell_id
                        }),
                        resolve
                    )
                )

                await update_notebook((notebook) => {
                    for (const cell of new_cells) {
                        notebook.cell_inputs[cell.cell_id] = {
                            ...cell,
                            // Fill the cell with empty code remotely, so it doesn't run unsafe code
                            code: "",
                        }
                    }
                    notebook.cell_order = [
                        ...notebook.cell_order.slice(0, index),
                        ...new_cells.map((x) => x.cell_id),
                        ...notebook.cell_order.slice(index, Infinity),
                    ]
                })
            },
            wrap_remote_cell: async (cell_id, block_start = "begin", block_end = "end") => {
                const cell = this.state.notebook.cell_inputs[cell_id]
                const new_code = `${block_start}\n\t${cell.code.replace(/\n/g, "\n\t")}\n${block_end}`
                await new Promise((resolve) => {
                    this.setState(
                        immer((state) => {
                            state.cell_inputs_local[cell_id] = {
                                ...cell,
                                ...state.cell_inputs_local[cell_id],
                                code: new_code,
                            }
                        }),
                        resolve
                    )
                })
                await this.actions.set_and_run_multiple([cell_id])
            },
            split_remote_cell: async (cell_id, boundaries, submit = false) => {
                const cell = this.state.notebook.cell_inputs[cell_id]

                const old_code = cell.code
                const padded_boundaries = [0, ...boundaries]
                /** @type {Array<String>} */
                const parts = boundaries.map((b, i) => slice_utf8(old_code, padded_boundaries[i], b).trim()).filter((x) => x !== "")
                /** @type {Array<CellInputData>} */
                const cells_to_add = parts.map((code) => {
                    return {
                        cell_id: uuidv4(),
                        code: code,
                        code_folded: false,
                    }
                })

                this.setState(
                    immer((state) => {
                        for (let cell of cells_to_add) {
                            state.cell_inputs_local[cell.cell_id] = cell
                        }
                    })
                )
                await update_notebook((notebook) => {
                    // delete the old cell
                    delete notebook.cell_inputs[cell_id]

                    // add the new ones
                    for (let cell of cells_to_add) {
                        notebook.cell_inputs[cell.cell_id] = cell
                    }
                    notebook.cell_order = notebook.cell_order.flatMap((c) => {
                        if (cell_id === c) {
                            return cells_to_add.map((x) => x.cell_id)
                        } else {
                            return [c]
                        }
                    })
                })

                if (submit) {
                    await this.actions.set_and_run_multiple(cells_to_add.map((x) => x.cell_id))
                }
            },
            interrupt_remote: (cell_id) => {
                // TODO Make this cooler
                // set_notebook_state((prevstate) => {
                //     return {
                //         cells: prevstate.cells.map((c) => {
                //             return { ...c, errored: c.errored || c.running || c.queued }
                //         }),
                //     }
                // })
                this.client.send("interrupt_all", {}, { notebook_id: this.state.notebook.notebook_id }, false)
            },
            move_remote_cells: (cell_ids, new_index) => {
                update_notebook((notebook) => {
                    let before = notebook.cell_order.slice(0, new_index).filter((x) => !cell_ids.includes(x))
                    let after = notebook.cell_order.slice(new_index, Infinity).filter((x) => !cell_ids.includes(x))
                    notebook.cell_order = [...before, ...cell_ids, ...after]
                })
            },
            add_remote_cell_at: async (index, code = "") => {
                let id = uuidv4()
                this.setState({ last_created_cell: id })
                await update_notebook((notebook) => {
                    notebook.cell_inputs[id] = {
                        cell_id: id,
                        code,
                        code_folded: false,
                    }
                    notebook.cell_order = [...notebook.cell_order.slice(0, index), id, ...notebook.cell_order.slice(index, Infinity)]
                })
                await this.client.send("run_multiple_cells", { cells: [id] }, { notebook_id: this.state.notebook.notebook_id })
                return id
            },
            add_remote_cell: async (cell_id, before_or_after, code) => {
                const index = this.state.notebook.cell_order.indexOf(cell_id)
                const delta = before_or_after == "before" ? 0 : 1
                return await this.actions.add_remote_cell_at(index + delta, code)
            },
            confirm_delete_multiple: async (verb, cell_ids) => {
                if (cell_ids.length <= 1 || confirm(`${verb} ${cell_ids.length} cells?`)) {
                    if (cell_ids.some((cell_id) => this.state.notebook.cell_results[cell_id].running || this.state.notebook.cell_results[cell_id].queued)) {
                        if (confirm("This cell is still running - would you like to interrupt the notebook?")) {
                            this.actions.interrupt_remote(cell_ids[0])
                        }
                    } else {
                        this.setState({
                            recently_deleted: cell_ids.map((cell_id) => {
                                return {
                                    index: this.state.notebook.cell_order.indexOf(cell_id),
                                    cell: this.state.notebook.cell_inputs[cell_id],
                                }
                            }),
                        })
                        await update_notebook((notebook) => {
                            for (let cell_id of cell_ids) {
                                delete notebook.cell_inputs[cell_id]
                            }
                            notebook.cell_order = notebook.cell_order.filter((cell_id) => !cell_ids.includes(cell_id))
                        })
                        await this.client.send("run_multiple_cells", { cells: [] }, { notebook_id: this.state.notebook.notebook_id })
                    }
                }
            },
            fold_remote_cell: async (cell_id, newFolded) => {
                if (!newFolded) {
                    this.setState({ last_created_cell: cell_id })
                }
                await update_notebook((notebook) => {
                    notebook.cell_inputs[cell_id].code_folded = newFolded
                })
            },
<<<<<<< HEAD
            set_and_run_all_changed_remote_cells: () => {
                const changed = this.state.notebook.cell_order.filter(
                    (cell_id) =>
                        this.state.cell_inputs_local[cell_id] != null &&
                        this.state.notebook.cell_inputs[cell_id].code !== this.state.cell_inputs_local[cell_id]?.code
                )
                this.actions.set_and_run_multiple(changed)
                return changed.length > 0
            },
            set_and_run_multiple: async (cell_ids) => {
                // TODO: this function is called with an empty list sometimes, where?
                if (cell_ids.length > 0) {
                    this.counter_statistics.numEvals++
                    await update_notebook((notebook) => {
                        for (let cell_id of cell_ids) {
                            if (this.state.cell_inputs_local[cell_id]) {
                                notebook.cell_inputs[cell_id].code = this.state.cell_inputs_local[cell_id].code
                            }
                        }
                    })
                    // This is a "dirty" trick, as this should actually be stored in some shared request_status => status state
                    // But for now... this is fine 😼
                    this.setState(
                        immer((state) => {
                            for (let cell_id of cell_ids) {
                                if (state.notebook.cell_results[cell_id]) {
                                    state.notebook.cell_results[cell_id].queued = true
                                } else {
                                    // nothing
                                }
                            }
                        })
                    )
                    await this.client.send("run_multiple_cells", { cells: cell_ids }, { notebook_id: this.state.notebook.notebook_id })
                }
            },
            set_bond: async (symbol, value, is_first_value) => {
                // For now I discard is_first_value, basing it on if there
                // is a value already present in the state.
                // Keep an eye on https://github.com/fonsp/Pluto.jl/issues/275
=======
            update_local_pkg_state: (mutator) => {
                this.setState(({ notebook }) => ({
                    notebook: {
                        ...notebook,
                        pkg_state_local: immer(notebook.pkg_state_local, mutator),
                    },
                }))
            },
        }
>>>>>>> 400f92a0

                this.counter_statistics.numBondSets++

                // Wrap the bond value in an object so immer assumes it is changed
                await update_notebook((notebook) => {
                    notebook.bonds[symbol] = { value: value }
                })
            },
            reshow_cell: (cell_id, objectid, dim) => {
                this.client.send(
                    "reshow_cell",
                    {
                        objectid: objectid,
                        dim: dim,
                        cell_id: cell_id,
                    },
                    { notebook_id: this.state.notebook.notebook_id },
                    false
                )
            },
            write_file: (cell_id, { file, name, type }) => {
                this.counter_statistics.numFileDrops++
                return this.client.send(
                    "write_file",
                    { file, name, type, path: this.state.notebook.path },
                    {
                        notebook_id: this.state.notebook.notebook_id,
                        cell_id: cell_id,
                    },
                    true
                )
            },
        }

        // these are update message that are _not_ a response to a `send(*, *, {create_promise: true})`
        const on_update = (update, by_me) => {
            if (this.state.notebook.notebook_id === update.notebook_id) {
                const message = update.message
                switch (update.type) {
                    case "notebook_diff":
                        if (message.patches.length !== 0) {
                            this.setState((state) => {
                                let new_notebook = applyPatches(state.notebook, message.patches)

                                if (DEBUG_DIFFING) {
                                    console.group("Update!")
                                    for (let patch of message.patches) {
                                        console.group(`Patch :${patch.op}`)
                                        console.log(patch.path)
                                        console.log(patch.value)
                                        console.groupEnd()
                                    }
                                    console.groupEnd()
                                }

                                let cells_stuck_in_limbo = new_notebook.cell_order.filter((cell_id) => new_notebook.cell_inputs[cell_id] == null)
                                if (cells_stuck_in_limbo.length !== 0) {
                                    console.warn(`cells_stuck_in_limbo:`, cells_stuck_in_limbo)
                                    new_notebook.cell_order = new_notebook.cell_order.filter((cell_id) => new_notebook.cell_inputs[cell_id] != null)
                                }

                                return {
                                    notebook: new_notebook,
                                }
                            })
                        }
                        break
                    case "log":
                        handle_log(message, this.state.notebook.path)
                        break
                    default:
                        console.error("Received unknown update type!", update)
                        // alert("Something went wrong 🙈\n Try clearing your browser cache and refreshing the page")
                        break
                }
            } else {
                // Update for a different notebook, TODO maybe log this as it shouldn't happen
            }
        }

        const on_establish_connection = async (client) => {
            // nasty
            Object.assign(this.client, client)

            // @ts-ignore
            window.version_info = this.client.version_info // for debugging

            await this.client.send("update_notebook", { updates: [] }, { notebook_id: this.state.notebook.notebook_id }, false)

            this.setState({ initializing: false })

            // do one autocomplete to trigger its precompilation
            // TODO Do this from julia itself
            await this.client.send("complete", { query: "sq" }, { notebook_id: this.state.notebook.notebook_id })

            setTimeout(() => {
                init_feedback()
                finalize_statistics(this.state, this.client, this.counter_statistics).then(store_statistics_sample)

                setInterval(() => {
                    finalize_statistics(this.state, this.client, this.counter_statistics).then((statistics) => {
                        store_statistics_sample(statistics)
                        send_statistics_if_enabled(statistics)
                    })
                    this.counter_statistics = create_counter_statistics()
                }, 10 * 60 * 1000) // 10 minutes - statistics interval
            }, 5 * 1000) // 5 seconds - load feedback a little later for snappier UI
        }

        const on_connection_status = (val) => this.setState({ connected: val })

        const on_reconnect = () => {
            console.warn("Reconnected! Checking states")

            return true
        }

        this.client = {}
        create_pluto_connection({
            on_unrequested_update: on_update,
            on_connection_status: on_connection_status,
            on_reconnect: on_reconnect,
            connect_metadata: { notebook_id: this.state.notebook.notebook_id },
        }).then(on_establish_connection)

        // Not completely happy with this yet, but it will do for now - DRAL
        this.bonds_changes_to_apply_when_done = []
        this.notebook_is_idle = () =>
            !Object.values(this.state.notebook.cell_results).some((cell) => cell.running || cell.queued) && !this.state.update_is_ongoing

        console.log("asdf")
        /** @param {(notebook: NotebookData) => void} mutate_fn */
        let update_notebook = async (mutate_fn) => {
            // if (this.state.initializing) {
            //     console.error("Update notebook done during initializing, strange")
            //     return
            // }

            let [new_notebook, changes, inverseChanges] = produceWithPatches(this.state.notebook, (notebook) => {
                mutate_fn(notebook)
            })

            // If "notebook is not idle" I seperate and store the bonds updates,
            // to send when the notebook is idle. This delays the updating of the bond for performance,
            // but when the server can discard bond updates itself (now it executes them one by one, even if there is a newer update ready)
            // this will no longer be necessary
            if (!this.notebook_is_idle()) {
                let changes_involving_bonds = changes.filter((x) => x.path[0] === "bonds")
                this.bonds_changes_to_apply_when_done = [...this.bonds_changes_to_apply_when_done, ...changes_involving_bonds]
                changes = changes.filter((x) => x.path[0] !== "bonds")
            }

            if (DEBUG_DIFFING) {
                try {
                    let previous_function_name = new Error().stack.split("\n")[2].trim().split(" ")[1]
                    console.log(`Changes to send to server from "${previous_function_name}":`, changes)
                } catch (error) {}
            }
            if (changes.length === 0) {
                return
            }

            for (let change of changes) {
                if (change.path.some((x) => typeof x === "number")) {
                    throw new Error("This sounds like it is editting an array!!!")
                }
            }
            pending_local_updates++
            this.setState({ update_is_ongoing: pending_local_updates > 0 })
            try {
                await Promise.all([
                    this.client.send("update_notebook", { updates: changes }, { notebook_id: this.state.notebook.notebook_id }, false).then((response) => {
                        if (response.message.response.update_went_well === "👎") {
                            // We only throw an error for functions that are waiting for this
                            // Notebook state will already have the changes reversed
                            throw new Error(`Pluto update_notebook error: ${response.message.response.why_not})`)
                        }
                    }),
                    new Promise((resolve) => {
                        this.setState(
                            {
                                notebook: new_notebook,
                            },
                            resolve
                        )
                    }),
                ])
            } finally {
                pending_local_updates--
                this.setState({ update_is_ongoing: pending_local_updates > 0 })
            }
        }
        this.update_notebook = update_notebook

        this.submit_file_change = async (new_path, reset_cm_value) => {
            const old_path = this.state.notebook.path
            if (old_path === new_path) {
                return
            }
            if (!this.state.notebook.in_temp_dir) {
                if (!confirm("Are you sure? Will move from\n\n" + old_path + "\n\nto\n\n" + new_path)) {
                    throw new Error("Declined by user")
                }
            }

            this.setState({ moving_file: true })

            try {
                await update_notebook((notebook) => {
                    notebook.in_temp_dir = false
                    notebook.path = new_path
                })
                // @ts-ignore
                document.activeElement?.blur()
            } catch (error) {
                alert("Failed to move file:\n\n" + error.message)
            } finally {
                this.setState({ moving_file: false })
            }
        }

        this.delete_selected = (verb) => {
            if (this.state.selected_cells.length > 0) {
                this.actions.confirm_delete_multiple(verb, this.state.selected_cells)
                return true
            }
        }

        this.run_selected = () => {
            return this.actions.set_and_run_multiple(this.state.selected_cells)
        }

        this.serialize_selected = (cell_id = null) => {
            const cells_to_serialize = cell_id == null || this.state.selected_cells.includes(cell_id) ? this.state.selected_cells : [cell_id]
            if (cells_to_serialize.length) {
                return serialize_cells(cells_to_serialize.map((id) => this.state.notebook.cell_inputs[id]))
            }
        }

        document.addEventListener("keydown", (e) => {
            // if (e.defaultPrevented) {
            //     return
            // }
            if (e.key === "q" && has_ctrl_or_cmd_pressed(e)) {
                // This one can't be done as cmd+q on mac, because that closes chrome - Dral
                if (Object.values(this.state.notebook.cell_results).some((c) => c.running || c.queued)) {
                    this.actions.interrupt_remote()
                }
                e.preventDefault()
            } else if (e.key === "s" && has_ctrl_or_cmd_pressed(e)) {
                const some_cells_ran = this.actions.set_and_run_all_changed_remote_cells()
                if (!some_cells_ran) {
                    // all cells were in sync allready
                    // TODO: let user know that the notebook autosaves
                }
                e.preventDefault()
            } else if (e.key === "Backspace" || e.key === "Delete") {
                if (this.delete_selected("Delete")) {
                    e.preventDefault()
                }
            } else if (e.key === "Enter" && e.shiftKey) {
                this.run_selected()
            } else if ((e.key === "?" && has_ctrl_or_cmd_pressed(e)) || e.key === "F1") {
                // On mac "cmd+shift+?" is used by chrome, so that is why this needs to be ctrl as well on mac
                // Also pressing "ctrl+shift" on mac causes the key to show up as "/", this madness
                // I hope we can find a better solution for this later - Dral
                alert(
                    `Shortcuts 🎹

    Shift+Enter:   run cell
    ${ctrl_or_cmd_name}+Enter:   run cell and add cell below
    Delete or Backspace:   delete empty cell

    PageUp or fn+Up:   select cell above
    PageDown or fn+Down:   select cell below

    ${ctrl_or_cmd_name}+Q:   interrupt notebook
    ${ctrl_or_cmd_name}+S:   submit all changes

    ${ctrl_or_cmd_name}+C:   copy selected cells
    ${ctrl_or_cmd_name}+X:   cut selected cells
    ${ctrl_or_cmd_name}+V:   paste selected cells

    The notebook file saves every time you run`
                )
                e.preventDefault()
            }
        })

        document.addEventListener("copy", (e) => {
            if (!in_textarea_or_input()) {
                const serialized = this.serialize_selected()
                if (serialized) {
                    navigator.clipboard.writeText(serialized).catch((err) => {
                        alert(`Error copying cells: ${e}`)
                    })
                }
            }
        })

        // Disabled because we don't want to accidentally delete cells
        // or we can enable it with a prompt
        // Even better would be excel style: grey out until you paste it. If you paste within the same notebook, then it is just a move.
        // document.addEventListener("cut", (e) => {
        //     if (!in_textarea_or_input()) {
        //         const serialized = this.serialize_selected()
        //         if (serialized) {
        //             navigator.clipboard
        //                 .writeText(serialized)
        //                 .then(() => this.delete_selected("Cut"))
        //                 .catch((err) => {
        //                     alert(`Error cutting cells: ${e}`)
        //                 })
        //         }
        //     }
        // })

        document.addEventListener("paste", async (e) => {
            if (!in_textarea_or_input()) {
                // Deselect everything first, to clean things up
                this.setState({
                    selected_cells: [],
                })

                // Paste in the cells at the end of the notebook
                const data = e.clipboardData.getData("text/plain")
                this.actions.add_deserialized_cells(data, -1)
                e.preventDefault()
            }
        })

        window.addEventListener("beforeunload", (event) => {
            const unsaved_cells = this.state.notebook.cell_order.filter(
                (id) => this.state.cell_inputs_local[id] && this.state.notebook.cell_inputs[id].code !== this.state.cell_inputs_local[id].code
            )
            const first_unsaved = unsaved_cells[0]
            if (first_unsaved != null) {
                window.dispatchEvent(new CustomEvent("cell_focus", { detail: { cell_id: first_unsaved } }))
                // } else if (this.state.notebook.in_temp_dir) {
                //     window.scrollTo(0, 0)
                //     // TODO: focus file picker
                console.log("Preventing unload")
                event.stopImmediatePropagation()
                event.preventDefault()
                event.returnValue = ""
            } else {
                console.warn("unloading 👉 disconnecting websocket")
                // and don't prevent the unload
            }
        })
    }

    componentDidUpdate(old_props, old_state) {
        document.title = "🎈 " + this.state.notebook.shortpath + " ⚡ Pluto.jl ⚡"

        if (old_state?.notebook?.path !== this.state.notebook.path) {
            update_stored_recent_notebooks(this.state.notebook.path, old_state?.notebook?.path)
        }

        const any_code_differs = this.state.notebook.cell_order.some(
            (cell_id) =>
                this.state.cell_inputs_local[cell_id] != null && this.state.notebook.cell_inputs[cell_id].code !== this.state.cell_inputs_local[cell_id].code
        )
        document.body.classList.toggle("code_differs", any_code_differs)
        // this class is used to tell our frontend tests that the updates are done
        document.body.classList.toggle("update_is_ongoing", pending_local_updates > 0)
        document.body.classList.toggle("loading", this.state.initializing || this.state.moving_file)
        if (this.state.connected) {
            // @ts-ignore
            document.querySelector("meta[name=theme-color]").content = "#fff"
            document.body.classList.remove("disconnected")
        } else {
            // @ts-ignore
            document.querySelector("meta[name=theme-color]").content = "#DEAF91"
            document.body.classList.add("disconnected")
        }

        document.body.classList.toggle("nbpkg_restart_recommended", this.state.notebook.nbpkg.notebook_restart_recommended != null)
        document.body.classList.toggle("nbpkg_restart_required", this.state.notebook.nbpkg.notebook_restart_required != null)

        if (this.notebook_is_idle() && this.bonds_changes_to_apply_when_done.length !== 0) {
            let bonds_patches = this.bonds_changes_to_apply_when_done
            this.bonds_changes_to_apply_when_done = []
            this.update_notebook((notebook) => {
                applyPatches(notebook, bonds_patches)
            })
        }

        console.log(this.state.notebook.nbpkg)
    }

    render() {
        let { export_menu_open } = this.state

        return html`
            <${PlutoContext.Provider} value=${this.actions}>
                <${PlutoBondsContext.Provider} value=${this.state.notebook.bonds}>
                    <${Scroller} active=${this.state.scroller} />
                    <header className=${export_menu_open ? "show_export" : ""}>
                        <${ExportBanner}
                            pluto_version=${this.client?.version_info?.pluto}
                            notebook=${this.state.notebook}
                            open=${export_menu_open}
                            onClose=${() => this.setState({ export_menu_open: false })}
                        />
                        <nav id="at_the_top">
                            <a href="./">
                                <h1><img id="logo-big" src="img/logo.svg" alt="Pluto.jl" /><img id="logo-small" src="img/favicon_unsaturated.svg" /></h1>
                            </a>
                            <${FilePicker}
                                client=${this.client}
                                value=${this.state.notebook.in_temp_dir ? "" : this.state.notebook.path}
                                on_submit=${this.submit_file_change}
                                suggest_new_file=${{
                                    base: this.client.session_options == null ? "" : this.client.session_options.server.notebook_path_suggestion,
                                    name: this.state.notebook.shortpath,
                                }}
                                placeholder="Save notebook..."
                                button_label=${this.state.notebook.in_temp_dir ? "Choose" : "Move"}
                            />
                            <button class="toggle_export" title="Export..." onClick=${() => this.setState({ export_menu_open: !export_menu_open })}>
                                <span></span>
                            </button>
                        </nav>
                    </header>
                    <${Main}>
                        <preamble>
                            <button
                                onClick=${() => {
                                    this.actions.set_and_run_all_changed_remote_cells()
                                }}
                                class="runallchanged"
                                title="Save and run all changed cells"
                            >
                                <span></span>
                            </button>
                        </preamble>
                        <${Notebook}
                            is_initializing=${this.state.initializing}
                            notebook=${this.state.notebook}
                            selected_cells=${this.state.selected_cells}
                            cell_inputs_local=${this.state.cell_inputs_local}
                            on_update_doc_query=${this.actions.set_doc_query}
                            on_cell_input=${this.actions.set_local_cell}
                            on_focus_neighbor=${this.actions.focus_on_neighbor}
                            disable_input=${!this.state.connected}
                            last_created_cell=${this.state.last_created_cell}
                        />

                        <${DropRuler} 
                            actions=${this.actions}
                            selected_cells=${this.state.selected_cells} 
                            set_scroller=${(enabled) => {
                                this.setState({ scroller: enabled })
                            }} 
                            serialize_selected=${this.serialize_selected}
                        />

                        <${SelectionArea}
                            actions=${this.actions}
                            cell_order=${this.state.notebook.cell_order}
                            selected_cell_ids=${this.state.selected_cell_ids}
                            set_scroller=${(enabled) => {
                                this.setState({ scroller: enabled })
                            }}
                            on_selection=${(selected_cell_ids) => {
                                // @ts-ignore
                                if (
                                    selected_cell_ids.length !== this.state.selected_cells ||
                                    _.difference(selected_cell_ids, this.state.selected_cells).length !== 0
                                ) {
                                    this.setState({
                                        selected_cells: selected_cell_ids,
                                    })
                                }
                            }}
                        />
                    </${Main}>
                    <${LiveDocs}
                        desired_doc_query=${this.state.desired_doc_query}
                        on_update_doc_query=${this.actions.set_doc_query}
                        notebook=${this.state.notebook}
                    />
                    <${UndoDelete}
                        recently_deleted=${this.state.recently_deleted}
                        on_click=${() => {
                            this.update_notebook((notebook) => {
                                for (let { index, cell } of this.state.recently_deleted) {
                                    notebook.cell_inputs[cell.cell_id] = cell
                                    notebook.cell_order = [...notebook.cell_order.slice(0, index), cell.cell_id, ...notebook.cell_order.slice(index, Infinity)]
                                }
                            }).then(() => {
                                this.actions.set_and_run_multiple(this.state.recently_deleted.map(({ cell }) => cell.cell_id))
                            })
                        }}
                    />
<<<<<<< HEAD
                    <${SlideControls} />
                    <footer>
                        <div id="info">
                            <form id="feedback" action="#" method="post">
                                <a href="statistics-info">Statistics</a>
                                <a href="https://github.com/fonsp/Pluto.jl/wiki">FAQ</a>
                                <span style="flex: 1"></span>
                                <label for="opinion">🙋 How can we make <a href="https://github.com/fonsp/Pluto.jl">Pluto.jl</a> better?</label>
                                <input type="text" name="opinion" id="opinion" autocomplete="off" placeholder="Instant feedback..." />
                                <button>Send</button>
                            </form>
                        </div>
                    </footer>
                </${PlutoBondsContext.Provider}>
            </${PlutoContext.Provider}>
=======
                    <button class="toggle_export" title="Export..." onClick=${() => this.setState({ export_menu_open: !export_menu_open })}>
                        <span></span>
                    </button>
                </nav>
            </header>
            <main>
                <preamble>
                    <button onClick=${() => this.requests.set_and_run_all_changed_remote_cells()} class="runallchanged" title="Save and run all changed cells">
                        <span></span>
                    </button>
                </preamble>
                <${Notebook}
                    is_loading=${this.state.loading}
                    ...${this.state.notebook}
                    on_update_doc_query=${(query) => this.setState({ desired_doc_query: query })}
                    on_cell_input=${(cell, new_val) => {
                        this.set_cell_state(cell.cell_id, {
                            local_code: {
                                body: new_val,
                            },
                        })
                    }}
                    on_focus_neighbor=${(cell_id, delta, line = delta === -1 ? Infinity : -1, ch) => {
                        const i = this.state.notebook.cells.findIndex((c) => c.cell_id === cell_id)
                        const new_i = i + delta
                        if (new_i >= 0 && new_i < this.state.notebook.cells.length) {
                            window.dispatchEvent(
                                new CustomEvent("cell_focus", {
                                    detail: {
                                        cell_id: this.state.notebook.cells[new_i].cell_id,
                                        line: line,
                                        ch: ch,
                                    },
                                })
                            )
                        }
                    }}
                    disable_input=${!this.state.connected}
                    focus_after_creation=${!this.state.loading}
                    all_completed_promise=${this.all_completed_promise}
                    selected_friends=${this.selected_friends}
                    pkg_state=${this.state.notebook.pkg_state_local}
                    requests=${this.requests}
                    actions=${this.actions}
                    client=${this.client}
                />

                <${DropRuler} requests=${this.requests} actions=${this.actions} selected_friends=${this.selected_friends} />

                <${SelectionArea}
                    actions=${this.actions}
                    cells=${this.state.notebook.cells}
                    on_selection=${(selected_cell_ids) => {
                        let current_selected_cells = this.state.notebook.cells.filter((x) => x.selected).map((x) => x.cell_id)
                        if (!_.isEqual(current_selected_cells, selected_cell_ids)) {
                            this.setState(
                                immer((state) => {
                                    for (let cell of state.notebook.cells) {
                                        cell.selected = selected_cell_ids.includes(cell.cell_id)
                                    }
                                })
                            )
                        }
                    }}
                />
            </main>
            <${LiveDocs}
                desired_doc_query=${this.state.desired_doc_query}
                on_update_doc_query=${(query) => this.setState({ desired_doc_query: query })}
                client=${this.client}
                notebook=${this.state.notebook}
            />
            <${UndoDelete}
                recently_deleted=${this.state.recently_deleted}
                on_click=${() => {
                    this.requests.add_remote_cell_at(this.state.recently_deleted.index, true).then((update) => {
                        this.on_update(update, true)
                        this.actions.update_local_cell_input({ cell_id: update.cell_id }, false, this.state.recently_deleted.body, false).then(() => {
                            this.requests.change_remote_cell(update.cell_id, this.state.recently_deleted.body)
                        })
                    })
                }}
            />
            <${SlideControls} />
            <footer>
                <div id="info">
                    <form id="feedback" action="#" method="post">
                        <a href="statistics-info">Statistics</a>
                        <a href="https://github.com/fonsp/Pluto.jl/wiki">FAQ</a>
                        <span style="flex: 1"></span>
                        <label for="opinion">🙋 How can we make <a href="https://github.com/fonsp/Pluto.jl">Pluto.jl</a> better?</label>
                        <input type="text" name="opinion" id="opinion" autocomplete="off" placeholder="Instant feedback..." />
                        <button>Send</button>
                    </form>
                </div>
            </footer>
>>>>>>> 400f92a0
        `
    }
}

/* LOCALSTORAGE NOTEBOOKS LIST */

// TODO This is now stored locally, lets store it somewhere central 😈
export const update_stored_recent_notebooks = (recent_path, also_delete = undefined) => {
    const storedString = localStorage.getItem("recent notebooks")
    const storedList = storedString != null ? JSON.parse(storedString) : []
    const oldpaths = storedList
    const newpaths = [recent_path].concat(
        oldpaths.filter((path) => {
            return path !== recent_path && path !== also_delete
        })
    )
    localStorage.setItem("recent notebooks", JSON.stringify(newpaths.slice(0, 50)))
}<|MERGE_RESOLUTION|>--- conflicted
+++ resolved
@@ -130,35 +130,15 @@
                 path: default_path,
                 shortpath: "",
                 in_temp_dir: true,
-<<<<<<< HEAD
                 cell_inputs: {},
                 cell_results: {},
                 cell_order: [],
                 nbpkg: {},
             }),
             cell_inputs_local: /** @type {{ [id: string]: CellInputData }} */ ({}),
-=======
-                notebook_id: new URLSearchParams(window.location.search).get("id"),
-                cells: [],
-                pkg_state_local: {
-                    is_pluto_managed: true,
-                    packages: {
-                        PlutoUI: {
-                            running_version: "0.5.1",
-                            type: "version_range",
-                            version_range: "0.5",
-                        },
-                        Plots: {
-                            running_version: "1.2.3",
-                            type: "version_range",
-                            version_range: "1",
-                        },
-                    },
-                },
-            },
->>>>>>> 400f92a0
             desired_doc_query: null,
             recently_deleted: /** @type {Array<{ index: number, cell: CellInputData }>} */ (null),
+
             connected: false,
             initializing: true,
             moving_file: false,
@@ -170,6 +150,22 @@
 
             last_created_cell: null,
             selected_cells: [],
+
+            pkg_state_local: {
+                is_pluto_managed: true,
+                packages: {
+                    PlutoUI: {
+                        running_version: "0.5.1",
+                        type: "version_range",
+                        version_range: "0.5",
+                    },
+                    Plots: {
+                        running_version: "1.2.3",
+                        type: "version_range",
+                        version_range: "1",
+                    },
+                },
+            },
 
             update_is_ongoing: false,
         }
@@ -378,7 +374,6 @@
                     notebook.cell_inputs[cell_id].code_folded = newFolded
                 })
             },
-<<<<<<< HEAD
             set_and_run_all_changed_remote_cells: () => {
                 const changed = this.state.notebook.cell_order.filter(
                     (cell_id) =>
@@ -415,11 +410,6 @@
                     await this.client.send("run_multiple_cells", { cells: cell_ids }, { notebook_id: this.state.notebook.notebook_id })
                 }
             },
-            set_bond: async (symbol, value, is_first_value) => {
-                // For now I discard is_first_value, basing it on if there
-                // is a value already present in the state.
-                // Keep an eye on https://github.com/fonsp/Pluto.jl/issues/275
-=======
             update_local_pkg_state: (mutator) => {
                 this.setState(({ notebook }) => ({
                     notebook: {
@@ -428,8 +418,10 @@
                     },
                 }))
             },
-        }
->>>>>>> 400f92a0
+            set_bond: async (symbol, value, is_first_value) => {
+                // For now I discard is_first_value, basing it on if there
+                // is a value already present in the state.
+                // Keep an eye on https://github.com/fonsp/Pluto.jl/issues/275
 
                 this.counter_statistics.numBondSets++
 
@@ -877,6 +869,7 @@
                             on_focus_neighbor=${this.actions.focus_on_neighbor}
                             disable_input=${!this.state.connected}
                             last_created_cell=${this.state.last_created_cell}
+                            pkg_state=${this.state.pkg_state_local}
                         />
 
                         <${DropRuler} 
@@ -926,7 +919,6 @@
                             })
                         }}
                     />
-<<<<<<< HEAD
                     <${SlideControls} />
                     <footer>
                         <div id="info">
@@ -942,104 +934,6 @@
                     </footer>
                 </${PlutoBondsContext.Provider}>
             </${PlutoContext.Provider}>
-=======
-                    <button class="toggle_export" title="Export..." onClick=${() => this.setState({ export_menu_open: !export_menu_open })}>
-                        <span></span>
-                    </button>
-                </nav>
-            </header>
-            <main>
-                <preamble>
-                    <button onClick=${() => this.requests.set_and_run_all_changed_remote_cells()} class="runallchanged" title="Save and run all changed cells">
-                        <span></span>
-                    </button>
-                </preamble>
-                <${Notebook}
-                    is_loading=${this.state.loading}
-                    ...${this.state.notebook}
-                    on_update_doc_query=${(query) => this.setState({ desired_doc_query: query })}
-                    on_cell_input=${(cell, new_val) => {
-                        this.set_cell_state(cell.cell_id, {
-                            local_code: {
-                                body: new_val,
-                            },
-                        })
-                    }}
-                    on_focus_neighbor=${(cell_id, delta, line = delta === -1 ? Infinity : -1, ch) => {
-                        const i = this.state.notebook.cells.findIndex((c) => c.cell_id === cell_id)
-                        const new_i = i + delta
-                        if (new_i >= 0 && new_i < this.state.notebook.cells.length) {
-                            window.dispatchEvent(
-                                new CustomEvent("cell_focus", {
-                                    detail: {
-                                        cell_id: this.state.notebook.cells[new_i].cell_id,
-                                        line: line,
-                                        ch: ch,
-                                    },
-                                })
-                            )
-                        }
-                    }}
-                    disable_input=${!this.state.connected}
-                    focus_after_creation=${!this.state.loading}
-                    all_completed_promise=${this.all_completed_promise}
-                    selected_friends=${this.selected_friends}
-                    pkg_state=${this.state.notebook.pkg_state_local}
-                    requests=${this.requests}
-                    actions=${this.actions}
-                    client=${this.client}
-                />
-
-                <${DropRuler} requests=${this.requests} actions=${this.actions} selected_friends=${this.selected_friends} />
-
-                <${SelectionArea}
-                    actions=${this.actions}
-                    cells=${this.state.notebook.cells}
-                    on_selection=${(selected_cell_ids) => {
-                        let current_selected_cells = this.state.notebook.cells.filter((x) => x.selected).map((x) => x.cell_id)
-                        if (!_.isEqual(current_selected_cells, selected_cell_ids)) {
-                            this.setState(
-                                immer((state) => {
-                                    for (let cell of state.notebook.cells) {
-                                        cell.selected = selected_cell_ids.includes(cell.cell_id)
-                                    }
-                                })
-                            )
-                        }
-                    }}
-                />
-            </main>
-            <${LiveDocs}
-                desired_doc_query=${this.state.desired_doc_query}
-                on_update_doc_query=${(query) => this.setState({ desired_doc_query: query })}
-                client=${this.client}
-                notebook=${this.state.notebook}
-            />
-            <${UndoDelete}
-                recently_deleted=${this.state.recently_deleted}
-                on_click=${() => {
-                    this.requests.add_remote_cell_at(this.state.recently_deleted.index, true).then((update) => {
-                        this.on_update(update, true)
-                        this.actions.update_local_cell_input({ cell_id: update.cell_id }, false, this.state.recently_deleted.body, false).then(() => {
-                            this.requests.change_remote_cell(update.cell_id, this.state.recently_deleted.body)
-                        })
-                    })
-                }}
-            />
-            <${SlideControls} />
-            <footer>
-                <div id="info">
-                    <form id="feedback" action="#" method="post">
-                        <a href="statistics-info">Statistics</a>
-                        <a href="https://github.com/fonsp/Pluto.jl/wiki">FAQ</a>
-                        <span style="flex: 1"></span>
-                        <label for="opinion">🙋 How can we make <a href="https://github.com/fonsp/Pluto.jl">Pluto.jl</a> better?</label>
-                        <input type="text" name="opinion" id="opinion" autocomplete="off" placeholder="Instant feedback..." />
-                        <button>Send</button>
-                    </form>
-                </div>
-            </footer>
->>>>>>> 400f92a0
         `
     }
 }
