import { html, Component, useState, useEffect, useMemo } from "../imports/Preact.js"
import immer, { applyPatches, produceWithPatches } from "../imports/immer.js"
import _ from "../imports/lodash.js"

import { create_pluto_connection } from "../common/PlutoConnection.js"
import { init_feedback } from "../common/Feedback.js"

import { FilePicker } from "./FilePicker.js"
import { Preamble } from "./Preamble.js"
import { NotebookMemo as Notebook } from "./Notebook.js"
import { LiveDocs } from "./LiveDocs.js"
import { DropRuler } from "./DropRuler.js"
import { SelectionArea } from "./SelectionArea.js"
import { UndoDelete } from "./UndoDelete.js"
import { SlideControls } from "./SlideControls.js"
import { Scroller } from "./Scroller.js"
import { ExportBanner } from "./ExportBanner.js"
import { PkgPopup } from "./PkgPopup.js"

import { slice_utf8, length_utf8 } from "../common/UnicodeTools.js"
import { has_ctrl_or_cmd_pressed, ctrl_or_cmd_name, is_mac_keyboard, in_textarea_or_input } from "../common/KeyboardShortcuts.js"
import { handle_log } from "../common/Logging.js"
import { PlutoContext, PlutoBondsContext } from "../common/PlutoContext.js"
import { unpack } from "../common/MsgPack.js"
import { useDropHandler } from "./useDropHandler.js"
import { start_binder, BinderPhase } from "../common/Binder.js"
import { read_Uint8Array_with_progress, FetchProgress } from "./FetchProgress.js"
import { BinderButton } from "./BinderButton.js"
import { slider_server_actions, nothing_actions } from "../common/SliderServerClient.js"

const default_path = "..."
const DEBUG_DIFFING = false
let pending_local_updates = 0
// from our friends at https://stackoverflow.com/a/2117523
// i checked it and it generates Julia-legal UUIDs and that's all we need -SNOF
const uuidv4 = () =>
    //@ts-ignore
    "10000000-1000-4000-8000-100000000000".replace(/[018]/g, (c) => (c ^ (crypto.getRandomValues(new Uint8Array(1))[0] & (15 >> (c / 4)))).toString(16))

/**
 * @typedef {import('../imports/immer').Patch} Patch
 * */

/**
 * Serialize an array of cells into a string form (similar to the .jl file).
 *
 * Used for implementing clipboard functionality. This isn't in topological
 * order, so you won't necessarily be able to run it directly.
 *
 * @param {Array<CellInputData>} cells
 * @return {String}
 */
function serialize_cells(cells) {
    return cells.map((cell) => `# ╔═╡ ${cell.cell_id}\n` + cell.code + "\n").join("\n")
}

/**
 * Deserialize a Julia program or output from `serialize_cells`.
 *
 * If a Julia program, it will return a single String containing it. Otherwise,
 * it will split the string into cells based on the special delimiter.
 *
 * @param {String} serialized_cells
 * @return {Array<String>}
 */
function deserialize_cells(serialized_cells) {
    const segments = serialized_cells.replace(/\r\n/g, "\n").split(/# ╔═╡ \S+\n/)
    return segments.map((s) => s.trim()).filter((s) => s !== "")
}

const Main = ({ children }) => {
    const { handler } = useDropHandler()
    useEffect(() => {
        document.body.addEventListener("drop", handler)
        document.body.addEventListener("dragover", handler)
        document.body.addEventListener("dragenter", handler)
        document.body.addEventListener("dragleave", handler)
        return () => {
            document.body.removeEventListener("drop", handler)
            document.body.removeEventListener("dragover", handler)
            document.body.removeEventListener("dragenter", handler)
            document.body.removeEventListener("dragleave", handler)
        }
    })
    return html`<main>${children}</main>`
}

const ProcessStatus = {
    ready: "ready",
    starting: "starting",
    no_process: "no_process",
    waiting_to_restart: "waiting_to_restart",
}

/**
 * Map of status => Bool. In order of decreasing prioirty.
 */
const statusmap = (state) => ({
    disconnected: !(state.connected || state.initializing || state.static_preview),
    loading: (BinderPhase.wait_for_user < state.binder_phase && state.binder_phase < BinderPhase.ready) || state.initializing || state.moving_file,
    process_restarting: state.notebook.process_status === ProcessStatus.waiting_to_restart,
    process_dead: state.notebook.process_status === ProcessStatus.no_process || state.notebook.process_status === ProcessStatus.waiting_to_restart,
    nbpkg_restart_required: state.notebook.nbpkg?.restart_required_msg != null,
    nbpkg_restart_recommended: state.notebook.nbpkg?.restart_recommended_msg != null,
    nbpkg_disabled: state.notebook.nbpkg?.enabled === false,
    static_preview: state.static_preview,
    binder: state.offer_binder || state.binder_phase != null,
    code_differs: state.notebook.cell_order.some(
        (cell_id) => state.cell_inputs_local[cell_id] != null && state.notebook.cell_inputs[cell_id].code !== state.cell_inputs_local[cell_id].code
    ),
})

const first_true_key = (obj) => {
    for (let [k, v] of Object.entries(obj)) {
        if (v) {
            return k
        }
    }
}

/**
 * @typedef CellInputData
 * @type {{
 *  cell_id: string,
 *  code: string,
 *  code_folded: boolean,
 * }}
 */

/**
 * @typedef CellResultData
 * @type {{
 *  cell_id: string,
 *  queued: boolean,
 *  running: boolean,
 *  errored: boolean,
 *  runtime?: number,
 *  output: {
 *      body: string,
 *      persist_js_state: boolean,
 *      last_run_timestamp: number,
 *      mime: string,
 *      rootassignee: ?string,
 *  }
 *  published_objects: object,
 * }}
 */

/**
 * @typedef CellDependencyData
 * @type {{
 *  cell_id: string,
 *  downstream_cells_map: { [symbol: string]: Array<string>},
 *  upstream_cells_map: { [symbol: string]: Array<string>},
 *  precedence_heuristic: number,
 * }}
 */

/**
 * @typedef NotebookData
 * @type {{
 *  notebook_id: string,
 *  path: string,
 *  shortpath: string,
 *  in_temp_dir: boolean,
 *  process_status: string,
 *  cell_inputs: { [uuid: string]: CellInputData },
 *  cell_results: { [uuid: string]: CellResultData },
 *  cell_dependencies: { [uuid: string]: CellDependencyData },
 *  cell_order: Array<string>,
 *  cell_execution_order: Array<string>,
 *  bonds: { [name: string]: any },
 *  nbpkg: Object,
 * }}
 */

const url_logo_big = document.head.querySelector("link[rel='pluto-logo-big']").getAttribute("href")
const url_logo_small = document.head.querySelector("link[rel='pluto-logo-small']").getAttribute("href")

/**
 *
 * @returns {NotebookData}
 */
const initial_notebook = () => ({
    notebook_id: new URLSearchParams(window.location.search).get("id"),
    path: default_path,
    shortpath: "",
    in_temp_dir: true,
    process_status: "starting",
    cell_inputs: {},
    cell_results: {},
    cell_dependencies: {},
    cell_order: [],
    cell_execution_order: [],
    bonds: {},
    nbpkg: null,
})

export class Editor extends Component {
    constructor() {
        super()

        const url_params = new URLSearchParams(window.location.search)
        this.launch_params = {
            //@ts-ignore
            statefile: url_params.get("statefile") ?? window.pluto_statefile,
            //@ts-ignore
            notebookfile: url_params.get("notebookfile") ?? window.pluto_notebookfile,
            //@ts-ignore
            disable_ui: !!(url_params.get("disable_ui") ?? window.pluto_disable_ui),
            //@ts-ignore
            binder_url: url_params.get("binder_url") ?? window.pluto_binder_url,
            //@ts-ignore
            slider_server_url: url_params.get("slider_server_url") ?? window.pluto_slider_server_url,
        }

        this.state = {
            notebook: /** @type {NotebookData} */ initial_notebook(),
            cell_inputs_local: /** @type {{ [id: string]: CellInputData }} */ ({}),
            desired_doc_query: null,
            recently_deleted: /** @type {Array<{ index: number, cell: CellInputData }>} */ (null),
            last_update_time: 0,

            disable_ui: this.launch_params.disable_ui,
            static_preview: this.launch_params.statefile != null,
            statefile_download_progress: null,
            offer_binder: this.launch_params.notebookfile != null && this.launch_params.binder_url != null,
            binder_phase: null,
            binder_session_url: null,
            binder_session_token: null,
            connected: false,
            initializing: true,

            moving_file: false,
            scroller: {
                up: false,
                down: false,
            },
            export_menu_open: false,

            last_created_cell: null,
            selected_cells: [],

            nbpkg_local_local: {
                is_pluto_managed: true,
                packages: {
                    PlutoUI: {
                        running_version: "0.5.1",
                        type: "version_range",
                        version_range: "0.5",
                    },
                    Plots: {
                        running_version: "1.2.3",
                        type: "version_range",
                        version_range: "1",
                    },
                },
            },

            update_is_ongoing: false,
        }

        this.setStatePromise = (fn) => new Promise((r) => this.setState(fn, r))

        // these are things that can be done to the local notebook
        this.actions = {
            send: (...args) => this.client.send(...args),
            //@ts-ignore
            update_notebook: (...args) => this.update_notebook(...args),
            set_doc_query: (query) => this.setState({ desired_doc_query: query }),
            set_local_cell: (cell_id, new_val) => {
                return this.setStatePromise(
                    immer((state) => {
                        state.cell_inputs_local[cell_id] = {
                            code: new_val,
                        }
                        state.selected_cells = []
                    })
                )
            },
            focus_on_neighbor: (cell_id, delta, line = delta === -1 ? Infinity : -1, ch) => {
                const i = this.state.notebook.cell_order.indexOf(cell_id)
                const new_i = i + delta
                if (new_i >= 0 && new_i < this.state.notebook.cell_order.length) {
                    window.dispatchEvent(
                        new CustomEvent("cell_focus", {
                            detail: {
                                cell_id: this.state.notebook.cell_order[new_i],
                                line: line,
                                ch: ch,
                            },
                        })
                    )
                }
            },
            add_deserialized_cells: async (data, index) => {
                let new_codes = deserialize_cells(data)
                /** @type {Array<CellInputData>} */
                /** Create copies of the cells with fresh ids */
                let new_cells = new_codes.map((code) => ({
                    cell_id: uuidv4(),
                    code: code,
                    code_folded: false,
                }))
                if (index === -1) {
                    index = this.state.notebook.cell_order.length
                }

                /** Update local_code. Local code doesn't force CM to update it's state
                 * (the usual flow is keyboard event -> cm -> local_code and not the opposite )
                 * See ** 1 **
                 */
                await this.setStatePromise(
                    immer((state) => {
                        for (let cell of new_cells) {
                            state.cell_inputs_local[cell.cell_id] = cell
                        }
                        state.last_created_cell = new_cells[0]?.cell_id
                    })
                )

                /**
                 * Create an empty cell in the julia-side.
                 * Code will differ, until the user clicks 'run' on the new code
                 */
                await update_notebook((notebook) => {
                    for (const cell of new_cells) {
                        notebook.cell_inputs[cell.cell_id] = {
                            ...cell,
                            // Fill the cell with empty code remotely, so it doesn't run unsafe code
                            code: "",
                        }
                    }
                    notebook.cell_order = [
                        ...notebook.cell_order.slice(0, index),
                        ...new_cells.map((x) => x.cell_id),
                        ...notebook.cell_order.slice(index, Infinity),
                    ]
                })
                /** ** 1 **
                 * Notify codemirrors that the code is updated
                 *
                 *  */

                for (const cell of new_cells) {
                    //@ts-ignore
                    const cm = document.querySelector(`[id="${cell.cell_id}"] .CodeMirror`).CodeMirror
                    cm.setValue(cell.code) // Update codemirror synchronously
                }
            },
            wrap_remote_cell: async (cell_id, block_start = "begin", block_end = "end") => {
                const cell = this.state.notebook.cell_inputs[cell_id]
                const new_code = `${block_start}\n\t${cell.code.replace(/\n/g, "\n\t")}\n${block_end}`

                await this.setStatePromise(
                    immer((state) => {
                        state.cell_inputs_local[cell_id] = {
                            ...cell,
                            ...state.cell_inputs_local[cell_id],
                            code: new_code,
                        }
                    })
                )
                await this.actions.set_and_run_multiple([cell_id])
            },
            split_remote_cell: async (cell_id, boundaries, submit = false) => {
                const cell = this.state.notebook.cell_inputs[cell_id]

                const old_code = cell.code
                const padded_boundaries = [0, ...boundaries]
                /** @type {Array<String>} */
                const parts = boundaries.map((b, i) => slice_utf8(old_code, padded_boundaries[i], b).trim()).filter((x) => x !== "")
                /** @type {Array<CellInputData>} */
                const cells_to_add = parts.map((code) => {
                    return {
                        cell_id: uuidv4(),
                        code: code,
                        code_folded: false,
                    }
                })

                this.setState(
                    immer((state) => {
                        for (let cell of cells_to_add) {
                            state.cell_inputs_local[cell.cell_id] = cell
                        }
                    })
                )
                await update_notebook((notebook) => {
                    // delete the old cell
                    delete notebook.cell_inputs[cell_id]

                    // add the new ones
                    for (let cell of cells_to_add) {
                        notebook.cell_inputs[cell.cell_id] = cell
                    }
                    notebook.cell_order = notebook.cell_order.flatMap((c) => {
                        if (cell_id === c) {
                            return cells_to_add.map((x) => x.cell_id)
                        } else {
                            return [c]
                        }
                    })
                })

                if (submit) {
                    await this.actions.set_and_run_multiple(cells_to_add.map((x) => x.cell_id))
                }
            },
            interrupt_remote: (cell_id) => {
                // TODO Make this cooler
                // set_notebook_state((prevstate) => {
                //     return {
                //         cells: prevstate.cells.map((c) => {
                //             return { ...c, errored: c.errored || c.running || c.queued }
                //         }),
                //     }
                // })
                this.client.send("interrupt_all", {}, { notebook_id: this.state.notebook.notebook_id }, false)
            },
            move_remote_cells: (cell_ids, new_index) => {
                update_notebook((notebook) => {
                    let before = notebook.cell_order.slice(0, new_index).filter((x) => !cell_ids.includes(x))
                    let after = notebook.cell_order.slice(new_index, Infinity).filter((x) => !cell_ids.includes(x))
                    notebook.cell_order = [...before, ...cell_ids, ...after]
                })
            },
            add_remote_cell_at: async (index, code = "") => {
                let id = uuidv4()
                this.setState({ last_created_cell: id })
                await update_notebook((notebook) => {
                    notebook.cell_inputs[id] = {
                        cell_id: id,
                        code,
                        code_folded: false,
                    }
                    notebook.cell_order = [...notebook.cell_order.slice(0, index), id, ...notebook.cell_order.slice(index, Infinity)]
                })
                await this.client.send("run_multiple_cells", { cells: [id] }, { notebook_id: this.state.notebook.notebook_id })
                return id
            },
            add_remote_cell: async (cell_id, before_or_after, code) => {
                const index = this.state.notebook.cell_order.indexOf(cell_id)
                const delta = before_or_after == "before" ? 0 : 1
                return await this.actions.add_remote_cell_at(index + delta, code)
            },
            confirm_delete_multiple: async (verb, cell_ids) => {
                if (cell_ids.length <= 1 || confirm(`${verb} ${cell_ids.length} cells?`)) {
                    if (cell_ids.some((cell_id) => this.state.notebook.cell_results[cell_id].running || this.state.notebook.cell_results[cell_id].queued)) {
                        if (confirm("This cell is still running - would you like to interrupt the notebook?")) {
                            this.actions.interrupt_remote(cell_ids[0])
                        }
                    } else {
                        this.setState({
                            recently_deleted: cell_ids.map((cell_id) => {
                                return {
                                    index: this.state.notebook.cell_order.indexOf(cell_id),
                                    cell: this.state.notebook.cell_inputs[cell_id],
                                }
                            }),
                            selected_cells: [],
                        })
                        await update_notebook((notebook) => {
                            for (let cell_id of cell_ids) {
                                delete notebook.cell_inputs[cell_id]
                            }
                            notebook.cell_order = notebook.cell_order.filter((cell_id) => !cell_ids.includes(cell_id))
                        })
                        await this.client.send("run_multiple_cells", { cells: [] }, { notebook_id: this.state.notebook.notebook_id })
                    }
                }
            },
            fold_remote_cell: async (cell_id, newFolded) => {
                if (!newFolded) {
                    this.setState({ last_created_cell: cell_id })
                }
                await update_notebook((notebook) => {
                    notebook.cell_inputs[cell_id].code_folded = newFolded
                })
            },
            set_and_run_all_changed_remote_cells: () => {
                const changed = this.state.notebook.cell_order.filter(
                    (cell_id) =>
                        this.state.cell_inputs_local[cell_id] != null &&
                        this.state.notebook.cell_inputs[cell_id].code !== this.state.cell_inputs_local[cell_id]?.code
                )
                this.actions.set_and_run_multiple(changed)
                return changed.length > 0
            },
            set_and_run_multiple: async (cell_ids) => {
                // TODO: this function is called with an empty list sometimes, where?
                if (cell_ids.length > 0) {
                    await update_notebook((notebook) => {
                        for (let cell_id of cell_ids) {
                            if (this.state.cell_inputs_local[cell_id]) {
                                notebook.cell_inputs[cell_id].code = this.state.cell_inputs_local[cell_id].code
                            }
                        }
                    })
                    // This is a "dirty" trick, as this should actually be stored in some shared request_status => status state
                    // But for now... this is fine 😼
                    this.setState(
                        immer((state) => {
                            for (let cell_id of cell_ids) {
                                if (state.notebook.cell_results[cell_id]) {
                                    // state.notebook.cell_results[cell_id].queued = true
                                } else {
                                    // nothing
                                }
                            }
                        })
                    )
                    await this.client.send("run_multiple_cells", { cells: cell_ids }, { notebook_id: this.state.notebook.notebook_id })
                }
            },
            update_local_nbpkg_local: (mutator) => {
                this.setState(({ notebook }) => ({
                    notebook: {
                        ...notebook,
                        nbpkg_local_local: immer(notebook.nbpkg_local_local, mutator),
                    },
                }))
            },
            set_bond: async (symbol, value, is_first_value) => {
                // For now I discard is_first_value, basing it on if there
                // is a value already present in the state.
                // Keep an eye on https://github.com/fonsp/Pluto.jl/issues/275

                await update_notebook((notebook) => {
                    // We wrap the bond value in an object so immer assumes it is changed
                    notebook.bonds[symbol] = { value: value }
                })
            },
            reshow_cell: (cell_id, objectid, dim) => {
                this.client.send(
                    "reshow_cell",
                    {
                        objectid: objectid,
                        dim: dim,
                        cell_id: cell_id,
                    },
                    { notebook_id: this.state.notebook.notebook_id },
                    false
                )
            },
            write_file: (cell_id, { file, name, type }) => {
                return this.client.send(
                    "write_file",
                    { file, name, type, path: this.state.notebook.path },
                    {
                        notebook_id: this.state.notebook.notebook_id,
                        cell_id: cell_id,
                    },
                    true
                )
            },
        }

        const apply_notebook_patches = (patches, old_state = undefined) =>
            new Promise((resolve) => {
                if (patches.length !== 0) {
                    this.setState(
                        immer((state) => {
                            let new_notebook
                            try {
                                // To test this, uncomment the lines below:
                                // if (Math.random() < 0.25) {
                                //     throw new Error(`Error: [Immer] minified error nr: 15 '${patches?.[0]?.path?.join("/")}'    .`)
                                // }
                                new_notebook = applyPatches(old_state ?? state.notebook, patches)
                            } catch (exception) {
                                const failing_path = String(exception).match(".*'(.*)'.*")[1].replace(/\//gi, ".")
                                const path_value = _.get(this.state.notebook, failing_path, "Not Found")
                                console.log(String(exception).match(".*'(.*)'.*")[1].replace(/\//gi, "."), failing_path, typeof failing_path)
                                // The alert below is not catastrophic: the editor will try to recover.
                                // Deactivating to be user-friendly!
                                // alert(`Ooopsiee.`)
                                console.error(
                                    `#######################**************************########################
PlutoError: StateOutOfSync: Failed to apply patches.
Please report this: https://github.com/fonsp/Pluto.jl/issues adding the info below:
failing path: ${failing_path}
notebook previous value: ${path_value}
patch: ${JSON.stringify(
                                        patches?.find(({ path }) => path.join("") === failing_path),
                                        null,
                                        1
                                    )}
#######################**************************########################`,
                                    exception
                                )
                                console.log("Trying to recover: Refetching notebook...")
                                this.client.send(
                                    "reset_shared_state",
                                    {},
                                    {
                                        notebook_id: this.state.notebook.notebook_id,
                                    },
                                    false
                                )
                                return
                            }

                            if (DEBUG_DIFFING) {
                                console.group("Update!")
                                for (let patch of patches) {
                                    console.group(`Patch :${patch.op}`)
                                    console.log(patch.path)
                                    console.log(patch.value)
                                    console.groupEnd()
                                }
                                console.groupEnd()
                            }

                            let cells_stuck_in_limbo = new_notebook.cell_order.filter((cell_id) => new_notebook.cell_inputs[cell_id] == null)
                            if (cells_stuck_in_limbo.length !== 0) {
                                console.warn(`cells_stuck_in_limbo:`, cells_stuck_in_limbo)
                                new_notebook.cell_order = new_notebook.cell_order.filter((cell_id) => new_notebook.cell_inputs[cell_id] != null)
                            }
                            state.notebook = new_notebook
                        }),
                        resolve
                    )
                } else {
                    resolve()
                }
            })

        // these are update message that are _not_ a response to a `send(*, *, {create_promise: true})`
        const on_update = (update, by_me) => {
            if (this.state.notebook.notebook_id === update.notebook_id) {
                const message = update.message
                switch (update.type) {
                    case "notebook_diff":
                        if (message?.response?.from_reset) {
                            console.log("Trying to reset state after failure")
                            try {
                                apply_notebook_patches(message.patches, initial_notebook())
                            } catch (exception) {
                                alert("Oopsie!! please refresh your browser and everything will be alright!")
                            }
                        } else if (message.patches.length !== 0) {
                            apply_notebook_patches(message.patches)
                        }
                        break
                    case "log":
                        handle_log(message, this.state.notebook.path)
                        break
                    default:
                        console.error("Received unknown update type!", update)
                        // alert("Something went wrong 🙈\n Try clearing your browser cache and refreshing the page")
                        break
                }
            } else {
                // Update for a different notebook, TODO maybe log this as it shouldn't happen
            }
        }

        const on_establish_connection = async (client) => {
            // nasty
            Object.assign(this.client, client)

            // @ts-ignore
            window.version_info = this.client.version_info // for debugging

            await this.client.send("update_notebook", { updates: [] }, { notebook_id: this.state.notebook.notebook_id }, false)

            this.setState({ initializing: false, static_preview: false, binder_phase: this.state.binder_phase == null ? null : BinderPhase.ready })

            // do one autocomplete to trigger its precompilation
            // TODO Do this from julia itself
            this.client.send("complete", { query: "sq" }, { notebook_id: this.state.notebook.notebook_id })

            setTimeout(init_feedback, 2 * 1000) // 2 seconds - load feedback a little later for snappier UI
        }

        const on_connection_status = (val) => this.setState({ connected: val })

        const on_reconnect = () => {
            console.warn("Reconnected! Checking states")

            return true
        }

        this.client = {}

        this.connect = (ws_address = undefined) =>
            create_pluto_connection({
                ws_address: ws_address,
                on_unrequested_update: on_update,
                on_connection_status: on_connection_status,
                on_reconnect: on_reconnect,
                connect_metadata: { notebook_id: this.state.notebook.notebook_id },
            }).then(on_establish_connection)

        this.real_actions = this.actions
        this.fake_actions =
            this.launch_params.slider_server_url != null
                ? slider_server_actions({
                      setStatePromise: this.setStatePromise,
                      actions: this.actions,
                      launch_params: this.launch_params,
                      apply_notebook_patches,
                      get_original_state: () => this.original_state,
                      get_current_state: () => this.state.notebook,
                  })
                : nothing_actions({
                      actions: this.actions,
                  })

        this.on_disable_ui = () => {
            document.body.classList.toggle("disable_ui", this.state.disable_ui)
            document.head.querySelector("link[data-pluto-file='hide-ui']").setAttribute("media", this.state.disable_ui ? "all" : "print")
            //@ts-ignore
            this.actions =
                this.state.disable_ui || (this.launch_params.slider_server_url != null && !this.state.connected) ? this.fake_actions : this.real_actions //heyo
        }
        this.on_disable_ui()

        this.original_state = null
        if (this.state.static_preview) {
            ;(async () => {
                const r = await fetch(this.launch_params.statefile)
                const data = await read_Uint8Array_with_progress(r, (progress) => {
                    this.setState({
                        statefile_download_progress: progress,
                    })
                })
                const state = unpack(data)
                this.original_state = state
                this.setState({
                    notebook: state,
                    initializing: false,
                    binder_phase: this.state.offer_binder ? BinderPhase.wait_for_user : null,
                })
            })()
            fetch(`https://cdn.jsdelivr.net/gh/fonsp/pluto-usage-counter@1/article-view.txt?skip_sw`).catch(() => {})
        } else {
            this.connect()
        }

        // Not completely happy with this yet, but it will do for now - DRAL
        this.bonds_changes_to_apply_when_done = []
        this.notebook_is_idle = () =>
            !Object.values(this.state.notebook.cell_results).some((cell) => cell.running || cell.queued) && !this.state.update_is_ongoing

        let last_update_notebook_task = Promise.resolve()
        /** @param {(notebook: NotebookData) => void} mutate_fn */
        let update_notebook = (mutate_fn) => {
            last_update_notebook_task = last_update_notebook_task
                .then(async () => {
                    // if (this.state.initializing) {
                    //     console.error("Update notebook done during initializing, strange")
                    //     return
                    // }

                    let [new_notebook, changes, inverseChanges] = produceWithPatches(this.state.notebook, (notebook) => {
                        mutate_fn(notebook)
                    })

                    // If "notebook is not idle" I seperate and store the bonds updates,
                    // to send when the notebook is idle. This delays the updating of the bond for performance,
                    // but when the server can discard bond updates itself (now it executes them one by one, even if there is a newer update ready)
                    // this will no longer be necessary
                    if (!this.notebook_is_idle()) {
                        let changes_involving_bonds = changes.filter((x) => x.path[0] === "bonds")
                        this.bonds_changes_to_apply_when_done = [...this.bonds_changes_to_apply_when_done, ...changes_involving_bonds]
                        changes = changes.filter((x) => x.path[0] !== "bonds")
                    }

                    if (DEBUG_DIFFING) {
                        try {
                            let previous_function_name = new Error().stack.split("\n")[2].trim().split(" ")[1]
                            console.log(`Changes to send to server from "${previous_function_name}":`, changes)
                        } catch (error) {}
                    }
                    if (changes.length === 0) {
                        return
                    }

                    for (let change of changes) {
                        if (change.path.some((x) => typeof x === "number")) {
                            throw new Error("This sounds like it is editing an array...")
                        }
                    }
                    pending_local_updates++
                    this.setState({ update_is_ongoing: pending_local_updates > 0 })
                    try {
                        await Promise.all([
                            this.client
                                .send("update_notebook", { updates: changes }, { notebook_id: this.state.notebook.notebook_id }, false)
                                .then((response) => {
                                    if (response.message.response.update_went_well === "👎") {
                                        // We only throw an error for functions that are waiting for this
                                        // Notebook state will already have the changes reversed
                                        throw new Error(`Pluto update_notebook error: ${response.message.response.why_not})`)
                                    }
                                }),
                            this.setStatePromise({
                                notebook: new_notebook,
                                last_update_time: Date.now(),
                            }),
                        ])
                    } finally {
                        pending_local_updates--
                        this.setState({ update_is_ongoing: pending_local_updates > 0 })
                    }
                })
                .catch(console.error)
            return last_update_notebook_task
        }
        this.update_notebook = update_notebook

        this.submit_file_change = async (new_path, reset_cm_value) => {
            const old_path = this.state.notebook.path
            if (old_path === new_path) {
                return
            }
            if (!this.state.notebook.in_temp_dir) {
                if (!confirm("Are you sure? Will move from\n\n" + old_path + "\n\nto\n\n" + new_path)) {
                    throw new Error("Declined by user")
                }
            }

            this.setState({ moving_file: true })

            try {
                await update_notebook((notebook) => {
                    notebook.in_temp_dir = false
                    notebook.path = new_path
                })
                // @ts-ignore
                document.activeElement?.blur()
            } catch (error) {
                alert("Failed to move file:\n\n" + error.message)
            } finally {
                this.setState({ moving_file: false })
            }
        }

        this.delete_selected = (verb) => {
            if (this.state.selected_cells.length > 0) {
                this.actions.confirm_delete_multiple(verb, this.state.selected_cells)
                return true
            }
        }

        this.run_selected = () => {
            return this.actions.set_and_run_multiple(this.state.selected_cells)
        }

        this.serialize_selected = (cell_id = null) => {
            const cells_to_serialize = cell_id == null || this.state.selected_cells.includes(cell_id) ? this.state.selected_cells : [cell_id]
            if (cells_to_serialize.length) {
                return serialize_cells(cells_to_serialize.map((id) => this.state.notebook.cell_inputs[id]))
            }
        }

        document.addEventListener("keydown", (e) => {
            // if (e.defaultPrevented) {
            //     return
            // }
            if (e.key.toLowerCase() === "q" && has_ctrl_or_cmd_pressed(e)) {
                // This one can't be done as cmd+q on mac, because that closes chrome - Dral
                if (Object.values(this.state.notebook.cell_results).some((c) => c.running || c.queued)) {
                    this.actions.interrupt_remote()
                }
                e.preventDefault()
            } else if (e.key.toLowerCase() === "s" && has_ctrl_or_cmd_pressed(e)) {
                const some_cells_ran = this.actions.set_and_run_all_changed_remote_cells()
                if (!some_cells_ran) {
                    // all cells were in sync allready
                    // TODO: let user know that the notebook autosaves
                }
                e.preventDefault()
            } else if (e.key === "Backspace" || e.key === "Delete") {
                if (this.delete_selected("Delete")) {
                    e.preventDefault()
                }
            } else if (e.key === "Enter" && e.shiftKey) {
                this.run_selected()
            } else if ((e.key === "?" && has_ctrl_or_cmd_pressed(e)) || e.key === "F1") {
                // On mac "cmd+shift+?" is used by chrome, so that is why this needs to be ctrl as well on mac
                // Also pressing "ctrl+shift" on mac causes the key to show up as "/", this madness
                // I hope we can find a better solution for this later - Dral
                alert(
                    `Shortcuts 🎹

    Shift+Enter:   run cell
    ${ctrl_or_cmd_name}+Enter:   run cell and add cell below
    Delete or Backspace:   delete empty cell

    PageUp or fn+Up:   select cell above
    PageDown or fn+Down:   select cell below

    ${ctrl_or_cmd_name}+Q:   interrupt notebook
    ${ctrl_or_cmd_name}+S:   submit all changes

    ${ctrl_or_cmd_name}+C:   copy selected cells
    ${ctrl_or_cmd_name}+X:   cut selected cells
    ${ctrl_or_cmd_name}+V:   paste selected cells

    The notebook file saves every time you run`
                )
                e.preventDefault()
            }

            if (this.state.disable_ui && this.state.offer_binder) {
                // const code = e.key.charCodeAt(0)
                if (e.key === "Enter" || e.key.length === 1) {
                    if (!document.body.classList.contains("wiggle_binder")) {
                        document.body.classList.add("wiggle_binder")
                        setTimeout(() => {
                            document.body.classList.remove("wiggle_binder")
                        }, 1000)
                    }
                }
            }
        })

        document.addEventListener("copy", (e) => {
            if (!in_textarea_or_input()) {
                const serialized = this.serialize_selected()
                if (serialized) {
                    navigator.clipboard.writeText(serialized).catch((err) => {
                        alert(`Error copying cells: ${e}`)
                    })
                }
            }
        })

        document.addEventListener("cut", (e) => {
            // Disabled because we don't want to accidentally delete cells
            // or we can enable it with a prompt
            // Even better would be excel style: grey out until you paste it. If you paste within the same notebook, then it is just a move.
            // if (!in_textarea_or_input()) {
            //     const serialized = this.serialize_selected()
            //     if (serialized) {
            //         navigator.clipboard
            //             .writeText(serialized)
            //             .then(() => this.delete_selected("Cut"))
            //             .catch((err) => {
            //                 alert(`Error cutting cells: ${e}`)
            //             })
            //     }
            // }
        })

        document.addEventListener("paste", async (e) => {
            const topaste = e.clipboardData.getData("text/plain")
            console.log("paste", topaste)
            if (!in_textarea_or_input() || topaste.match(/# ╔═╡ ........-....-....-....-............/g)?.length) {
                // Deselect everything first, to clean things up
                this.setState({
                    selected_cells: [],
                })

                // Paste in the cells at the end of the notebook
                const data = e.clipboardData.getData("text/plain")
                this.actions.add_deserialized_cells(data, -1)
                e.preventDefault()
            }
        })

        window.addEventListener("beforeunload", (event) => {
            const unsaved_cells = this.state.notebook.cell_order.filter(
                (id) => this.state.cell_inputs_local[id] && this.state.notebook.cell_inputs[id].code !== this.state.cell_inputs_local[id].code
            )
            const first_unsaved = unsaved_cells[0]
            if (first_unsaved != null) {
                window.dispatchEvent(new CustomEvent("cell_focus", { detail: { cell_id: first_unsaved } }))
                // } else if (this.state.notebook.in_temp_dir) {
                //     window.scrollTo(0, 0)
                //     // TODO: focus file picker
                console.log("Preventing unload")
                event.stopImmediatePropagation()
                event.preventDefault()
                event.returnValue = ""
            } else {
                console.warn("unloading 👉 disconnecting websocket")
                //@ts-ignore
                if (window.shutdown_binder != null) {
                    // hmmmm that would also shut down the binder if you refreshed, or if you navigate to the binder session main menu by clicking the pluto logo.
                    // Let's keep it disabled for now and let the timeout take care of shutting down the binder
                    // window.shutdown_binder()
                }
                // and don't prevent the unload
            }
        })
    }

    componentDidUpdate(old_props, old_state) {
        //@ts-ignore
        window.editor_state = this.state

        if (old_state?.notebook?.path !== this.state.notebook.path) {
            document.title = "🎈 " + this.state.notebook.shortpath + " — Pluto.jl"
            update_stored_recent_notebooks(this.state.notebook.path, old_state?.notebook?.path)
        }

        Object.entries(this.cached_status).forEach((e) => {
            document.body.classList.toggle(...e)
        })

        // this class is used to tell our frontend tests that the updates are done
        //@ts-ignore
        document.body._update_is_ongoing = pending_local_updates > 0

        if (this.notebook_is_idle() && this.bonds_changes_to_apply_when_done.length !== 0) {
            let bonds_patches = this.bonds_changes_to_apply_when_done
            this.bonds_changes_to_apply_when_done = []
            this.update_notebook((notebook) => {
                applyPatches(notebook, bonds_patches)
            })
        }

        console.log(this.state.notebook.nbpkg)
        if (old_state.binder_phase !== this.state.binder_phase && this.state.binder_phase != null) {
            const phase = Object.entries(BinderPhase).find(([k, v]) => v == this.state.binder_phase)[0]
            console.info(`Binder phase: ${phase} at ${new Date().toLocaleTimeString()}`)
        }

        if (old_state.disable_ui !== this.state.disable_ui) {
            this.on_disable_ui()
        }
    }

    componentWillUpdate(new_props, new_state) {
        this.cached_status = statusmap(new_state)
    }

    render() {
        let { export_menu_open, notebook } = this.state

        const status = this.cached_status ?? statusmap(this.state)
        const statusval = first_true_key(status)

<<<<<<< HEAD
        const restart_button = (text) => html`<a
            href="#"
            onClick=${() => {
                this.client.send(
                    "restart_process",
                    {},
                    {
                        notebook_id: notebook.notebook_id,
                    }
                )
            }}
            >${text}</a
        >`
        const notebook_export_url =
=======
        const export_url = (u) =>
>>>>>>> 20323442
            this.state.binder_session_url == null
                ? `./${u}?id=${this.state.notebook.notebook_id}`
                : `${this.state.binder_session_url}${u}?id=${this.state.notebook.notebook_id}&token=${this.state.binder_session_token}`

        return html`
            <${PlutoContext.Provider} value=${this.actions}>
                <${PlutoBondsContext.Provider} value=${this.state.notebook.bonds}>
                    <${Scroller} active=${this.state.scroller} />
                    <header className=${export_menu_open ? "show_export" : ""}>
                        <${ExportBanner}
                            notebookfile_url=${export_url("notebookfile")}
                            notebookexport_url=${export_url("notebookexport")}
                            open=${export_menu_open}
                            onClose=${() => this.setState({ export_menu_open: false })}
                        />
                        <loading-bar style=${`width: ${100 * this.state.binder_phase}vw`}></loading-bar>
                        ${
                            status.binder
                                ? html`<div id="binder_spinners">
                                      <binder-spinner id="ring_1"></binder-spinner>
                                      <binder-spinner id="ring_2"></binder-spinner>
                                      <binder-spinner id="ring_3"></binder-spinner>
                                  </div>`
                                : null
                        }
                        <nav id="at_the_top">
                            <a href=${
                                this.state.static_preview || this.state.binder_phase != null
                                    ? `${this.state.binder_session_url}?token=${this.state.binder_session_token}`
                                    : "./"
                            }>
                                <h1><img id="logo-big" src=${url_logo_big} alt="Pluto.jl" /><img id="logo-small" src=${url_logo_small} /></h1>
                            </a>
                            <div class="flex_grow_1"></div>
                            ${
                                this.state.binder_phase === BinderPhase.ready
                                    ? html`<pluto-filepicker><a href=${export_url("notebookfile")} target="_blank">Save notebook...</a></pluto-filepicker>`
                                    : html`<${FilePicker}
                                          client=${this.client}
                                          value=${notebook.in_temp_dir ? "" : notebook.path}
                                          on_submit=${this.submit_file_change}
                                          suggest_new_file=${{
                                              base: this.client.session_options == null ? "" : this.client.session_options.server.notebook_path_suggestion,
                                              name: notebook.shortpath,
                                          }}
                                          placeholder="Save notebook..."
                                          button_label=${notebook.in_temp_dir ? "Choose" : "Move"}
                                      />`
                            }
                            <div class="flex_grow_2"></div>
                            <button class="toggle_export" title="Export..." onClick=${() => {
                                this.setState({ export_menu_open: !export_menu_open })
                            }}><span></span></button>
                            <div id="process_status">${
                                status.binder && status.loading
                                    ? "Loading binder..."
                                    : statusval === "disconnected"
                                    ? "Reconnecting..."
                                    : statusval === "loading"
                                    ? "Loading..."
                                    : statusval === "nbpkg_restart_required"
                                    ? html`${restart_button("Restart notebook")}${" (required)"}`
                                    : statusval === "nbpkg_restart_recommended"
                                    ? html`${restart_button("Restart notebook")}${" (recommended)"}`
                                    : statusval === "process_restarting"
                                    ? "Process exited — restarting..."
                                    : statusval === "process_dead"
                                    ? html`${"Process exited — "}${restart_button("restart")}`
                                    : null
                            }</div>
                        </nav>
                    </header>
                    <${BinderButton} binder_phase=${this.state.binder_phase} start_binder=${() =>
            start_binder({ setStatePromise: this.setStatePromise, connect: this.connect, launch_params: this.launch_params })} notebookfile=${
            this.launch_params.notebookfile == null ? null : new URL(this.launch_params.notebookfile, window.location.href).href
        } />
                    <${FetchProgress} progress=${this.state.statefile_download_progress} />
                    <${Main}>
                        <${Preamble} 
                            last_update_time=${this.state.last_update_time}
                            any_code_differs=${status.code_differs}
                        />
                        <${Notebook}
                            notebook=${this.state.notebook}
                            cell_inputs_local=${this.state.cell_inputs_local}
                            on_update_doc_query=${this.actions.set_doc_query}
                            on_cell_input=${this.actions.set_local_cell}
                            on_focus_neighbor=${this.actions.focus_on_neighbor}
                            disable_input=${this.state.disable_ui || !this.state.connected /* && this.state.binder_phase == null*/}
                            last_created_cell=${this.state.last_created_cell}
                            selected_cells=${this.state.selected_cells}
                            is_initializing=${this.state.initializing}
                            is_process_ready=${
                                this.state.notebook.process_status === ProcessStatus.starting || this.state.notebook.process_status === ProcessStatus.ready
                            }
                            disable_input=${!this.state.connected}
                            nbpkg_local=${this.state.nbpkg_local_local}
                        />
                        <${DropRuler} 
                            actions=${this.actions}
                            selected_cells=${this.state.selected_cells} 
                            set_scroller=${(enabled) => {
                                this.setState({ scroller: enabled })
                            }}
                            serialize_selected=${this.serialize_selected}
                        />
                        ${
                            this.state.disable_ui ||
                            html`<${SelectionArea}
                                actions=${this.actions}
                                cell_order=${this.state.notebook.cell_order}
                                selected_cell_ids=${this.state.selected_cell_ids}
                                set_scroller=${(enabled) => {
                                    this.setState({ scroller: enabled })
                                }}
                                on_selection=${(selected_cell_ids) => {
                                    // @ts-ignore
                                    if (
                                        selected_cell_ids.length !== this.state.selected_cells ||
                                        _.difference(selected_cell_ids, this.state.selected_cells).length !== 0
                                    ) {
                                        this.setState({
                                            selected_cells: selected_cell_ids,
                                        })
                                    }
                                }}
                            />`
                        }
                    </${Main}>
                    <${LiveDocs}
                        desired_doc_query=${this.state.desired_doc_query}
                        on_update_doc_query=${this.actions.set_doc_query}
                        notebook=${this.state.notebook}
                    />
                    <${PkgPopup} notebook=${this.state.notebook}/>
                    <${UndoDelete}
                        recently_deleted=${this.state.recently_deleted}
                        on_click=${() => {
                            this.update_notebook((notebook) => {
                                for (let { index, cell } of this.state.recently_deleted) {
                                    notebook.cell_inputs[cell.cell_id] = cell
                                    notebook.cell_order = [...notebook.cell_order.slice(0, index), cell.cell_id, ...notebook.cell_order.slice(index, Infinity)]
                                }
                            }).then(() => {
                                this.actions.set_and_run_multiple(this.state.recently_deleted.map(({ cell }) => cell.cell_id))
                            })
                        }}
                    />
                    <${SlideControls} />
                    <footer>
                        <div id="info">
                            <form id="feedback" action="#" method="post">
                                <a href="https://github.com/fonsp/Pluto.jl/wiki" target="_blank">FAQ</a>
                                <span style="flex: 1"></span>
                                <label for="opinion">🙋 How can we make <a href="https://github.com/fonsp/Pluto.jl" target="_blank">Pluto.jl</a> better?</label>
                                <input type="text" name="opinion" id="opinion" autocomplete="off" placeholder="Instant feedback..." />
                                <button>Send</button>
                            </form>
                        </div>
                    </footer>
                </${PlutoBondsContext.Provider}>
            </${PlutoContext.Provider}>
        `
    }
}

/* LOCALSTORAGE NOTEBOOKS LIST */

// TODO This is now stored locally, lets store it somewhere central 😈
export const update_stored_recent_notebooks = (recent_path, also_delete = undefined) => {
    const storedString = localStorage.getItem("recent notebooks")
    const storedList = storedString != null ? JSON.parse(storedString) : []
    const oldpaths = storedList
    const newpaths = [recent_path].concat(
        oldpaths.filter((path) => {
            return path !== recent_path && path !== also_delete
        })
    )
    localStorage.setItem("recent notebooks", JSON.stringify(newpaths.slice(0, 50)))
}<|MERGE_RESOLUTION|>--- conflicted
+++ resolved
@@ -1035,7 +1035,6 @@
         const status = this.cached_status ?? statusmap(this.state)
         const statusval = first_true_key(status)
 
-<<<<<<< HEAD
         const restart_button = (text) => html`<a
             href="#"
             onClick=${() => {
@@ -1049,10 +1048,7 @@
             }}
             >${text}</a
         >`
-        const notebook_export_url =
-=======
         const export_url = (u) =>
->>>>>>> 20323442
             this.state.binder_session_url == null
                 ? `./${u}?id=${this.state.notebook.notebook_id}`
                 : `${this.state.binder_session_url}${u}?id=${this.state.notebook.notebook_id}&token=${this.state.binder_session_token}`
