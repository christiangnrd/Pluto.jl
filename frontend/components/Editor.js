import { html, Component } from "../imports/Preact.js"
import * as preact from "../imports/Preact.js"
import immer, { applyPatches, produceWithPatches } from "../imports/immer.js"
import _ from "../imports/lodash.js"

import { empty_notebook_state, set_disable_ui_css } from "../editor.js"
import { create_pluto_connection, ws_address_from_base } from "../common/PlutoConnection.js"
import { init_feedback } from "../common/Feedback.js"
import { serialize_cells, deserialize_cells, detect_deserializer } from "../common/Serialization.js"

import { FilePicker } from "./FilePicker.js"
import { Preamble } from "./Preamble.js"
import { NotebookMemo as Notebook } from "./Notebook.js"
import { BottomRightPanel } from "./BottomRightPanel.js"
import { DropRuler } from "./DropRuler.js"
import { SelectionArea } from "./SelectionArea.js"
import { RecentlyDisabledInfo, UndoDelete } from "./UndoDelete.js"
import { SlideControls } from "./SlideControls.js"
import { Scroller } from "./Scroller.js"
import { ExportBanner } from "./ExportBanner.js"
import { open_pluto_popup, Popup } from "./Popup.js"

import { slice_utf8, length_utf8 } from "../common/UnicodeTools.js"
import { has_ctrl_or_cmd_pressed, ctrl_or_cmd_name, is_mac_keyboard, in_textarea_or_input } from "../common/KeyboardShortcuts.js"
import { PlutoActionsContext, PlutoBondsContext, PlutoJSInitializingContext, SetWithEmptyCallback } from "../common/PlutoContext.js"
import { BackendLaunchPhase, count_stat } from "../common/Binder.js"
import { setup_mathjax } from "../common/SetupMathJax.js"
import { slider_server_actions, nothing_actions } from "../common/SliderServerClient.js"
import { ProgressBar } from "./ProgressBar.js"
import { NonCellOutput } from "./NonCellOutput.js"
import { IsolatedCell } from "./Cell.js"
import { RecordingPlaybackUI, RecordingUI } from "./RecordingUI.js"
import { HijackExternalLinksToOpenInNewTab } from "./HackySideStuff/HijackExternalLinksToOpenInNewTab.js"
import { FrontMatterInput } from "./FrontmatterInput.js"
import { EditorLaunchBackendButton } from "./Editor/LaunchBackendButton.js"
import { get_environment } from "../common/Environment.js"
import { ProcessStatus } from "../common/ProcessStatus.js"
import { SafePreviewUI } from "./SafePreviewUI.js"

// This is imported asynchronously - uncomment for development
// import environment from "../common/Environment.js"

export const default_path = ""
const DEBUG_DIFFING = false

// Be sure to keep this in sync with DEFAULT_CELL_METADATA in Cell.jl
/** @type {CellMetaData} */
const DEFAULT_CELL_METADATA = {
    disabled: false,
    show_logs: true,
    skip_as_script: false,
}

// from our friends at https://stackoverflow.com/a/2117523
// i checked it and it generates Julia-legal UUIDs and that's all we need -SNOF
const uuidv4 = () =>
    //@ts-ignore
    "10000000-1000-4000-8000-100000000000".replace(/[018]/g, (c) => (c ^ (crypto.getRandomValues(new Uint8Array(1))[0] & (15 >> (c / 4)))).toString(16))

/**
 * @typedef {import('../imports/immer').Patch} Patch
 * */

const Main = ({ children }) => {
    return html`<main>${children}</main>`
}

/**
 * Map of status => Bool. In order of decreasing priority.
 */
const statusmap = (/** @type {EditorState} */ state, /** @type {LaunchParameters} */ launch_params) => ({
    disconnected: !(state.connected || state.initializing || state.static_preview),
    loading:
        (state.backend_launch_phase != null &&
            BackendLaunchPhase.wait_for_user < state.backend_launch_phase &&
            state.backend_launch_phase < BackendLaunchPhase.ready) ||
        state.initializing ||
        state.moving_file,
    process_waiting_for_permission: state.notebook.process_status === ProcessStatus.waiting_for_permission && !state.initializing,
    process_restarting: state.notebook.process_status === ProcessStatus.waiting_to_restart,
    process_dead: state.notebook.process_status === ProcessStatus.no_process || state.notebook.process_status === ProcessStatus.waiting_to_restart,
    nbpkg_restart_required: state.notebook.nbpkg?.restart_required_msg != null,
    nbpkg_restart_recommended: state.notebook.nbpkg?.restart_recommended_msg != null,
    nbpkg_disabled: state.notebook.nbpkg?.enabled === false || state.notebook.nbpkg?.waiting_for_permission_but_probably_disabled === true,
    static_preview: state.static_preview,
    bonds_disabled: !(state.connected || state.initializing || launch_params.slider_server_url != null),
    offer_binder: state.backend_launch_phase === BackendLaunchPhase.wait_for_user && launch_params.binder_url != null,
    offer_local: state.backend_launch_phase === BackendLaunchPhase.wait_for_user && launch_params.pluto_server_url != null,
    binder: launch_params.binder_url != null && state.backend_launch_phase != null,
    code_differs: state.notebook.cell_order.some(
        (cell_id) => state.cell_inputs_local[cell_id] != null && state.notebook.cell_inputs[cell_id].code !== state.cell_inputs_local[cell_id].code
    ),
    recording_waiting_to_start: state.recording_waiting_to_start,
    is_recording: state.is_recording,
    isolated_cell_view: launch_params.isolated_cell_ids != null && launch_params.isolated_cell_ids.length > 0,
    sanitize_html: state.notebook.process_status === ProcessStatus.waiting_for_permission,
})

const first_true_key = (obj) => {
    for (let [k, v] of Object.entries(obj)) {
        if (v) {
            return k
        }
    }
}

/**
 * @typedef CellMetaData
 * @type {{
 *    disabled: boolean,
 *    show_logs: boolean,
 *    skip_as_script: boolean
 *  }}
 *
 * @typedef CellInputData
 * @type {{
 *  cell_id: string,
 *  code: string,
 *  code_folded: boolean,
 *  metadata: CellMetaData,
 * }}
 */

/**
 * @typedef LogEntryData
 * @type {{
 *   level: number,
 *   msg: string,
 *   file: string,
 *   line: number,
 *   kwargs: Object,
 * }}
 */

/**
 * @typedef StatusEntryData
 * @type {{
 *   name: string,
 *   started_at: number?,
 *   finished_at: number?,
 *   timing?: "remote" | "local",
 *   subtasks: Record<string,StatusEntryData>,
 * }}
 */

/**
 * @typedef CellResultData
 * @type {{
 *  cell_id: string,
 *  queued: boolean,
 *  running: boolean,
 *  errored: boolean,
 *  runtime: number?,
 *  downstream_cells_map: { string: [string]},
 *  upstream_cells_map: { string: [string]},
 *  precedence_heuristic: number?,
 *  depends_on_disabled_cells: boolean,
 *  depends_on_skipped_cells: boolean,
 *  output: {
 *      body: string,
 *      persist_js_state: boolean,
 *      last_run_timestamp: number,
 *      mime: string,
 *      rootassignee: string?,
 *      has_pluto_hook_features: boolean,
 *  },
 *  logs: Array<LogEntryData>,
 *  published_object_keys: [string],
 * }}
 */

/**
 * @typedef CellDependencyData
 * @property {string} cell_id
 * @property {Map<string, Array<string>>} downstream_cells_map A map where the keys are the variables *defined* by this cell, and a value is the list of cell IDs that reference a variable.
 * @property {Map<string, Array<string>>} upstream_cells_map A map where the keys are the variables *referenced* by this cell, and a value is the list of cell IDs that define a variable.
 * @property {number} precedence_heuristic
 */

/**
 * @typedef NotebookPkgData
 * @type {{
 *  enabled: boolean,
 *  waiting_for_permission: boolean?,
 *  waiting_for_permission_but_probably_disabled: boolean?,
 *  restart_recommended_msg: string?,
 *  restart_required_msg: string?,
 *  installed_versions: { [pkg_name: string]: string },
 *  terminal_outputs: { [pkg_name: string]: string },
 *  install_time_ns: number?,
 *  busy_packages: string[],
 *  instantiated: boolean,
 * }}
 */

/**
 * @typedef LaunchParameters
 * @type {{
 *  notebook_id: string?,
 *  statefile: string?,
 *  statefile_integrity: string?,
 *  notebookfile: string?,
 *  notebookfile_integrity: string?,
 *  disable_ui: boolean,
 *  preamble_html: string?,
 *  isolated_cell_ids: string[]?,
 *  binder_url: string?,
 *  pluto_server_url: string?,
 *  slider_server_url: string?,
 *  recording_url: string?,
 *  recording_url_integrity: string?,
 *  recording_audio_url: string?,
 * }}
 */

/**
 * @typedef BondValueContainer
 * @type {{ value: any }}
 */

/**
 * @typedef BondValuesDict
 * @type {{ [name: string]: BondValueContainer }}
 */

/**
 * @typedef NotebookData
 * @type {{
 *  notebook_id: string,
 *  path: string,
 *  shortpath: string,
 *  in_temp_dir: boolean,
 *  process_status: string,
 *  last_save_time: number,
 *  last_hot_reload_time: number,
 *  cell_inputs: { [uuid: string]: CellInputData },
 *  cell_results: { [uuid: string]: CellResultData },
 *  cell_dependencies: { [uuid: string]: CellDependencyData },
 *  cell_order: Array<string>,
 *  cell_execution_order: Array<string>,
<<<<<<< HEAD
 *  bonds: { [name: string]: any },
 *  nbpkg: Object,
 *  inline_widgets: Object,
=======
 *  published_objects: { [objectid: string]: any},
 *  bonds: BondValuesDict,
 *  nbpkg: NotebookPkgData?,
 *  metadata: object,
 *  status_tree: StatusEntryData?,
>>>>>>> 3ed303ec
 * }}
 */

const url_logo_big = document.head.querySelector("link[rel='pluto-logo-big']")?.getAttribute("href") ?? ""
export const url_logo_small = document.head.querySelector("link[rel='pluto-logo-small']")?.getAttribute("href") ?? ""

/**
 * @typedef EditorProps
 * @type {{
 * launch_params: LaunchParameters,
 * initial_notebook_state: NotebookData,
 * preamble_element: preact.ReactElement?,
 * }}
 */

/**
 * @typedef EditorState
 * @type {{
 * notebook: NotebookData,
 * cell_inputs_local: { [uuid: string]: { code: String } },
 * desired_doc_query: ?String,
 * recently_deleted: ?Array<{ index: number, cell: CellInputData }>,
 * last_update_time: number,
 * disable_ui: boolean,
 * static_preview: boolean,
 * backend_launch_phase: ?number,
 * backend_launch_logs: ?string,
 * binder_session_url: ?string,
 * binder_session_token: ?string,
 * refresh_target: ?string,
 * connected: boolean,
 * initializing: boolean,
 * moving_file: boolean,
 * scroller: {
 * up: boolean,
 * down: boolean,
 * },
 * export_menu_open: boolean,
 * last_created_cell: ?string,
 * selected_cells: Array<string>,
 * extended_components: any,
 * is_recording: boolean,
 * recording_waiting_to_start: boolean,
 * }}
 */

/**
 * @augments Component<EditorProps,EditorState>
 */
export class Editor extends Component {
    constructor(/** @type {EditorProps} */ props) {
        super(props)

        const { launch_params, initial_notebook_state } = this.props

        this.state = {
            notebook: /** @type {NotebookData} */ initial_notebook_state,
            cell_inputs_local: /** @type {{ [id: string]: CellInputData }} */ ({}),
            desired_doc_query: null,
            recently_deleted: /** @type {Array<{ index: number, cell: CellInputData }>} */ ([]),
            recently_auto_disabled_cells: /** @type {Map<string,[string,string]>} */ ({}),
            last_update_time: 0,

            disable_ui: launch_params.disable_ui,
            static_preview: launch_params.statefile != null,
            backend_launch_phase:
                launch_params.notebookfile != null && (launch_params.binder_url != null || launch_params.pluto_server_url != null)
                    ? BackendLaunchPhase.wait_for_user
                    : null,
            backend_launch_logs: null,
            binder_session_url: null,
            binder_session_token: null,
            refresh_target: null,
            connected: false,
            initializing: true,

            moving_file: false,
            scroller: {
                up: false,
                down: false,
            },
            export_menu_open: false,

            last_created_cell: null,
            selected_cells: [],

            extended_components: {
                CustomHeader: null,
            },

            is_recording: false,
            recording_waiting_to_start: false,

            slider_server: {
                connecting: false,
                interactive: false,
            },
        }

        this.setStatePromise = (fn) => new Promise((r) => this.setState(fn, r))

        // these are things that can be done to the local notebook
        this.real_actions = {
            get_notebook: () => this?.state?.notebook || {},
            send: (message_type, ...args) => this.client.send(message_type, ...args),
            get_published_object: (objectid) => this.state.notebook.published_objects[objectid],
            //@ts-ignore
            update_notebook: (...args) => this.update_notebook(...args),
            set_doc_query: (query) => this.setState({ desired_doc_query: query }),
            set_local_cell: (cell_id, new_val) => {
                return this.setStatePromise(
                    immer((/** @type {EditorState} */ state) => {
                        state.cell_inputs_local[cell_id] = {
                            code: new_val,
                        }
                        state.selected_cells = []
                    })
                )
            },
            focus_on_neighbor: (cell_id, delta, line = delta === -1 ? Infinity : -1, ch = 0) => {
                const i = this.state.notebook.cell_order.indexOf(cell_id)
                const new_i = i + delta
                if (new_i >= 0 && new_i < this.state.notebook.cell_order.length) {
                    window.dispatchEvent(
                        new CustomEvent("cell_focus", {
                            detail: {
                                cell_id: this.state.notebook.cell_order[new_i],
                                line: line,
                                ch: ch,
                            },
                        })
                    )
                }
            },
            add_deserialized_cells: async (data, index_or_id, deserializer = deserialize_cells) => {
                let new_codes = deserializer(data)
                /** @type {Array<CellInputData>} Create copies of the cells with fresh ids */
                let new_cells = new_codes.map((code) => ({
                    cell_id: uuidv4(),
                    code: code,
                    code_folded: false,
                    metadata: {
                        ...DEFAULT_CELL_METADATA,
                    },
                }))

                let index

                if (typeof index_or_id === "number") {
                    index = index_or_id
                } else {
                    /* if the input is not an integer, try interpreting it as a cell id */
                    index = this.state.notebook.cell_order.indexOf(index_or_id)
                    if (index !== -1) {
                        /* Make sure that the cells are pasted after the current cell */
                        index += 1
                    }
                }

                if (index === -1) {
                    index = this.state.notebook.cell_order.length
                }

                /** Update local_code. Local code doesn't force CM to update it's state
                 * (the usual flow is keyboard event -> cm -> local_code and not the opposite )
                 * See ** 1 **
                 */
                this.setState(
                    immer((/** @type {EditorState} */ state) => {
                        // Deselect everything first, to clean things up
                        state.selected_cells = []

                        for (let cell of new_cells) {
                            state.cell_inputs_local[cell.cell_id] = cell
                        }
                        state.last_created_cell = new_cells[0]?.cell_id
                    })
                )

                /**
                 * Create an empty cell in the julia-side.
                 * Code will differ, until the user clicks 'run' on the new code
                 */
                await update_notebook((notebook) => {
                    for (const cell of new_cells) {
                        notebook.cell_inputs[cell.cell_id] = {
                            ...cell,
                            // Fill the cell with empty code remotely, so it doesn't run unsafe code
                            code: "",
                            metadata: {
                                ...DEFAULT_CELL_METADATA,
                            },
                        }
                    }
                    notebook.cell_order = [
                        ...notebook.cell_order.slice(0, index),
                        ...new_cells.map((x) => x.cell_id),
                        ...notebook.cell_order.slice(index, Infinity),
                    ]
                })
            },
            wrap_remote_cell: async (cell_id, block_start = "begin", block_end = "end") => {
                const cell = this.state.notebook.cell_inputs[cell_id]
                const new_code = `${block_start}\n\t${cell.code.replace(/\n/g, "\n\t")}\n${block_end}`

                await this.setStatePromise(
                    immer((/** @type {EditorState} */ state) => {
                        state.cell_inputs_local[cell_id] = {
                            code: new_code,
                        }
                    })
                )
                await this.actions.set_and_run_multiple([cell_id])
            },
            split_remote_cell: async (cell_id, boundaries, submit = false) => {
                const cell = this.state.notebook.cell_inputs[cell_id]

                const old_code = cell.code
                const padded_boundaries = [0, ...boundaries]
                /** @type {Array<String>} */
                const parts = boundaries.map((b, i) => slice_utf8(old_code, padded_boundaries[i], b).trim()).filter((x) => x !== "")
                /** @type {Array<CellInputData>} */
                const cells_to_add = parts.map((code) => {
                    return {
                        cell_id: uuidv4(),
                        code: code,
                        code_folded: false,
                        metadata: {
                            ...DEFAULT_CELL_METADATA,
                        },
                    }
                })

                this.setState(
                    immer((/** @type {EditorState} */ state) => {
                        for (let cell of cells_to_add) {
                            state.cell_inputs_local[cell.cell_id] = cell
                        }
                    })
                )
                await update_notebook((notebook) => {
                    // delete the old cell
                    delete notebook.cell_inputs[cell_id]

                    // add the new ones
                    for (let cell of cells_to_add) {
                        notebook.cell_inputs[cell.cell_id] = cell
                    }
                    notebook.cell_order = notebook.cell_order.flatMap((c) => {
                        if (cell_id === c) {
                            return cells_to_add.map((x) => x.cell_id)
                        } else {
                            return [c]
                        }
                    })
                })

                if (submit) {
                    await this.actions.set_and_run_multiple(cells_to_add.map((x) => x.cell_id))
                }
            },
            interrupt_remote: (cell_id) => {
                // TODO Make this cooler
                // set_notebook_state((prevstate) => {
                //     return {
                //         cells: prevstate.cells.map((c) => {
                //             return { ...c, errored: c.errored || c.running || c.queued }
                //         }),
                //     }
                // })
                this.client.send("interrupt_all", {}, { notebook_id: this.state.notebook.notebook_id }, false)
            },
            move_remote_cells: (cell_ids, new_index) => {
                update_notebook((notebook) => {
                    let before = notebook.cell_order.slice(0, new_index).filter((x) => !cell_ids.includes(x))
                    let after = notebook.cell_order.slice(new_index, Infinity).filter((x) => !cell_ids.includes(x))
                    notebook.cell_order = [...before, ...cell_ids, ...after]
                })
            },
            add_remote_cell_at: async (index, code = "") => {
                let id = uuidv4()
                this.setState({ last_created_cell: id })
                await update_notebook((notebook) => {
                    notebook.cell_inputs[id] = {
                        cell_id: id,
                        code,
                        code_folded: false,
                        metadata: { ...DEFAULT_CELL_METADATA },
                    }
                    notebook.cell_order = [...notebook.cell_order.slice(0, index), id, ...notebook.cell_order.slice(index, Infinity)]
                })
                await this.client.send("run_multiple_cells", { cells: [id] }, { notebook_id: this.state.notebook.notebook_id })
                return id
            },
            add_remote_cell: async (cell_id, before_or_after, code) => {
                const index = this.state.notebook.cell_order.indexOf(cell_id)
                const delta = before_or_after == "before" ? 0 : 1
                return await this.actions.add_remote_cell_at(index + delta, code)
            },
            confirm_delete_multiple: async (verb, cell_ids) => {
                if (cell_ids.length <= 1 || confirm(`${verb} ${cell_ids.length} cells?`)) {
                    if (cell_ids.some((cell_id) => this.state.notebook.cell_results[cell_id].running || this.state.notebook.cell_results[cell_id].queued)) {
                        if (confirm("This cell is still running - would you like to interrupt the notebook?")) {
                            this.actions.interrupt_remote(cell_ids[0])
                        }
                    } else {
                        this.setState({
                            recently_deleted: cell_ids.map((cell_id) => {
                                return {
                                    index: this.state.notebook.cell_order.indexOf(cell_id),
                                    cell: this.state.notebook.cell_inputs[cell_id],
                                }
                            }),
                            selected_cells: [],
                        })
                        await update_notebook((notebook) => {
                            for (let cell_id of cell_ids) {
                                delete notebook.cell_inputs[cell_id]
                            }
                            notebook.cell_order = notebook.cell_order.filter((cell_id) => !cell_ids.includes(cell_id))
                        })
                        await this.client.send("run_multiple_cells", { cells: [] }, { notebook_id: this.state.notebook.notebook_id })
                    }
                }
            },
            fold_remote_cells: async (cell_ids, newFolded) => {
                if (!newFolded && cell_ids.length > 0) {
                    this.setState({ last_created_cell: cell_ids[cell_ids.length - 1] })
                }
                await update_notebook((notebook) => {
                    for (let cell_id of cell_ids) {
                        notebook.cell_inputs[cell_id].code_folded = newFolded
                    }
                })
            },
            set_and_run_all_changed_remote_cells: () => {
                const changed = this.state.notebook.cell_order.filter(
                    (cell_id) =>
                        this.state.cell_inputs_local[cell_id] != null &&
                        this.state.notebook.cell_inputs[cell_id].code !== this.state.cell_inputs_local[cell_id]?.code
                )
                this.actions.set_and_run_multiple(changed)
                return changed.length > 0
            },
            set_and_run_multiple: async (cell_ids) => {
                // TODO: this function is called with an empty list sometimes, where?
                if (cell_ids.length > 0) {
                    window.dispatchEvent(
                        new CustomEvent("set_waiting_to_run_smart", {
                            detail: {
                                cell_ids,
                            },
                        })
                    )

                    await update_notebook((notebook) => {
                        for (let cell_id of cell_ids) {
                            if (this.state.cell_inputs_local[cell_id]) {
                                notebook.cell_inputs[cell_id].code = this.state.cell_inputs_local[cell_id].code
                            }
                        }
                    })
                    // This is a "dirty" trick, as this should actually be stored in some shared request_status => status state
                    // But for now... this is fine 😼
                    await this.setStatePromise(
                        immer((/** @type {EditorState} */ state) => {
                            for (let cell_id of cell_ids) {
                                if (state.notebook.cell_results[cell_id] != null) {
                                    state.notebook.cell_results[cell_id].queued = this.is_process_ready()
                                } else {
                                    // nothing
                                }
                            }
                        })
                    )
                    const result = await this.client.send("run_multiple_cells", { cells: cell_ids }, { notebook_id: this.state.notebook.notebook_id })
                    const { disabled_cells } = result.message
                    if (Object.entries(disabled_cells).length > 0) {
                        await this.setStatePromise({
                            recently_auto_disabled_cells: disabled_cells,
                        })
                    }
                }
            },
            /**
             *
             * @param {string} name name of bound variable
             * @param {*} value value (not in wrapper object)
             */
            set_bond: async (name, value) => {
                await update_notebook((notebook) => {
                    // Wrap the bond value in an object so immer assumes it is changed
                    let new_bond = { value: value }
                    notebook.bonds[name] = new_bond
                })
            },
            reshow_cell: (cell_id, objectid, dim) => {
                this.client.send(
                    "reshow_cell",
                    {
                        objectid,
                        dim,
                        cell_id,
                    },
                    { notebook_id: this.state.notebook.notebook_id },
                    false
                )
            },
            /** This actions avoids pushing selected cells all the way down, which is too heavy to handle! */
            get_selected_cells: (cell_id, /** @type {boolean} */ allow_other_selected_cells) =>
                allow_other_selected_cells ? this.state.selected_cells : [cell_id],
            get_avaible_versions: async ({ package_name, notebook_id }) => {
                const { message } = await this.client.send("nbpkg_available_versions", { package_name: package_name }, { notebook_id: notebook_id })
                return message.versions
            },
        }
        this.actions = { ...this.real_actions }

        const apply_notebook_patches = (patches, /** @type {NotebookData?} */ old_state = null, get_reverse_patches = false) =>
            new Promise((resolve) => {
                if (patches.length !== 0) {
                    const should_ignore_patch_error = (/** @type {string} */ failing_path) => failing_path.startsWith("status_tree")

                    let _copy_of_patches,
                        reverse_of_patches = []
                    this.setState(
                        immer((/** @type {EditorState} */ state) => {
                            let new_notebook
                            try {
                                // To test this, uncomment the lines below:
                                // if (Math.random() < 0.25) {
                                //     throw new Error(`Error: [Immer] minified error nr: 15 '${patches?.[0]?.path?.join("/")}'    .`)
                                // }

                                if (get_reverse_patches) {
                                    ;[new_notebook, _copy_of_patches, reverse_of_patches] = produceWithPatches(old_state ?? state.notebook, (state) => {
                                        applyPatches(state, patches)
                                    })
                                    // TODO: why was `new_notebook` not updated?
                                    // this is why the line below is also called when `get_reverse_patches === true`
                                }
                                new_notebook = applyPatches(old_state ?? state.notebook, patches)
                            } catch (exception) {
                                /** @type {String} Example: `"a.b[2].c"` */
                                const failing_path = String(exception).match(".*'(.*)'.*")?.[1].replace(/\//gi, ".") ?? exception
                                const path_value = _.get(this.state.notebook, failing_path, "Not Found")
                                console.log(String(exception).match(".*'(.*)'.*")?.[1].replace(/\//gi, ".") ?? exception, failing_path, typeof failing_path)
                                const ignore = should_ignore_patch_error(failing_path)

                                ;(ignore ? console.log : console.error)(
                                    `#######################**************************########################
PlutoError: StateOutOfSync: Failed to apply patches.
Please report this: https://github.com/fonsp/Pluto.jl/issues adding the info below:
failing path: ${failing_path}
notebook previous value: ${path_value}
patch: ${JSON.stringify(
                                        patches?.find(({ path }) => path.join("") === failing_path),
                                        null,
                                        1
                                    )}
#######################**************************########################`,
                                    exception
                                )

                                if (ignore) {
                                    console.info("Safe to ignore this patch failure...")
                                } else if (this.state.connected) {
                                    console.error("Trying to recover: Refetching notebook...")
                                    this.client.send(
                                        "reset_shared_state",
                                        {},
                                        {
                                            notebook_id: this.state.notebook.notebook_id,
                                        },
                                        false
                                    )
                                } else {
                                    console.error("Trying to recover: reloading...")
                                    window.parent.location.href = this.state.refresh_target ?? window.location.href
                                }
                                return
                            }

                            if (DEBUG_DIFFING) {
                                console.group("Update!")
                                for (let patch of patches) {
                                    console.group(`Patch :${patch.op}`)
                                    console.log(patch.path)
                                    console.log(patch.value)
                                    console.groupEnd()
                                }
                                console.groupEnd()
                            }

                            let cells_stuck_in_limbo = new_notebook.cell_order.filter((cell_id) => new_notebook.cell_inputs[cell_id] == null)
                            if (cells_stuck_in_limbo.length !== 0) {
                                console.warn(`cells_stuck_in_limbo:`, cells_stuck_in_limbo)
                                new_notebook.cell_order = new_notebook.cell_order.filter((cell_id) => new_notebook.cell_inputs[cell_id] != null)
                            }
                            this.on_patches_hook(patches)
                            state.notebook = new_notebook
                        }),
                        () => resolve(reverse_of_patches)
                    )
                } else {
                    resolve([])
                }
            })

        this.apply_notebook_patches = apply_notebook_patches
        // these are update message that are _not_ a response to a `send(*, *, {create_promise: true})`
        const on_update = (update, by_me) => {
            if (this.state.notebook.notebook_id === update.notebook_id) {
                const show_debugs = launch_params.binder_url != null
                if (show_debugs) console.debug("on_update", update, by_me)
                const message = update.message
                switch (update.type) {
                    case "notebook_diff":
                        let apply_promise = Promise.resolve()
                        if (message?.response?.from_reset) {
                            console.log("Trying to reset state after failure")
                            apply_promise = apply_notebook_patches(
                                message.patches,
                                empty_notebook_state({ notebook_id: this.state.notebook.notebook_id })
                            ).catch((e) => {
                                alert("Oopsie!! please refresh your browser and everything will be alright!")
                                throw e
                            })
                        } else if (message.patches.length !== 0) {
                            apply_promise = apply_notebook_patches(message.patches)
                        }

                        const set_waiting = () => {
                            let from_update = message?.response?.update_went_well != null
                            let is_just_acknowledgement = from_update && message.patches.length === 0
                            // console.log("Received patches!", message.patches, message.response, is_just_acknowledgement)

                            if (!is_just_acknowledgement) {
                                this.waiting_for_bond_to_trigger_execution = false
                            }
                        }
                        apply_promise
                            .then(set_waiting)
                            .catch((e) => {
                                set_waiting()
                                throw e
                            })
                            .then(() => {
                                this.send_queued_bond_changes()
                            })

                        break
                    default:
                        console.error("Received unknown update type!", update)
                        // alert("Something went wrong 🙈\n Try clearing your browser cache and refreshing the page")
                        break
                }
                if (show_debugs) console.debug("on_update done")
            } else {
                // Update for a different notebook, TODO maybe log this as it shouldn't happen
            }
        }

        const on_establish_connection = async (client) => {
            // nasty
            Object.assign(this.client, client)
            try {
                const environment = await get_environment(client)
                const { custom_editor_header_component, custom_non_cell_output } = environment({ client, editor: this, imports: { preact } })
                this.setState({
                    extended_components: {
                        ...this.state.extended_components,
                        CustomHeader: custom_editor_header_component,
                        NonCellOutputComponents: custom_non_cell_output,
                    },
                })
            } catch (e) {}

            // @ts-ignore
            window.version_info = this.client.version_info // for debugging
            // @ts-ignore
            window.kill_socket = this.client.kill // for debugging

            if (!client.notebook_exists) {
                console.error("Notebook does not exist. Not connecting.")
                return
            }
            console.debug("Sending update_notebook request...")
            await this.client.send("update_notebook", { updates: [] }, { notebook_id: this.state.notebook.notebook_id }, false)
            console.debug("Received update_notebook request")

            this.setState({
                initializing: false,
                static_preview: false,
                backend_launch_phase: this.state.backend_launch_phase == null ? null : BackendLaunchPhase.ready,
            })

            // TODO Do this from julia itself
            this.client.send("complete", { query: "sq" }, { notebook_id: this.state.notebook.notebook_id })
            this.client.send("complete", { query: "\\sq" }, { notebook_id: this.state.notebook.notebook_id })

            setTimeout(init_feedback, 2 * 1000) // 2 seconds - load feedback a little later for snappier UI
        }

        const on_connection_status = (val, hopeless) => {
            this.setState({ connected: val })
            if (hopeless) {
                // https://github.com/fonsp/Pluto.jl/issues/55
                // https://github.com/fonsp/Pluto.jl/issues/2398
                open_pluto_popup({
                    type: "warn",
                    body: html`<p>A new server was started - this notebook session is no longer running.</p>
                        <p>Would you like to go back to the main menu?</p>
                        <br />
                        <a href="./">Go back</a>
                        <br />
                        <a
                            href="#"
                            onClick=${(e) => {
                                e.preventDefault()
                                window.dispatchEvent(new CustomEvent("close pluto popup"))
                            }}
                            >Stay here</a
                        >`,
                })
            }
        }

        const on_reconnect = () => {
            console.warn("Reconnected! Checking states")

            return true
        }

        this.export_url = (/** @type {string} */ u) =>
            this.state.binder_session_url == null
                ? `./${u}?id=${this.state.notebook.notebook_id}`
                : `${this.state.binder_session_url}${u}?id=${this.state.notebook.notebook_id}&token=${this.state.binder_session_token}`

        /** @type {import('../common/PlutoConnection').PlutoConnection} */
        this.client = /** @type {import('../common/PlutoConnection').PlutoConnection} */ ({})

        this.connect = (/** @type {string | undefined} */ ws_address = undefined) =>
            create_pluto_connection({
                ws_address: ws_address,
                on_unrequested_update: on_update,
                on_connection_status: on_connection_status,
                on_reconnect: on_reconnect,
                connect_metadata: { notebook_id: this.state.notebook.notebook_id },
            }).then(on_establish_connection)

        this.on_disable_ui = () => {
            set_disable_ui_css(this.state.disable_ui)

            // Pluto has three modes of operation:
            // 1. (normal) Connected to a Pluto notebook.
            // 2. Static HTML with PlutoSliderServer. All edits are ignored, but bond changes are processes by the PlutoSliderServer.
            // 3. Static HTML without PlutoSliderServer. All interactions are ignored.
            //
            // To easily support all three with minimal changes to the source code, we sneakily swap out the `this.actions` object (`pluto_actions` in other source files) with a different one:
            Object.assign(
                this.actions,
                // if we have no pluto server...
                this.state.disable_ui || (launch_params.slider_server_url != null && !this.state.connected)
                    ? // then use a modified set of actions
                      launch_params.slider_server_url != null
                        ? slider_server_actions({
                              setStatePromise: this.setStatePromise,
                              actions: this.actions,
                              launch_params: launch_params,
                              apply_notebook_patches,
                              get_original_state: () => this.props.initial_notebook_state,
                              get_current_state: () => this.state.notebook,
                          })
                        : nothing_actions({
                              actions: this.actions,
                          })
                    : // otherwise, use the real actions
                      this.real_actions
            )
        }
        this.on_disable_ui()

        setInterval(() => {
            if (!this.state.static_preview && document.visibilityState === "visible") {
                // view stats on https://stats.plutojl.org/
                //@ts-ignore
                count_stat(`editing/${window?.version_info?.pluto ?? "unknown"}${window.plutoDesktop ? "-desktop" : ""}`)
            }
        }, 1000 * 15 * 60)
        setInterval(() => {
            if (!this.state.static_preview && document.visibilityState === "visible") {
                update_stored_recent_notebooks(this.state.notebook.path)
            }
        }, 1000 * 5)

        // Not completely happy with this yet, but it will do for now - DRAL
        /** Patches that are being delayed until all cells have finished running. */
        this.bonds_changes_to_apply_when_done = []
        this.send_queued_bond_changes = () => {
            if (this.notebook_is_idle() && this.bonds_changes_to_apply_when_done.length !== 0) {
                // console.log("Applying queued bond changes!", this.bonds_changes_to_apply_when_done)
                let bonds_patches = this.bonds_changes_to_apply_when_done
                this.bonds_changes_to_apply_when_done = []
                this.update_notebook((notebook) => {
                    applyPatches(notebook, bonds_patches)
                })
            }
        }
        /** Whether we just set a bond value which will trigger a cell to run, but we are still waiting for the server to process the bond value (and run the cell). During this time, we won't send new bond values. See https://github.com/fonsp/Pluto.jl/issues/1891 for more info. */
        this.waiting_for_bond_to_trigger_execution = false
        /** Number of local updates that have not yet been applied to the server's state. */
        this.pending_local_updates = 0
        /**
         * User scripts that are currently running (possibly async).
         * @type {SetWithEmptyCallback<HTMLElement>}
         */
        this.js_init_set = new SetWithEmptyCallback(() => {
            // console.info("All scripts finished!")
            this.send_queued_bond_changes()
        })

        // @ts-ignore This is for tests
        document.body._js_init_set = this.js_init_set

        /** Is the notebook ready to execute code right now? (i.e. are no cells queued or running?) */
        this.notebook_is_idle = () => {
            return !(
                this.waiting_for_bond_to_trigger_execution ||
                this.pending_local_updates > 0 ||
                // a cell is running:
                Object.values(this.state.notebook.cell_results).some((cell) => cell.running || cell.queued) ||
                // a cell is initializing JS:
                !_.isEmpty(this.js_init_set) ||
                !this.is_process_ready()
            )
        }
        this.is_process_ready = () =>
            this.state.notebook.process_status === ProcessStatus.starting || this.state.notebook.process_status === ProcessStatus.ready

        const bond_will_trigger_evaluation = (/** @type {string|PropertyKey} */ sym) =>
            Object.entries(this.state.notebook.cell_dependencies).some(([cell_id, deps]) => {
                // if the other cell depends on the variable `sym`...
                if (deps.upstream_cells_map.hasOwnProperty(sym)) {
                    // and the cell is not disabled
                    const running_disabled = this.state.notebook.cell_inputs[cell_id].metadata.disabled
                    return !running_disabled
                }
            })

        /**
         * We set `waiting_for_bond_to_trigger_execution` to `true` if it is *guaranteed* that this bond change will trigger something to happen (i.e. a cell to run). See https://github.com/fonsp/Pluto.jl/pull/1892 for more info about why.
         *
         * This is guaranteed if there is a cell in the notebook that references the bound variable. We use our copy of the notebook's toplogy to check this.
         *
         * # Gotchas:
         * 1. We (the frontend) might have an out-of-date copy of the notebook's topology: this bond might have dependents *right now*, but the backend might already be processing a code change that removes that dependency.
         *
         *     However, this change in topology will result in a patch, which will set `waiting_for_bond_to_trigger_execution` back to `false`.
         *
         * 2. The backend has a "first value" mechanism: if bond values are being set for the first time *and* this value is already set on the backend, then the value will be skipped. See https://github.com/fonsp/Pluto.jl/issues/275. If all bond values are skipped, then we might get zero patches back (because no cells will run).
         *
         *     A bond value is considered a "first value" if it is sent using an `"add"` patch. This is why we require `x.op === "replace"`.
         */
        const bond_patch_will_trigger_evaluation = (/** @type {Patch} */ x) =>
            x.op === "replace" && x.path.length >= 1 && bond_will_trigger_evaluation(x.path[1])

        let last_update_notebook_task = Promise.resolve()
        /** @param {(notebook: NotebookData) => void} mutate_fn */
        let update_notebook = (mutate_fn) => {
            const new_task = last_update_notebook_task.then(async () => {
                // if (this.state.initializing) {
                //     console.error("Update notebook done during initializing, strange")
                //     return
                // }

                let [new_notebook, changes, inverseChanges] = produceWithPatches(this.state.notebook, (notebook) => {
                    mutate_fn(notebook)
                })

                // If "notebook is not idle" we seperate and store the bonds updates,
                // to send when the notebook is idle. This delays the updating of the bond for performance,
                // but when the server can discard bond updates itself (now it executes them one by one, even if there is a newer update ready)
                // this will no longer be necessary
                let is_idle = this.notebook_is_idle()
                let changes_involving_bonds = changes.filter((x) => x.path[0] === "bonds")
                if (!is_idle) {
                    this.bonds_changes_to_apply_when_done = [...this.bonds_changes_to_apply_when_done, ...changes_involving_bonds]
                    changes = changes.filter((x) => x.path[0] !== "bonds")
                }

                if (DEBUG_DIFFING) {
                    try {
                        let previous_function_name = new Error().stack?.split("\n")[2].trim().split(" ")[1]
                        console.log(`Changes to send to server from "${previous_function_name}":`, changes)
                    } catch (error) {}
                }
                for (let change of changes) {
                    if (change.path.some((x) => typeof x === "number")) {
                        throw new Error("This sounds like it is editing an array...")
                    }
                }

                if (changes.length === 0) {
                    return
                }
                if (is_idle) {
                    this.waiting_for_bond_to_trigger_execution =
                        this.waiting_for_bond_to_trigger_execution || changes_involving_bonds.some(bond_patch_will_trigger_evaluation)
                }
                this.pending_local_updates++
                this.on_patches_hook(changes)
                try {
                    // console.log("Sending changes to server:", changes)
                    await Promise.all([
                        this.client.send("update_notebook", { updates: changes }, { notebook_id: this.state.notebook.notebook_id }, false).then((response) => {
                            if (response.message?.response?.update_went_well === "👎") {
                                // We only throw an error for functions that are waiting for this
                                // Notebook state will already have the changes reversed
                                throw new Error(`Pluto update_notebook error: (from Julia: ${response.message.response.why_not})`)
                            }
                        }),
                        this.setStatePromise({
                            notebook: new_notebook,
                            last_update_time: Date.now(),
                        }),
                    ])
                } finally {
                    this.pending_local_updates--
                }
            })
            last_update_notebook_task = new_task.catch(console.error)
            return new_task
        }
        this.update_notebook = update_notebook
        //@ts-ignore
        window.shutdownNotebook = this.close = () => {
            this.client.send(
                "shutdown_notebook",
                {
                    keep_in_session: false,
                },
                {
                    notebook_id: this.state.notebook.notebook_id,
                },
                false
            )
        }
        this.submit_file_change = async (new_path, reset_cm_value) => {
            const old_path = this.state.notebook.path
            if (old_path === new_path) {
                return
            }
            if (!this.state.notebook.in_temp_dir) {
                if (!confirm("Are you sure? Will move from\n\n" + old_path + "\n\nto\n\n" + new_path)) {
                    throw new Error("Declined by user")
                }
            }

            this.setState({ moving_file: true })

            try {
                await update_notebook((notebook) => {
                    notebook.in_temp_dir = false
                    notebook.path = new_path
                })
                // @ts-ignore
                document.activeElement?.blur()
            } catch (error) {
                alert("Failed to move file:\n\n" + error.message)
            } finally {
                this.setState({ moving_file: false })
            }
        }

        this.desktop_submit_file_change = async () => {
            this.setState({ moving_file: true })
            /**
             * `window.plutoDesktop?.ipcRenderer` is basically what allows the
             * frontend to communicate with the electron side. It is an IPC
             * bridge between render process and main process. More info
             * [here](https://www.electronjs.org/docs/latest/api/ipc-renderer).
             *
             * "PLUTO-MOVE-NOTEBOOK" is an event triggered in the main process
             * once the move is complete, we listen to it using `once`.
             * More info [here](https://www.electronjs.org/docs/latest/api/ipc-renderer#ipcrendereroncechannel-listener)
             */
            window.plutoDesktop?.ipcRenderer.once("PLUTO-MOVE-NOTEBOOK", async (/** @type {string?} */ loc) => {
                if (!!loc)
                    await this.setStatePromise(
                        immer((/** @type {EditorState} */ state) => {
                            state.notebook.in_temp_dir = false
                            state.notebook.path = loc
                        })
                    )
                this.setState({ moving_file: false })
                // @ts-ignore
                document.activeElement?.blur()
            })

            // ask the electron backend to start moving the notebook. The event above will be fired once it is done.
            window.plutoDesktop?.fileSystem.moveNotebook()
        }

        this.delete_selected = (verb) => {
            if (this.state.selected_cells.length > 0) {
                this.actions.confirm_delete_multiple(verb, this.state.selected_cells)
                return true
            }
        }

        this.run_selected = () => {
            return this.actions.set_and_run_multiple(this.state.selected_cells)
        }

        this.serialize_selected = (cell_id = null) => {
            const cells_to_serialize = cell_id == null || this.state.selected_cells.includes(cell_id) ? this.state.selected_cells : [cell_id]
            if (cells_to_serialize.length) {
                return serialize_cells(cells_to_serialize.map((id) => this.state.notebook.cell_inputs[id]))
            }
        }

        this.patch_listeners = []
        this.on_patches_hook = (patches) => {
            this.patch_listeners.forEach((f) => f(patches))
        }

        let ctrl_down_last_val = { current: false }
        const set_ctrl_down = (value) => {
            if (value !== ctrl_down_last_val.current) {
                ctrl_down_last_val.current = value
                document.body.querySelectorAll("[data-pluto-variable], [data-cell-variable]").forEach((el) => {
                    el.setAttribute("data-ctrl-down", value ? "true" : "false")
                })
            }
        }

        document.addEventListener("keyup", (e) => {
            set_ctrl_down(has_ctrl_or_cmd_pressed(e))
        })
        document.addEventListener("visibilitychange", (e) => {
            set_ctrl_down(false)
            setTimeout(() => {
                set_ctrl_down(false)
            }, 100)
        })

        document.addEventListener("keydown", (e) => {
            set_ctrl_down(has_ctrl_or_cmd_pressed(e))
            // if (e.defaultPrevented) {
            //     return
            // }
            if (e.key?.toLowerCase() === "q" && has_ctrl_or_cmd_pressed(e)) {
                // This one can't be done as cmd+q on mac, because that closes chrome - Dral
                if (Object.values(this.state.notebook.cell_results).some((c) => c.running || c.queued)) {
                    this.actions.interrupt_remote()
                }
                e.preventDefault()
            } else if (e.key?.toLowerCase() === "s" && has_ctrl_or_cmd_pressed(e)) {
                const some_cells_ran = this.actions.set_and_run_all_changed_remote_cells()
                if (!some_cells_ran) {
                    // all cells were in sync allready
                    // TODO: let user know that the notebook autosaves
                }
                e.preventDefault()
            } else if (e.key === "Backspace" || e.key === "Delete") {
                if (this.delete_selected("Delete")) {
                    e.preventDefault()
                }
            } else if (e.key === "Enter" && e.shiftKey) {
                this.run_selected()
            } else if ((e.key === "?" && has_ctrl_or_cmd_pressed(e)) || e.key === "F1") {
                // On mac "cmd+shift+?" is used by chrome, so that is why this needs to be ctrl as well on mac
                // Also pressing "ctrl+shift" on mac causes the key to show up as "/", this madness
                // I hope we can find a better solution for this later - Dral
                alert(
                    `Shortcuts 🎹

    Shift+Enter:   run cell
    ${ctrl_or_cmd_name}+Enter:   run cell and add cell below
    Delete or Backspace:   delete empty cell

    PageUp or fn+Up:   select cell above
    PageDown or fn+Down:   select cell below

    ${ctrl_or_cmd_name}+Q:   interrupt notebook
    ${ctrl_or_cmd_name}+S:   submit all changes

    ${ctrl_or_cmd_name}+C:   copy selected cells
    ${ctrl_or_cmd_name}+X:   cut selected cells
    ${ctrl_or_cmd_name}+V:   paste selected cells

    Ctrl+M:   toggle markdown

    The notebook file saves every time you run a cell.`
                )
                e.preventDefault()
            } else if (e.key === "Escape") {
                this.setState({
                    recording_waiting_to_start: false,
                    selected_cells: [],
                    export_menu_open: false,
                })
            }

            if (this.state.disable_ui && this.state.backend_launch_phase === BackendLaunchPhase.wait_for_user) {
                // const code = e.key?.charCodeAt(0)
                if (e.key === "Enter" || e.key?.length === 1) {
                    if (!document.body.classList.contains("wiggle_binder")) {
                        document.body.classList.add("wiggle_binder")
                        setTimeout(() => {
                            document.body.classList.remove("wiggle_binder")
                        }, 1000)
                    }
                }
            }
        })

        document.addEventListener("copy", (e) => {
            if (!in_textarea_or_input()) {
                const serialized = this.serialize_selected()
                if (serialized) {
                    navigator.clipboard.writeText(serialized).catch((err) => {
                        console.error("Error copying cells", e, err)
                        alert(`Error copying cells: ${err}`)
                    })
                }
            }
        })

        document.addEventListener("cut", (e) => {
            // Disabled because we don't want to accidentally delete cells
            // or we can enable it with a prompt
            // Even better would be excel style: grey out until you paste it. If you paste within the same notebook, then it is just a move.
            // if (!in_textarea_or_input()) {
            //     const serialized = this.serialize_selected()
            //     if (serialized) {
            //         navigator.clipboard
            //             .writeText(serialized)
            //             .then(() => this.delete_selected("Cut"))
            //             .catch((err) => {
            //                 alert(`Error cutting cells: ${e}`)
            //             })
            //     }
            // }
        })

        document.addEventListener("paste", async (e) => {
            const topaste = e.clipboardData?.getData("text/plain")
            if (topaste) {
                const deserializer = detect_deserializer(topaste)
                if (deserializer != null) {
                    this.actions.add_deserialized_cells(topaste, -1, deserializer)
                    e.preventDefault()
                }
            }
        })

        window.addEventListener("beforeunload", (event) => {
            const unsaved_cells = this.state.notebook.cell_order.filter(
                (id) => this.state.cell_inputs_local[id] && this.state.notebook.cell_inputs[id].code !== this.state.cell_inputs_local[id].code
            )
            const first_unsaved = unsaved_cells[0]
            if (first_unsaved != null) {
                window.dispatchEvent(new CustomEvent("cell_focus", { detail: { cell_id: first_unsaved } }))
                // } else if (this.state.notebook.in_temp_dir) {
                //     window.scrollTo(0, 0)
                //     // TODO: focus file picker
                console.log("Preventing unload")
                event.stopImmediatePropagation()
                event.preventDefault()
                event.returnValue = ""
            } else {
                console.warn("unloading 👉 disconnecting websocket")
                //@ts-ignore
                if (window.shutdown_binder != null) {
                    // hmmmm that would also shut down the binder if you refreshed, or if you navigate to the binder session main menu by clicking the pluto logo.
                    // Let's keep it disabled for now and let the timeout take care of shutting down the binder
                    // window.shutdown_binder()
                }
                // and don't prevent the unload
            }
        })
    }

    componentDidMount() {
        if (this.state.static_preview) {
            this.setState({
                initializing: false,
            })
            // view stats on https://stats.plutojl.org/
            if (this.state.pluto_server_url != null) {
                count_stat(`article-view`)
            } else {
                count_stat(`article-view`)
            }
        } else {
            this.connect(this.props.launch_params.pluto_server_url ? ws_address_from_base(this.props.launch_params.pluto_server_url) : undefined)
        }
    }

    componentDidUpdate(old_props, old_state) {
        //@ts-ignore
        window.editor_state = this.state
        //@ts-ignore
        window.editor_state_set = this.setStatePromise

        const new_state = this.state

        if (old_state?.notebook?.path !== new_state.notebook.path) {
            update_stored_recent_notebooks(new_state.notebook.path, old_state?.notebook?.path)
        }
        if (old_state?.notebook?.shortpath !== new_state.notebook.shortpath) {
            document.title = "🎈 " + new_state.notebook.shortpath + " — Pluto.jl"
        }

        // this property is used to tell our frontend tests that the updates are done
        //@ts-ignore
        document.body._update_is_ongoing = this.pending_local_updates > 0

        this.send_queued_bond_changes()

        if (old_state.backend_launch_phase !== this.state.backend_launch_phase && this.state.backend_launch_phase != null) {
            const phase = Object.entries(BackendLaunchPhase).find(([k, v]) => v == this.state.backend_launch_phase)?.[0]
            console.info(`Binder phase: ${phase} at ${new Date().toLocaleTimeString()}`)
        }

        if (old_state.disable_ui !== this.state.disable_ui || old_state.connected !== this.state.connected) {
            this.on_disable_ui()
        }
        if (!this.state.initializing) {
            setup_mathjax()
        }

        if (old_state.notebook.nbpkg?.restart_recommended_msg !== new_state.notebook.nbpkg?.restart_recommended_msg) {
            console.warn(`New restart recommended message: ${new_state.notebook.nbpkg?.restart_recommended_msg}`)
        }
        if (old_state.notebook.nbpkg?.restart_required_msg !== new_state.notebook.nbpkg?.restart_required_msg) {
            console.warn(`New restart required message: ${new_state.notebook.nbpkg?.restart_required_msg}`)
        }
    }

    componentWillUpdate(new_props, new_state) {
        this.cached_status = statusmap(new_state, this.props.launch_params)

        Object.entries(this.cached_status).forEach(([k, v]) => {
            document.body.classList.toggle(k, v === true)
        })
    }

    render() {
        const { launch_params } = this.props
        let { export_menu_open, notebook } = this.state

        const status = this.cached_status ?? statusmap(this.state, launch_params)
        const statusval = first_true_key(status)

        if (status.isolated_cell_view) {
            return html`
                <${PlutoActionsContext.Provider} value=${this.actions}>
                    <${PlutoBondsContext.Provider} value=${this.state.notebook.bonds}>
                        <${PlutoJSInitializingContext.Provider} value=${this.js_init_set}>
                            <${ProgressBar} notebook=${this.state.notebook} backend_launch_phase=${this.state.backend_launch_phase} status=${status}/>
                            <div style="width: 100%">
                                ${this.state.notebook.cell_order.map(
                                    (cell_id, i) => html`
                                        <${IsolatedCell}
                                            cell_input=${notebook.cell_inputs[cell_id]}
                                            cell_result=${this.state.notebook.cell_results[cell_id]}
                                            hidden=${!launch_params.isolated_cell_ids?.includes(cell_id)}
                                            sanitize_html=${status.sanitize_html}
                                        />
                                    `
                                )}
                            </div>
                        </${PlutoJSInitializingContext.Provider}>
                    </${PlutoBondsContext.Provider}>
                </${PlutoActionsContext.Provider}>
            `
        }

        const warn_about_untrusted_code = this.client.session_options?.security?.warn_about_untrusted_code ?? true

        const restart = async (maybe_confirm = false) => {
            let source = notebook.metadata?.risky_file_source
            if (
                !warn_about_untrusted_code ||
                !maybe_confirm ||
                source == null ||
                confirm(`⚠️ Danger! Are you sure that you trust this file? \n\n${source}\n\nA malicious notebook can steal passwords and data.`)
            ) {
                await this.actions.update_notebook((notebook) => {
                    delete notebook.metadata.risky_file_source
                })
                await this.client.send(
                    "restart_process",
                    {},
                    {
                        notebook_id: notebook.notebook_id,
                    }
                )
            }
        }

        const restart_button = (text, maybe_confirm = false) =>
            html`<a href="#" id="restart-process-button" onClick=${() => restart(maybe_confirm)}>${text}</a>`

        return html`
            ${this.state.disable_ui === false && html`<${HijackExternalLinksToOpenInNewTab} />`}
            
            <${PlutoActionsContext.Provider} value=${this.actions}>
                <${PlutoBondsContext.Provider} value=${this.state.notebook.bonds}>
                    <${PlutoJSInitializingContext.Provider} value=${this.js_init_set}>
                    <button title="Go back" onClick=${() => {
                        history.back()
                    }} class="floating_back_button"><span></span></button>
                    <${Scroller} active=${this.state.scroller} />
                    <${ProgressBar} notebook=${this.state.notebook} backend_launch_phase=${this.state.backend_launch_phase} status=${status}/>
                    <header id="pluto-nav" className=${export_menu_open ? "show_export" : ""}>
                        <${ExportBanner}
                            notebook_id=${this.state.notebook.notebook_id}
                            notebook_shortpath=${this.state.notebook.shortpath}
                            notebookfile_url=${this.export_url("notebookfile")}
                            notebookexport_url=${this.export_url("notebookexport")}
                            open=${export_menu_open}
                            onClose=${() => this.setState({ export_menu_open: false })}
                            start_recording=${() => this.setState({ recording_waiting_to_start: true })}
                        />
                        ${
                            status.binder
                                ? html`<div id="binder_spinners">
                                      <binder-spinner id="ring_1"></binder-spinner>
                                      <binder-spinner id="ring_2"></binder-spinner>
                                      <binder-spinner id="ring_3"></binder-spinner>
                                  </div>`
                                : null
                        }
                        <nav id="at_the_top">
                            <a href=${
                                this.state.static_preview || this.state.binder_session_url != null
                                    ? `${this.state.binder_session_url}?token=${this.state.binder_session_token}`
                                    : "./"
                            }>
                                <h1><img id="logo-big" src=${url_logo_big} alt="Pluto.jl" /><img id="logo-small" src=${url_logo_small} /></h1>
                            </a>
                            ${
                                this.state.extended_components.CustomHeader &&
                                html`<${this.state.extended_components.CustomHeader} notebook_id=${this.state.notebook.notebook_id} />`
                            }
                            <div class="flex_grow_1"></div>
                            ${
                                this.state.extended_components.CustomHeader == null &&
                                (status.binder
                                    ? html`<pluto-filepicker><a href=${this.export_url("notebookfile")} target="_blank">Save notebook...</a></pluto-filepicker>`
                                    : html`<${FilePicker}
                                          client=${this.client}
                                          value=${notebook.in_temp_dir ? "" : notebook.path}
                                          on_submit=${this.submit_file_change}
                                          on_desktop_submit=${this.desktop_submit_file_change}
                                          suggest_new_file=${{
                                              base: this.client.session_options?.server?.notebook_path_suggestion ?? "",
                                              name: notebook.shortpath,
                                          }}
                                          placeholder="Save notebook..."
                                          button_label=${notebook.in_temp_dir ? "Choose" : "Move"}
                                      />`)
                            }
                            <div class="flex_grow_2"></div>
                            <div id="process_status">${
                                status.binder && status.loading
                                    ? "Loading binder..."
                                    : statusval === "disconnected"
                                    ? "Reconnecting..."
                                    : statusval === "loading"
                                    ? "Loading..."
                                    : statusval === "nbpkg_restart_required"
                                    ? html`${restart_button("Restart notebook")}${" (required)"}`
                                    : statusval === "nbpkg_restart_recommended"
                                    ? html`${restart_button("Restart notebook")}${" (recommended)"}`
                                    : statusval === "process_restarting"
                                    ? "Process exited — restarting..."
                                    : statusval === "process_dead"
                                    ? html`${"Process exited — "}${restart_button("restart")}`
                                    : statusval === "process_waiting_for_permission"
                                    ? html`${restart_button("Run notebook code", true)}`
                                    : null
                            }</div>
                            <button class="toggle_export" title="Export..." onClick=${() => {
                                this.setState({ export_menu_open: !export_menu_open })
                            }}><span></span></button>
                        </nav>
                    </header>
                    
                    <${SafePreviewUI}
                        process_waiting_for_permission=${status.process_waiting_for_permission}
                        risky_file_source=${notebook.metadata?.risky_file_source}
                        restart=${restart}
                        warn_about_untrusted_code=${warn_about_untrusted_code}
                    />
                    
                    <${RecordingUI} 
                        notebook_name=${notebook.shortpath}
                        recording_waiting_to_start=${this.state.recording_waiting_to_start}
                        set_recording_states=${({ is_recording, recording_waiting_to_start }) => this.setState({ is_recording, recording_waiting_to_start })}
                        is_recording=${this.state.is_recording}
                        patch_listeners=${this.patch_listeners}
                        export_url=${this.export_url}
                    />
                    <${RecordingPlaybackUI} 
                        launch_params=${launch_params}
                        initializing=${this.state.initializing}
                        apply_notebook_patches=${this.apply_notebook_patches}
                        reset_notebook_state=${() =>
                            this.setStatePromise(
                                immer((/** @type {EditorState} */ state) => {
                                    state.notebook = this.props.initial_notebook_state
                                })
                            )}
                    />
                    <${EditorLaunchBackendButton} editor=${this} launch_params=${launch_params} status=${status} />
                    <${FrontMatterInput}
                        filename=${notebook.shortpath}
                        remote_frontmatter=${notebook.metadata?.frontmatter} 
                        set_remote_frontmatter=${(newval) =>
                            this.actions.update_notebook((nb) => {
                                nb.metadata["frontmatter"] = newval
                            })} 
                    />
                    ${this.props.preamble_element}
                    <${Main}>
                        <${Preamble}
                            last_update_time=${this.state.last_update_time}
                            any_code_differs=${status.code_differs}
                            last_hot_reload_time=${notebook.last_hot_reload_time}
                            connected=${this.state.connected}
                        />
                        <${Notebook}
                            notebook=${notebook}
                            cell_inputs_local=${this.state.cell_inputs_local}
                            disable_input=${this.state.disable_ui || !this.state.connected /* && this.state.backend_launch_phase == null*/}
                            last_created_cell=${this.state.last_created_cell}
                            selected_cells=${this.state.selected_cells}
                            is_initializing=${this.state.initializing}
                            is_process_ready=${this.is_process_ready()}
                            process_waiting_for_permission=${status.process_waiting_for_permission}
                            sanitize_html=${status.sanitize_html}
                        />
                        <${DropRuler} 
                            actions=${this.actions}
                            selected_cells=${this.state.selected_cells}
                            set_scroller=${(enabled) => this.setState({ scroller: enabled })}
                            serialize_selected=${this.serialize_selected}
                        />
                        ${
                            this.state.disable_ui ||
                            html`<${SelectionArea}
                                actions=${this.actions}
                                cell_order=${this.state.notebook.cell_order}
                                selected_cell_ids=${this.state.selected_cell_ids}
                                set_scroller=${(enabled) => {
                                    this.setState({ scroller: enabled })
                                }}
                                on_selection=${(selected_cell_ids) => {
                                    // @ts-ignore
                                    if (
                                        selected_cell_ids.length !== this.state.selected_cells.length ||
                                        _.difference(selected_cell_ids, this.state.selected_cells).length !== 0
                                    ) {
                                        this.setState({
                                            selected_cells: selected_cell_ids,
                                        })
                                    }
                                }}
                            />`
                        }
                        <${NonCellOutput} 
                            notebook_id=${this.state.notebook.notebook_id} 
                            environment_component=${this.state.extended_components.NonCellOutputComponents} />
                    </${Main}>
                    <${BottomRightPanel}
                        desired_doc_query=${this.state.desired_doc_query}
                        on_update_doc_query=${this.actions.set_doc_query}
                        connected=${this.state.connected}
                        backend_launch_phase=${this.state.backend_launch_phase}
                        backend_launch_logs=${this.state.backend_launch_logs}
                        notebook=${this.state.notebook}
                        sanitize_html=${status.sanitize_html}
                    />
                    <${Popup} 
                        notebook=${this.state.notebook}
                        disable_input=${this.state.disable_ui || !this.state.connected /* && this.state.backend_launch_phase == null*/}
                    />
                    <${RecentlyDisabledInfo} 
                        recently_auto_disabled_cells=${this.state.recently_auto_disabled_cells}
                        notebook=${this.state.notebook}
                    />
                    <${UndoDelete}
                        recently_deleted=${this.state.recently_deleted}
                        on_click=${() => {
                            this.update_notebook((notebook) => {
                                for (let { index, cell } of this.state.recently_deleted) {
                                    notebook.cell_inputs[cell.cell_id] = cell
                                    notebook.cell_order = [...notebook.cell_order.slice(0, index), cell.cell_id, ...notebook.cell_order.slice(index, Infinity)]
                                }
                            }).then(() => {
                                this.actions.set_and_run_multiple(this.state.recently_deleted.map(({ cell }) => cell.cell_id))
                            })
                        }}
                    />
                    <${SlideControls} />
                    <footer>
                        <div id="info">
                            <a href="https://github.com/fonsp/Pluto.jl/wiki" target="_blank">FAQ</a>
                            <span style="flex: 1"></span>
                            <form id="feedback" action="#" method="post">
                                <label for="opinion">🙋 How can we make <a href="https://plutojl.org/" target="_blank">Pluto.jl</a> better?</label>
                                <input type="text" name="opinion" id="opinion" autocomplete="off" placeholder="Instant feedback..." />
                                <button>Send</button>
                            </form>
                        </div>
                    </footer>
                </${PlutoJSInitializingContext.Provider}>
                </${PlutoBondsContext.Provider}>
            </${PlutoActionsContext.Provider}>
        `
    }
}

/* LOCALSTORAGE NOTEBOOKS LIST */

// TODO This is now stored locally, lets store it somewhere central 😈
export const update_stored_recent_notebooks = (recent_path, also_delete = undefined) => {
    if (recent_path != null && recent_path !== default_path) {
        const stored_string = localStorage.getItem("recent notebooks")
        const stored_list = stored_string != null ? JSON.parse(stored_string) : []
        const oldpaths = stored_list

        const newpaths = [recent_path, ...oldpaths.filter((path) => path !== recent_path && path !== also_delete)]
        if (!_.isEqual(oldpaths, newpaths)) {
            localStorage.setItem("recent notebooks", JSON.stringify(newpaths.slice(0, 50)))
        }
    }
}<|MERGE_RESOLUTION|>--- conflicted
+++ resolved
@@ -238,17 +238,12 @@
  *  cell_dependencies: { [uuid: string]: CellDependencyData },
  *  cell_order: Array<string>,
  *  cell_execution_order: Array<string>,
-<<<<<<< HEAD
- *  bonds: { [name: string]: any },
- *  nbpkg: Object,
  *  inline_widgets: Object,
-=======
  *  published_objects: { [objectid: string]: any},
  *  bonds: BondValuesDict,
  *  nbpkg: NotebookPkgData?,
  *  metadata: object,
  *  status_tree: StatusEntryData?,
->>>>>>> 3ed303ec
  * }}
  */
 
