--- conflicted
+++ resolved
@@ -478,24 +478,6 @@
             },
         }
 
-<<<<<<< HEAD
-        // @ts-ignore
-        let WebIO = window._webio_webio.default
-        const webIO = new WebIO()
-        // @ts-ignore
-        window.WebIO = webIO
-        webIO.setSendCallback((message) => {
-            this.client.send(
-                "compatibility",
-                {
-                    module_name: "WebIO",
-                    body: message,
-                },
-                { notebook_id: this.state.notebook.notebook_id },
-                false
-            )
-        })
-=======
         const apply_notebook_patches = (patches, old_state = undefined) =>
             new Promise((resolve) => {
                 console.log(patches)
@@ -566,7 +548,23 @@
                     resolve()
                 }
             })
->>>>>>> 34034736
+
+        // @ts-ignore
+        let WebIO = window._webio_webio.default
+        const webIO = new WebIO()
+        // @ts-ignore
+        window.WebIO = webIO
+        webIO.setSendCallback((message) => {
+            this.client.send(
+                "compatibility",
+                {
+                    module_name: "WebIO",
+                    body: message,
+                },
+                { notebook_id: this.state.notebook.notebook_id },
+                false
+            )
+        })
 
         // these are update message that are _not_ a response to a `send(*, *, {create_promise: true})`
         const on_update = (update, by_me) => {
