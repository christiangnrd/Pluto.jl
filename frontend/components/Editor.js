--- conflicted
+++ resolved
@@ -1329,15 +1329,7 @@
                 count_stat(`article-view`)
             }
         } else {
-<<<<<<< HEAD
-            if (this.props.launch_params.pluto_server_url) {
-                this.connect(ws_address_from_base(this.props.launch_params.pluto_server_url))
-            } else {
-                this.connect()
-            }
-=======
             this.connect(this.props.launch_params.pluto_server_url ? ws_address_from_base(this.props.launch_params.pluto_server_url) : undefined)
->>>>>>> a7908dde
         }
     }
 
