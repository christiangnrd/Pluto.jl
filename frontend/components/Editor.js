import { html, Component, useState, useEffect, useMemo } from "../imports/Preact.js"
import immer, { applyPatches, produceWithPatches } from "../imports/immer.js"
import _ from "../imports/lodash.js"

// import { create_pluto_connection, resolvable_promise } from "../common/PlutoConnection.js"
import { create_pluto_connection, resolvable_promise } from "../common/WASMConnection.js"
import { create_counter_statistics, send_statistics_if_enabled, store_statistics_sample, finalize_statistics, init_feedback } from "../common/Feedback.js"

import { FilePicker } from "./FilePicker.js"
import { NotebookMemo as Notebook } from "./Notebook.js"
import { LiveDocs } from "./LiveDocs.js"
import { DropRuler } from "./DropRuler.js"
import { SelectionArea } from "./SelectionArea.js"
import { UndoDelete } from "./UndoDelete.js"
import { SlideControls } from "./SlideControls.js"
import { Scroller } from "./Scroller.js"
import { ExportBanner } from "./ExportBanner.js"

import { slice_utf8, length_utf8 } from "../common/UnicodeTools.js"
import { has_ctrl_or_cmd_pressed, ctrl_or_cmd_name, is_mac_keyboard, in_textarea_or_input } from "../common/KeyboardShortcuts.js"
import { handle_log } from "../common/Logging.js"
import { PlutoContext, PlutoBondsContext } from "../common/PlutoContext.js"
import { useDropHandler } from "./useDropHandler.js"

const default_path = "..."
const DEBUG_DIFFING = false
let pending_local_updates = 0
// from our friends at https://stackoverflow.com/a/2117523
// i checked it and it generates Julia-legal UUIDs and that's all we need -SNOF
const uuidv4 = () =>
    //@ts-ignore
    "10000000-1000-4000-8000-100000000000".replace(/[018]/g, (c) => (c ^ (crypto.getRandomValues(new Uint8Array(1))[0] & (15 >> (c / 4)))).toString(16))

/**
 * @typedef {import('../imports/immer').Patch} Patch
 * */

/**
 * Serialize an array of cells into a string form (similar to the .jl file).
 *
 * Used for implementing clipboard functionality. This isn't in topological
 * order, so you won't necessarily be able to run it directly.
 *
 * @param {Array<CellInputData>} cells
 * @return {String}
 */
function serialize_cells(cells) {
    return cells.map((cell) => `# ╔═╡ ${cell.cell_id}\n` + cell.code + "\n").join("\n")
}

/**
 * Deserialize a Julia program or output from `serialize_cells`.
 *
 * If a Julia program, it will return a single String containing it. Otherwise,
 * it will split the string into cells based on the special delimiter.
 *
 * @param {String} serialized_cells
 * @return {Array<String>}
 */
function deserialize_cells(serialized_cells) {
    const segments = serialized_cells.replace(/\r\n/g, "\n").split(/# ╔═╡ \S+\n/)
    return segments.map((s) => s.trim()).filter((s) => s !== "")
}

const Main = ({ children }) => {
    const { handler } = useDropHandler()
    useEffect(() => {
        document.body.addEventListener("drop", handler)
        document.body.addEventListener("dragover", handler)
        document.body.addEventListener("dragenter", handler)
        document.body.addEventListener("dragleave", handler)
        return () => {
            document.body.removeEventListener("drop", handler)
            document.body.removeEventListener("dragover", handler)
            document.body.removeEventListener("dragenter", handler)
            document.body.removeEventListener("dragleave", handler)
        }
    })
    return html`<main>${children}</main>`
}

const statusmap = (state) => ({
    disconnected: !(state.connected || state.initializing),
    loading: state.initializing || state.moving_file,
})

const first_true_key = (obj) => {
    for (let [k, v] of Object.entries(obj)) {
        if (v) {
            return k
        }
    }
}

/**
 * @typedef CellInputData
 * @type {{
 *  cell_id: string,
 *  code: string,
 *  code_folded: boolean,
 * }}
 */

/**
 * @typedef CellResultData
 * @type {{
 *  cell_id: string,
 *  queued: boolean,
 *  running: boolean,
 *  errored: boolean,
 *  runtime?: number,
 *  output: {
 *      body: string,
 *      persist_js_state: boolean,
 *      last_run_timestamp: number,
 *      mime: string,
 *      rootassignee: ?string,
 *  }
 * }}
 */

/**
 * @typedef NotebookData
 * @type {{
 *  path: string,
 *  shortpath: string,
 *  in_temp_dir: boolean,
 *  notebook_id: string,
 *  cell_inputs: { [uuid: string]: CellInputData },
 *  cell_results: { [uuid: string]: CellResultData }
 *  cell_order: Array<string>,
 *  bonds: { [name: string]: any },
 * }}
 */

/**
 *
 * @returns {NotebookData}
 */
const initial_notebook = () => ({
    notebook_id: new URLSearchParams(window.location.search).get("id"),
    path: default_path,
    shortpath: "",
    in_temp_dir: true,
    cell_inputs: {},
    cell_results: {},
    cell_order: [],
    bonds: {},
})

export class Editor extends Component {
    constructor() {
        super()

        this.state = {
<<<<<<< HEAD
            notebook: /** @type {NotebookData} */ ({
                notebook_id: new URLSearchParams(window.location.search).get("id") ?? "f7636209-a0e6-45a7-bdd5-f9038598a085",
                path: default_path,
                shortpath: "",
                in_temp_dir: true,
                cell_inputs: {},
                cell_results: {},
                cell_order: [],
            }),
=======
            notebook: /** @type {NotebookData} */ initial_notebook(),
>>>>>>> 670cd7c6
            cell_inputs_local: /** @type {{ [id: string]: CellInputData }} */ ({}),
            desired_doc_query: null,
            recently_deleted: /** @type {Array<{ index: number, cell: CellInputData }>} */ (null),
            connected: false,
            initializing: true,
            loading_wasm: true,
            moving_file: false,
            scroller: {
                up: false,
                down: false,
            },
            export_menu_open: false,

            last_created_cell: null,
            selected_cells: [],

            update_is_ongoing: false,
        }

        // statistics that are accumulated over time
        this.counter_statistics = create_counter_statistics()

        // these are things that can be done to the local notebook
        this.actions = {
            send: (...args) => this.client.send(...args),
            update_notebook: (...args) => this.update_notebook(...args),
            set_doc_query: (query) => this.setState({ desired_doc_query: query }),
            set_local_cell: (cell_id, new_val, callback) => {
                return this.setState(
                    immer((state) => {
                        state.cell_inputs_local[cell_id] = {
                            code: new_val,
                        }
                        state.selected_cells = []
                    }),
                    callback
                )
            },
            focus_on_neighbor: (cell_id, delta, line = delta === -1 ? Infinity : -1, ch) => {
                const i = this.state.notebook.cell_order.indexOf(cell_id)
                const new_i = i + delta
                if (new_i >= 0 && new_i < this.state.notebook.cell_order.length) {
                    window.dispatchEvent(
                        new CustomEvent("cell_focus", {
                            detail: {
                                cell_id: this.state.notebook.cell_order[new_i],
                                line: line,
                                ch: ch,
                            },
                        })
                    )
                }
            },
            add_deserialized_cells: async (data, index) => {
                let new_codes = deserialize_cells(data)
                /** @type {Array<CellInputData>} */
                /** Create copies of the cells with fresh ids */
                let new_cells = new_codes.map((code) => ({
                    cell_id: uuidv4(),
                    code: code,
                    code_folded: false,
                }))
                if (index === -1) {
                    index = this.state.notebook.cell_order.length
                }

                /** Update local_code. Local code doesn't force CM to update it's state
                 * (the usual flow is keyboard event -> cm -> local_code and not the opposite )
                 * See ** 1 **
                 */
                await new Promise((resolve) =>
                    this.setState(
                        immer((state) => {
                            for (let cell of new_cells) {
                                state.cell_inputs_local[cell.cell_id] = cell
                            }
                            state.last_created_cell = new_cells[0]?.cell_id
                        }),
                        resolve
                    )
                )

                /**
                 * Create an empty cell in the julia-side.
                 * Code will differ, until the user clicks 'run' on the new code
                 */
                await update_notebook((notebook) => {
                    for (const cell of new_cells) {
                        notebook.cell_inputs[cell.cell_id] = {
                            ...cell,
                            // Fill the cell with empty code remotely, so it doesn't run unsafe code
                            code: "",
                        }
                    }
                    notebook.cell_order = [
                        ...notebook.cell_order.slice(0, index),
                        ...new_cells.map((x) => x.cell_id),
                        ...notebook.cell_order.slice(index, Infinity),
                    ]
                })
                /** ** 1 **
                 * Notify codemirrors that the code is updated
                 *
                 *  */

                for (const cell of new_cells) {
                    const cm = document.querySelector(`[id="${cell.cell_id}"] .CodeMirror`).CodeMirror
                    cm.setValue(cell.code) // Update codemirror synchronously
                }
            },
            wrap_remote_cell: async (cell_id, block_start = "begin", block_end = "end") => {
                const cell = this.state.notebook.cell_inputs[cell_id]
                const new_code = `${block_start}\n\t${cell.code.replace(/\n/g, "\n\t")}\n${block_end}`
                await new Promise((resolve) => {
                    this.setState(
                        immer((state) => {
                            state.cell_inputs_local[cell_id] = {
                                ...cell,
                                ...state.cell_inputs_local[cell_id],
                                code: new_code,
                            }
                        }),
                        resolve
                    )
                })
                await this.actions.set_and_run_multiple([cell_id])
            },
            split_remote_cell: async (cell_id, boundaries, submit = false) => {
                const cell = this.state.notebook.cell_inputs[cell_id]

                const old_code = cell.code
                const padded_boundaries = [0, ...boundaries]
                /** @type {Array<String>} */
                const parts = boundaries.map((b, i) => slice_utf8(old_code, padded_boundaries[i], b).trim()).filter((x) => x !== "")
                /** @type {Array<CellInputData>} */
                const cells_to_add = parts.map((code) => {
                    return {
                        cell_id: uuidv4(),
                        code: code,
                        code_folded: false,
                    }
                })

                this.setState(
                    immer((state) => {
                        for (let cell of cells_to_add) {
                            state.cell_inputs_local[cell.cell_id] = cell
                        }
                    })
                )
                await update_notebook((notebook) => {
                    // delete the old cell
                    delete notebook.cell_inputs[cell_id]

                    // add the new ones
                    for (let cell of cells_to_add) {
                        notebook.cell_inputs[cell.cell_id] = cell
                    }
                    notebook.cell_order = notebook.cell_order.flatMap((c) => {
                        if (cell_id === c) {
                            return cells_to_add.map((x) => x.cell_id)
                        } else {
                            return [c]
                        }
                    })
                })

                if (submit) {
                    await this.actions.set_and_run_multiple(cells_to_add.map((x) => x.cell_id))
                }
            },
            interrupt_remote: (cell_id) => {
                // TODO Make this cooler
                // set_notebook_state((prevstate) => {
                //     return {
                //         cells: prevstate.cells.map((c) => {
                //             return { ...c, errored: c.errored || c.running || c.queued }
                //         }),
                //     }
                // })
                this.client.send("interrupt_all", {}, { notebook_id: this.state.notebook.notebook_id }, false)
            },
            move_remote_cells: (cell_ids, new_index) => {
                update_notebook((notebook) => {
                    let before = notebook.cell_order.slice(0, new_index).filter((x) => !cell_ids.includes(x))
                    let after = notebook.cell_order.slice(new_index, Infinity).filter((x) => !cell_ids.includes(x))
                    notebook.cell_order = [...before, ...cell_ids, ...after]
                })
            },
            add_remote_cell_at: async (index, code = "") => {
                let id = uuidv4()
                this.setState({ last_created_cell: id })
                await update_notebook((notebook) => {
                    notebook.cell_inputs[id] = {
                        cell_id: id,
                        code,
                        code_folded: false,
                    }
                    notebook.cell_order = [...notebook.cell_order.slice(0, index), id, ...notebook.cell_order.slice(index, Infinity)]
                })
                await this.client.send("run_multiple_cells", { cells: [id] }, { notebook_id: this.state.notebook.notebook_id })
                return id
            },
            add_remote_cell: async (cell_id, before_or_after, code) => {
                const index = this.state.notebook.cell_order.indexOf(cell_id)
                const delta = before_or_after == "before" ? 0 : 1
                return await this.actions.add_remote_cell_at(index + delta, code)
            },
            confirm_delete_multiple: async (verb, cell_ids) => {
                if (cell_ids.length <= 1 || confirm(`${verb} ${cell_ids.length} cells?`)) {
                    if (cell_ids.some((cell_id) => this.state.notebook.cell_results[cell_id].running || this.state.notebook.cell_results[cell_id].queued)) {
                        if (confirm("This cell is still running - would you like to interrupt the notebook?")) {
                            this.actions.interrupt_remote(cell_ids[0])
                        }
                    } else {
                        this.setState({
                            recently_deleted: cell_ids.map((cell_id) => {
                                return {
                                    index: this.state.notebook.cell_order.indexOf(cell_id),
                                    cell: this.state.notebook.cell_inputs[cell_id],
                                }
                            }),
                        })
                        await update_notebook((notebook) => {
                            for (let cell_id of cell_ids) {
                                delete notebook.cell_inputs[cell_id]
                            }
                            notebook.cell_order = notebook.cell_order.filter((cell_id) => !cell_ids.includes(cell_id))
                        })
                        await this.client.send("run_multiple_cells", { cells: [] }, { notebook_id: this.state.notebook.notebook_id })
                    }
                }
            },
            fold_remote_cell: async (cell_id, newFolded) => {
                if (!newFolded) {
                    this.setState({ last_created_cell: cell_id })
                }
                await update_notebook((notebook) => {
                    notebook.cell_inputs[cell_id].code_folded = newFolded
                })
            },
            set_and_run_all_changed_remote_cells: () => {
                const changed = this.state.notebook.cell_order.filter(
                    (cell_id) =>
                        this.state.cell_inputs_local[cell_id] != null &&
                        this.state.notebook.cell_inputs[cell_id].code !== this.state.cell_inputs_local[cell_id]?.code
                )
                this.actions.set_and_run_multiple(changed)
                return changed.length > 0
            },
            set_and_run_multiple: async (cell_ids) => {
                // TODO: this function is called with an empty list sometimes, where?
                if (cell_ids.length > 0) {
                    this.counter_statistics.numEvals++
                    await update_notebook((notebook) => {
                        for (let cell_id of cell_ids) {
                            if (this.state.cell_inputs_local[cell_id]) {
                                notebook.cell_inputs[cell_id].code = this.state.cell_inputs_local[cell_id].code
                            }
                        }
                    })
                    // This is a "dirty" trick, as this should actually be stored in some shared request_status => status state
                    // But for now... this is fine 😼
                    this.setState(
                        immer((state) => {
                            for (let cell_id of cell_ids) {
                                if (state.notebook.cell_results[cell_id]) {
                                    state.notebook.cell_results[cell_id].queued = true
                                } else {
                                    // nothing
                                }
                            }
                        })
                    )
                    await this.client.send("run_multiple_cells", { cells: cell_ids }, { notebook_id: this.state.notebook.notebook_id })
                }
            },
            set_bond: async (symbol, value, is_first_value) => {
                // For now I discard is_first_value, basing it on if there
                // is a value already present in the state.
                // Keep an eye on https://github.com/fonsp/Pluto.jl/issues/275

                this.counter_statistics.numBondSets++

                // Wrap the bond value in an object so immer assumes it is changed
                await update_notebook((notebook) => {
                    notebook.bonds[symbol] = { value: value }
                })
            },
            reshow_cell: (cell_id, objectid, dim) => {
                this.client.send(
                    "reshow_cell",
                    {
                        objectid: objectid,
                        dim: dim,
                        cell_id: cell_id,
                    },
                    { notebook_id: this.state.notebook.notebook_id },
                    false
                )
            },
            write_file: (cell_id, { file, name, type }) => {
                this.counter_statistics.numFileDrops++
                return this.client.send(
                    "write_file",
                    { file, name, type, path: this.state.notebook.path },
                    {
                        notebook_id: this.state.notebook.notebook_id,
                        cell_id: cell_id,
                    },
                    true
                )
            },
        }

        const apply_notebook_patches = (patches, old_state = undefined) =>
            new Promise((resolve) => {
                console.info("Applying patches", { patches })
                if (patches.length !== 0) {
                    this.setState(
                        immer((state) => {
                            let new_notebook
                            try {
                                // To test this, uncomment the lines below:
                                // if (Math.random() < 0.25) {
                                //     throw new Error(`Error: [Immer] minified error nr: 15 '${patches?.[0]?.path?.join("/")}'    .`)
                                // }
                                new_notebook = applyPatches(old_state ?? state.notebook, patches)
                            } catch (exception) {
                                const failing_path = String(exception).match(".*'(.*)'.*")[1].replace(/\//gi, ".")
                                const path_value = _.get(this.state.notebook, failing_path, "Not Found")
                                console.log(String(exception).match(".*'(.*)'.*")[1].replace(/\//gi, "."), failing_path, typeof failing_path)
                                alert(`PlutoState failed to sync with the browser!
Please report this: https://github.com/fonsp/Pluto.jl/issues
adding the info you can find in the JS Console (F12)`)
                                console.error(
                                    `
                                            ########################-Please send these lines-########################
                                            PlutoError: StateOutOfSync: Failed to apply patches.
                                            failing path: ${failing_path}
                                            notebook previous value: ${path_value}
                                            patch: ${JSON.stringify(
                                                patches?.find(({ path }) => path.join("") === failing_path),
                                                null,
                                                1
                                            )}
                                            #######################**************************########################
                                        `,
                                    exception
                                )
                                console.log("Trying to recover: Refetching notebook...")
                                this.client.send(
                                    "reset_shared_state",
                                    {},
                                    {
                                        notebook_id: this.state.notebook.notebook_id,
                                    },
                                    false
                                )
                                return
                            }

                            if (DEBUG_DIFFING) {
                                console.group("Update!")
                                for (let patch of patches) {
                                    console.group(`Patch :${patch.op}`)
                                    console.log(patch.path)
                                    console.log(patch.value)
                                    console.groupEnd()
                                }
                                console.groupEnd()
                            }

                            let cells_stuck_in_limbo = new_notebook.cell_order.filter((cell_id) => new_notebook.cell_inputs[cell_id] == null)
                            if (cells_stuck_in_limbo.length !== 0) {
                                console.warn(`cells_stuck_in_limbo:`, cells_stuck_in_limbo)
                                new_notebook.cell_order = new_notebook.cell_order.filter((cell_id) => new_notebook.cell_inputs[cell_id] != null)
                            }
                            state.notebook = new_notebook
                        }),
                        resolve
                    )
                } else {
                    resolve()
                }
            })

        // these are update message that are _not_ a response to a `send(*, *, {create_promise: true})`
        const on_update = (update, by_me) => {
            if (this.state.notebook.notebook_id === update.notebook_id) {
                const message = update.message
                switch (update.type) {
                    case "notebook_diff":
                        if (message?.response?.from_reset) {
                            console.log("Trying to reset state after failure")
                            try {
                                apply_notebook_patches(message.patches, initial_notebook())
                            } catch (exception) {
                                alert("Cannot recover from broken state. Please open an issue!")
                            }
                        } else if (message.patches.length !== 0) {
                            apply_notebook_patches(message.patches)
                        }
                        break
                    case "log":
                        handle_log(message, this.state.notebook.path)
                        break
                    default:
                        console.error("Received unknown update type!", update)
                        // alert("Something went wrong 🙈\n Try clearing your browser cache and refreshing the page")
                        break
                }
            } else {
                // Update for a different notebook, TODO maybe log this as it shouldn't happen
            }
        }

        const on_establish_connection = async (client) => {
            // nasty
            Object.assign(this.client, client)

            // @ts-ignore
            window.version_info = this.client.version_info // for debugging

            await this.client.send("update_notebook", { updates: [] }, { notebook_id: this.state.notebook.notebook_id }, false)

            this.setState({ initializing: false })

            // do one autocomplete to trigger its precompilation
            // TODO Do this from julia itself
            await this.client.send("complete", { query: "sq" }, { notebook_id: this.state.notebook.notebook_id })

            setTimeout(() => {
                init_feedback()
                finalize_statistics(this.state, this.client, this.counter_statistics).then(store_statistics_sample)

                setInterval(() => {
                    finalize_statistics(this.state, this.client, this.counter_statistics).then((statistics) => {
                        store_statistics_sample(statistics)
                        send_statistics_if_enabled(statistics)
                    })
                    this.counter_statistics = create_counter_statistics()
                }, 10 * 60 * 1000) // 10 minutes - statistics interval
            }, 5 * 1000) // 5 seconds - load feedback a little later for snappier UI
        }

        const on_connection_status = (val) => this.setState({ connected: val })

        const on_reconnect = () => {
            console.warn("Reconnected! Checking states")

            return true
        }

        this.client = {}
        create_pluto_connection({
            on_unrequested_update: on_update,
            on_connection_status: on_connection_status,
            on_reconnect: on_reconnect,
            connect_metadata: { notebook_id: this.state.notebook.notebook_id },
        }).then(on_establish_connection)

        // Not completely happy with this yet, but it will do for now - DRAL
        this.bonds_changes_to_apply_when_done = []
        this.notebook_is_idle = () =>
            !Object.values(this.state.notebook.cell_results).some((cell) => cell.running || cell.queued) && !this.state.update_is_ongoing

        console.log("asdf")
        /** @param {(notebook: NotebookData) => void} mutate_fn */
        let update_notebook = async (mutate_fn) => {
            // if (this.state.initializing) {
            //     console.error("Update notebook done during initializing, strange")
            //     return
            // }

            let [new_notebook, changes, inverseChanges] = produceWithPatches(this.state.notebook, (notebook) => {
                mutate_fn(notebook)
            })

            // If "notebook is not idle" I seperate and store the bonds updates,
            // to send when the notebook is idle. This delays the updating of the bond for performance,
            // but when the server can discard bond updates itself (now it executes them one by one, even if there is a newer update ready)
            // this will no longer be necessary
            if (!this.notebook_is_idle()) {
                let changes_involving_bonds = changes.filter((x) => x.path[0] === "bonds")
                this.bonds_changes_to_apply_when_done = [...this.bonds_changes_to_apply_when_done, ...changes_involving_bonds]
                changes = changes.filter((x) => x.path[0] !== "bonds")
            }

            if (DEBUG_DIFFING) {
                try {
                    let previous_function_name = new Error().stack.split("\n")[2].trim().split(" ")[1]
                    console.log(`Changes to send to server from "${previous_function_name}":`, changes)
                } catch (error) {}
            }
            if (changes.length === 0) {
                return
            }

            for (let change of changes) {
                if (change.path.some((x) => typeof x === "number")) {
                    throw new Error("This sounds like it is editing an array...")
                }
            }
            pending_local_updates++
            this.setState({ update_is_ongoing: pending_local_updates > 0 })
            try {
                await Promise.all([
                    this.client.send("update_notebook", { updates: changes }, { notebook_id: this.state.notebook.notebook_id }, false).then((response) => {
                        if (response.message.response.update_went_well === "👎") {
                            // We only throw an error for functions that are waiting for this
                            // Notebook state will already have the changes reversed
                            throw new Error(`Pluto update_notebook error: ${response.message.response.why_not})`)
                        }
                    }),
                    new Promise((resolve) => {
                        this.setState(
                            {
                                notebook: new_notebook,
                            },
                            resolve
                        )
                    }),
                ])
            } finally {
                pending_local_updates--
                this.setState({ update_is_ongoing: pending_local_updates > 0 })
            }
        }
        this.update_notebook = update_notebook

        this.submit_file_change = async (new_path, reset_cm_value) => {
            const old_path = this.state.notebook.path
            if (old_path === new_path) {
                return
            }
            if (!this.state.notebook.in_temp_dir) {
                if (!confirm("Are you sure? Will move from\n\n" + old_path + "\n\nto\n\n" + new_path)) {
                    throw new Error("Declined by user")
                }
            }

            this.setState({ moving_file: true })

            try {
                await update_notebook((notebook) => {
                    notebook.in_temp_dir = false
                    notebook.path = new_path
                })
                // @ts-ignore
                document.activeElement?.blur()
            } catch (error) {
                alert("Failed to move file:\n\n" + error.message)
            } finally {
                this.setState({ moving_file: false })
            }
        }

        this.delete_selected = (verb) => {
            if (this.state.selected_cells.length > 0) {
                this.actions.confirm_delete_multiple(verb, this.state.selected_cells)
                return true
            }
        }

        this.run_selected = () => {
            return this.actions.set_and_run_multiple(this.state.selected_cells)
        }

        this.serialize_selected = (cell_id = null) => {
            const cells_to_serialize = cell_id == null || this.state.selected_cells.includes(cell_id) ? this.state.selected_cells : [cell_id]
            if (cells_to_serialize.length) {
                return serialize_cells(cells_to_serialize.map((id) => this.state.notebook.cell_inputs[id]))
            }
        }

        document.addEventListener("keydown", (e) => {
            // if (e.defaultPrevented) {
            //     return
            // }
            if (e.key === "q" && has_ctrl_or_cmd_pressed(e)) {
                // This one can't be done as cmd+q on mac, because that closes chrome - Dral
                if (Object.values(this.state.notebook.cell_results).some((c) => c.running || c.queued)) {
                    this.actions.interrupt_remote()
                }
                e.preventDefault()
            } else if (e.key === "s" && has_ctrl_or_cmd_pressed(e)) {
                const some_cells_ran = this.actions.set_and_run_all_changed_remote_cells()
                if (!some_cells_ran) {
                    // all cells were in sync allready
                    // TODO: let user know that the notebook autosaves
                }
                e.preventDefault()
            } else if (e.key === "Backspace" || e.key === "Delete") {
                if (this.delete_selected("Delete")) {
                    e.preventDefault()
                }
            } else if (e.key === "Enter" && e.shiftKey) {
                this.run_selected()
            } else if ((e.key === "?" && has_ctrl_or_cmd_pressed(e)) || e.key === "F1") {
                // On mac "cmd+shift+?" is used by chrome, so that is why this needs to be ctrl as well on mac
                // Also pressing "ctrl+shift" on mac causes the key to show up as "/", this madness
                // I hope we can find a better solution for this later - Dral
                alert(
                    `Shortcuts 🎹

    Shift+Enter:   run cell
    ${ctrl_or_cmd_name}+Enter:   run cell and add cell below
    Delete or Backspace:   delete empty cell

    PageUp or fn+Up:   select cell above
    PageDown or fn+Down:   select cell below

    ${ctrl_or_cmd_name}+Q:   interrupt notebook
    ${ctrl_or_cmd_name}+S:   submit all changes

    ${ctrl_or_cmd_name}+C:   copy selected cells
    ${ctrl_or_cmd_name}+X:   cut selected cells
    ${ctrl_or_cmd_name}+V:   paste selected cells

    The notebook file saves every time you run`
                )
                e.preventDefault()
            }
        })

        document.addEventListener("copy", (e) => {
            if (!in_textarea_or_input()) {
                const serialized = this.serialize_selected()
                if (serialized) {
                    navigator.clipboard.writeText(serialized).catch((err) => {
                        alert(`Error copying cells: ${e}`)
                    })
                }
            }
        })

        // Disabled because we don't want to accidentally delete cells
        // or we can enable it with a prompt
        // Even better would be excel style: grey out until you paste it. If you paste within the same notebook, then it is just a move.
        // document.addEventListener("cut", (e) => {
        //     if (!in_textarea_or_input()) {
        //         const serialized = this.serialize_selected()
        //         if (serialized) {
        //             navigator.clipboard
        //                 .writeText(serialized)
        //                 .then(() => this.delete_selected("Cut"))
        //                 .catch((err) => {
        //                     alert(`Error cutting cells: ${e}`)
        //                 })
        //         }
        //     }
        // })

        document.addEventListener("paste", async (e) => {
            const topaste = e.clipboardData.getData("text/plain")
            console.log("paste", topaste)
            if (!in_textarea_or_input() || topaste.match(/# ╔═╡ ........-....-....-....-............/g)?.length) {
                // Deselect everything first, to clean things up
                this.setState({
                    selected_cells: [],
                })

                // Paste in the cells at the end of the notebook
                const data = e.clipboardData.getData("text/plain")
                this.actions.add_deserialized_cells(data, -1)
                e.preventDefault()
            }
        })

        window.addEventListener("beforeunload", (event) => {
            const unsaved_cells = this.state.notebook.cell_order.filter(
                (id) => this.state.cell_inputs_local[id] && this.state.notebook.cell_inputs[id].code !== this.state.cell_inputs_local[id].code
            )
            const first_unsaved = unsaved_cells[0]
            if (first_unsaved != null) {
                window.dispatchEvent(new CustomEvent("cell_focus", { detail: { cell_id: first_unsaved } }))
                // } else if (this.state.notebook.in_temp_dir) {
                //     window.scrollTo(0, 0)
                //     // TODO: focus file picker
                console.log("Preventing unload")
                event.stopImmediatePropagation()
                event.preventDefault()
                event.returnValue = ""
            } else {
                console.warn("unloading 👉 disconnecting websocket")
                // and don't prevent the unload
            }
        })

        //@ts-ignore
        window.jl_wasm.ready.then(() => {
            this.setState({
                loading_wasm: false,
            })
        })
    }

    componentDidUpdate(old_props, old_state) {
        window.editor_state = this.state

        document.title = "🎈 " + this.state.notebook.shortpath + " — Pluto.jl"
        if (old_state?.notebook?.path !== this.state.notebook.path) {
            update_stored_recent_notebooks(this.state.notebook.path, old_state?.notebook?.path)
        }

        const status = statusmap(this.state)
        Object.entries(status).forEach((e) => {
            document.body.classList.toggle(...e)
        })

        const any_code_differs = this.state.notebook.cell_order.some(
            (cell_id) =>
                this.state.cell_inputs_local[cell_id] != null && this.state.notebook.cell_inputs[cell_id].code !== this.state.cell_inputs_local[cell_id].code
        )
        document.body.classList.toggle("code_differs", any_code_differs)

        // this class is used to tell our frontend tests that the updates are done
        document.body.classList.toggle("update_is_ongoing", pending_local_updates > 0)
<<<<<<< HEAD
        document.body.classList.toggle("loading", this.state.initializing || this.state.moving_file || this.state.loading_wasm)
        document.body.classList.toggle("wasm", true)

        if (this.state.connected) {
            // @ts-ignore
            document.querySelector("meta[name=theme-color]").content = "#fff"
            document.body.classList.remove("disconnected")
        } else {
            // @ts-ignore
            document.querySelector("meta[name=theme-color]").content = "#DEAF91"
            document.body.classList.add("disconnected")
        }
=======
>>>>>>> 670cd7c6

        if (this.notebook_is_idle() && this.bonds_changes_to_apply_when_done.length !== 0) {
            let bonds_patches = this.bonds_changes_to_apply_when_done
            this.bonds_changes_to_apply_when_done = []
            this.update_notebook((notebook) => {
                applyPatches(notebook, bonds_patches)
            })
        }
    }

    render() {
        let { export_menu_open, notebook } = this.state

        const status = statusmap(this.state)
        const statusval = first_true_key(status)

        return html`
            <${PlutoContext.Provider} value=${this.actions}>
                <${PlutoBondsContext.Provider} value=${this.state.notebook.bonds}>
                    <${Scroller} active=${this.state.scroller} />
                    <header className=${export_menu_open ? "show_export" : ""}>
                        <${ExportBanner}
                            pluto_version=${this.client?.version_info?.pluto}
                            notebook=${this.state.notebook}
                            open=${export_menu_open}
                            onClose=${() => this.setState({ export_menu_open: false })}
                        />
                        <nav id="at_the_top">
                            <a href="./">
                                <h1><img id="logo-big" src="img/logo.svg" alt="Pluto.jl" /><img id="logo-small" src="img/favicon_unsaturated.svg" /></h1>
                            </a>
                            <${FilePicker}
                                client=${this.client}
                                value=${notebook.in_temp_dir ? "" : notebook.path}
                                on_submit=${this.submit_file_change}
                                suggest_new_file=${{
                                    base: this.client.session_options == null ? "" : this.client.session_options.server.notebook_path_suggestion,
                                    name: notebook.shortpath,
                                }}
                                placeholder="Save notebook..."
                                button_label=${notebook.in_temp_dir ? "Choose" : "Move"}
                            />
                            <button class="toggle_export" title="Export..." onClick=${() => this.setState({ export_menu_open: !export_menu_open })}>
                                <span></span>
                            </button>
                            <div id="process_status">${statusval === "disconnected" ? "Reconnecting..." : statusval === "loading" ? "Loading..." : null}</div>
                        </nav>
                    </header>
                    <${Main}>
                        <preamble>
                            <button
                                onClick=${() => {
                                    this.actions.set_and_run_all_changed_remote_cells()
                                }}
                                class="runallchanged"
                                title="Save and run all changed cells"
                            >
                                <span></span>
                            </button>
                        </preamble>
                        <${Notebook}
                            is_initializing=${this.state.initializing}
                            notebook=${this.state.notebook}
                            selected_cells=${this.state.selected_cells}
                            cell_inputs_local=${this.state.cell_inputs_local}
                            on_update_doc_query=${this.actions.set_doc_query}
                            on_cell_input=${this.actions.set_local_cell}
                            on_focus_neighbor=${this.actions.focus_on_neighbor}
                            disable_input=${!this.state.connected}
                            last_created_cell=${this.state.last_created_cell}
                        />

                        <${DropRuler} 
                            actions=${this.actions}
                            selected_cells=${this.state.selected_cells} 
                            set_scroller=${(enabled) => {
                                this.setState({ scroller: enabled })
                            }} 
                            serialize_selected=${this.serialize_selected}
                        />

                        <${SelectionArea}
                            actions=${this.actions}
                            cell_order=${this.state.notebook.cell_order}
                            selected_cell_ids=${this.state.selected_cell_ids}
                            set_scroller=${(enabled) => {
                                this.setState({ scroller: enabled })
                            }}
                            on_selection=${(selected_cell_ids) => {
                                // @ts-ignore
                                if (
                                    selected_cell_ids.length !== this.state.selected_cells ||
                                    _.difference(selected_cell_ids, this.state.selected_cells).length !== 0
                                ) {
                                    this.setState({
                                        selected_cells: selected_cell_ids,
                                    })
                                }
                            }}
                        />
                    </${Main}>
                    <${LiveDocs}
                        desired_doc_query=${this.state.desired_doc_query}
                        on_update_doc_query=${this.actions.set_doc_query}
                        notebook=${this.state.notebook}
                    />
                    <${UndoDelete}
                        recently_deleted=${this.state.recently_deleted}
                        on_click=${() => {
                            this.update_notebook((notebook) => {
                                for (let { index, cell } of this.state.recently_deleted) {
                                    notebook.cell_inputs[cell.cell_id] = cell
                                    notebook.cell_order = [...notebook.cell_order.slice(0, index), cell.cell_id, ...notebook.cell_order.slice(index, Infinity)]
                                }
                            }).then(() => {
                                this.actions.set_and_run_multiple(this.state.recently_deleted.map(({ cell }) => cell.cell_id))
                            })
                        }}
                    />
                    <${SlideControls} />
                    <footer>
                        <div id="info">
                            <form id="feedback" action="#" method="post">
                                <a href="statistics-info">Statistics</a>
                                <a href="https://github.com/fonsp/Pluto.jl/wiki">FAQ</a>
                                <span style="flex: 1"></span>
                                <label for="opinion">🙋 How can we make <a href="https://github.com/fonsp/Pluto.jl">Pluto.jl</a> better?</label>
                                <input type="text" name="opinion" id="opinion" autocomplete="off" placeholder="Instant feedback..." />
                                <button>Send</button>
                            </form>
                        </div>
                    </footer>
                </${PlutoBondsContext.Provider}>
            </${PlutoContext.Provider}>
        `
    }
}

/* LOCALSTORAGE NOTEBOOKS LIST */

// TODO This is now stored locally, lets store it somewhere central 😈
export const update_stored_recent_notebooks = (recent_path, also_delete = undefined) => {
    const storedString = localStorage.getItem("recent notebooks")
    const storedList = storedString != null ? JSON.parse(storedString) : []
    const oldpaths = storedList
    const newpaths = [recent_path].concat(
        oldpaths.filter((path) => {
            return path !== recent_path && path !== also_delete
        })
    )
    localStorage.setItem("recent notebooks", JSON.stringify(newpaths.slice(0, 50)))
}<|MERGE_RESOLUTION|>--- conflicted
+++ resolved
@@ -82,6 +82,7 @@
 const statusmap = (state) => ({
     disconnected: !(state.connected || state.initializing),
     loading: state.initializing || state.moving_file,
+    wasm: true,
 })
 
 const first_true_key = (obj) => {
@@ -138,7 +139,7 @@
  * @returns {NotebookData}
  */
 const initial_notebook = () => ({
-    notebook_id: new URLSearchParams(window.location.search).get("id"),
+    notebook_id: new URLSearchParams(window.location.search).get("id") ?? "f7636209-a0e6-45a7-bdd5-f9038598a085",
     path: default_path,
     shortpath: "",
     in_temp_dir: true,
@@ -153,19 +154,7 @@
         super()
 
         this.state = {
-<<<<<<< HEAD
-            notebook: /** @type {NotebookData} */ ({
-                notebook_id: new URLSearchParams(window.location.search).get("id") ?? "f7636209-a0e6-45a7-bdd5-f9038598a085",
-                path: default_path,
-                shortpath: "",
-                in_temp_dir: true,
-                cell_inputs: {},
-                cell_results: {},
-                cell_order: [],
-            }),
-=======
             notebook: /** @type {NotebookData} */ initial_notebook(),
->>>>>>> 670cd7c6
             cell_inputs_local: /** @type {{ [id: string]: CellInputData }} */ ({}),
             desired_doc_query: null,
             recently_deleted: /** @type {Array<{ index: number, cell: CellInputData }>} */ (null),
@@ -885,21 +874,6 @@
 
         // this class is used to tell our frontend tests that the updates are done
         document.body.classList.toggle("update_is_ongoing", pending_local_updates > 0)
-<<<<<<< HEAD
-        document.body.classList.toggle("loading", this.state.initializing || this.state.moving_file || this.state.loading_wasm)
-        document.body.classList.toggle("wasm", true)
-
-        if (this.state.connected) {
-            // @ts-ignore
-            document.querySelector("meta[name=theme-color]").content = "#fff"
-            document.body.classList.remove("disconnected")
-        } else {
-            // @ts-ignore
-            document.querySelector("meta[name=theme-color]").content = "#DEAF91"
-            document.body.classList.add("disconnected")
-        }
-=======
->>>>>>> 670cd7c6
 
         if (this.notebook_is_idle() && this.bonds_changes_to_apply_when_done.length !== 0) {
             let bonds_patches = this.bonds_changes_to_apply_when_done
@@ -945,7 +919,15 @@
                             <button class="toggle_export" title="Export..." onClick=${() => this.setState({ export_menu_open: !export_menu_open })}>
                                 <span></span>
                             </button>
-                            <div id="process_status">${statusval === "disconnected" ? "Reconnecting..." : statusval === "loading" ? "Loading..." : null}</div>
+                            <div id="process_status">${
+                                statusval === "disconnected"
+                                    ? "Reconnecting..."
+                                    : status.loading && status.wasm
+                                    ? "Loading WASM..."
+                                    : statusval === "loading"
+                                    ? "Loading..."
+                                    : null
+                            }</div>
                         </nav>
                     </header>
                     <${Main}>
