import { html, Component, useState, useEffect, useMemo } from "../imports/Preact.js"
import immer, { applyPatches, produceWithPatches } from "../imports/immer.js"
import _ from "../imports/lodash.js"

import { create_pluto_connection } from "../common/PlutoConnection.js"
import { init_feedback } from "../common/Feedback.js"
import { serialize_cells, deserialize_cells, detect_deserializer } from "../common/Serialization.js"

import { FilePicker } from "./FilePicker.js"
import { Preamble } from "./Preamble.js"
import { NotebookMemo as Notebook } from "./Notebook.js"
import { LiveDocs } from "./LiveDocs.js"
import { DropRuler } from "./DropRuler.js"
import { SelectionArea } from "./SelectionArea.js"
import { UndoDelete } from "./UndoDelete.js"
import { SlideControls } from "./SlideControls.js"
import { Scroller } from "./Scroller.js"
import { ExportBanner } from "./ExportBanner.js"
import { PkgPopup } from "./PkgPopup.js"

import { slice_utf8, length_utf8 } from "../common/UnicodeTools.js"
import { has_ctrl_or_cmd_pressed, ctrl_or_cmd_name, is_mac_keyboard, in_textarea_or_input } from "../common/KeyboardShortcuts.js"
import { handle_log } from "../common/Logging.js"
import { PlutoContext, PlutoBondsContext, PlutoJSInitializingContext } from "../common/PlutoContext.js"
import { unpack } from "../common/MsgPack.js"
import { useDropHandler } from "./useDropHandler.js"
import { PkgTerminalView } from "./PkgTerminalView.js"
import { start_binder, BinderPhase, count_stat } from "../common/Binder.js"
import { read_Uint8Array_with_progress, FetchProgress } from "./FetchProgress.js"
import { BinderButton } from "./BinderButton.js"
import { slider_server_actions, nothing_actions } from "../common/SliderServerClient.js"
import { ProgressBar } from "./ProgressBar.js"
import { IsolatedCell } from "./Cell.js"
import { RawHTMLContainer } from "./CellOutput.js"
import { RecordingPlaybackUI, RecordingUI } from "./RecordingUI.js"

const default_path = "..."
const DEBUG_DIFFING = false
let pending_local_updates = 0
// from our friends at https://stackoverflow.com/a/2117523
// i checked it and it generates Julia-legal UUIDs and that's all we need -SNOF
const uuidv4 = () =>
    //@ts-ignore
    "10000000-1000-4000-8000-100000000000".replace(/[018]/g, (c) => (c ^ (crypto.getRandomValues(new Uint8Array(1))[0] & (15 >> (c / 4)))).toString(16))

/**
 * @typedef {import('../imports/immer').Patch} Patch
 * */

const Main = ({ children }) => {
    const { handler } = useDropHandler()
    useEffect(() => {
        document.body.addEventListener("drop", handler)
        document.body.addEventListener("dragover", handler)
        document.body.addEventListener("dragenter", handler)
        document.body.addEventListener("dragleave", handler)
        return () => {
            document.body.removeEventListener("drop", handler)
            document.body.removeEventListener("dragover", handler)
            document.body.removeEventListener("dragenter", handler)
            document.body.removeEventListener("dragleave", handler)
        }
    })
    return html`<main>${children}</main>`
}

const ProcessStatus = {
    ready: "ready",
    starting: "starting",
    no_process: "no_process",
    waiting_to_restart: "waiting_to_restart",
}

/**
 * Map of status => Bool. In order of decreasing prioirty.
 */
const statusmap = (state) => ({
    disconnected: !(state.connected || state.initializing || state.static_preview),
    loading:
        (state.binder_phase != null && BinderPhase.wait_for_user < state.binder_phase && state.binder_phase < BinderPhase.ready) ||
        state.initializing ||
        state.moving_file,
    process_restarting: state.notebook.process_status === ProcessStatus.waiting_to_restart,
    process_dead: state.notebook.process_status === ProcessStatus.no_process || state.notebook.process_status === ProcessStatus.waiting_to_restart,
    nbpkg_restart_required: state.notebook.nbpkg?.restart_required_msg != null,
    nbpkg_restart_recommended: state.notebook.nbpkg?.restart_recommended_msg != null,
    nbpkg_disabled: state.notebook.nbpkg?.enabled === false,
    static_preview: state.static_preview,
    binder: state.offer_binder || state.binder_phase != null,
    code_differs: state.notebook.cell_order.some(
        (cell_id) => state.notebook.cell_inputs[cell_id] != null && state.notebook.cell_inputs[cell_id].code !== state.notebook.cell_inputs[cell_id].local_code
    ),
    recording_waiting_to_start: state.recording_waiting_to_start,
    is_recording: state.is_recording,
    isolated_cell_view: launch_params.isolated_cell_ids != null && launch_params.isolated_cell_ids.length > 0,
})

const first_true_key = (obj) => {
    for (let [k, v] of Object.entries(obj)) {
        if (v) {
            return k
        }
    }
}

/**
 * @typedef CellInputData
 * @type {{
 *  cell_id: string,
 *  code: string,
 *  local_code: string,
 *  local_code_author_id?: string,
 *  code_folded: boolean,
 *  running_disabled: boolean,
 * }}
 */

/**
 * @typedef CellResultData
 * @type {{
 *  cell_id: string,
 *  queued: boolean,
 *  running: boolean,
 *  errored: boolean,
 *  runtime: ?number,
 *  downstream_cells_map: { string: [string]},
 *  upstream_cells_map: { string: [string]},
 *  precedence_heuristic: ?number,
 *  running_disabled: boolean,
 *  depends_on_disabled_cells: boolean,
 *  output: {
 *      body: string,
 *      persist_js_state: boolean,
 *      last_run_timestamp: number,
 *      mime: string,
 *      rootassignee: ?string,
 *      has_pluto_hook_features: boolean,
 *  },
 *  published_object_keys: [string],
 * }}
 */

/**
 * @typedef CellDependencyData
 * @type {{
 *  cell_id: string,
 *  downstream_cells_map: { [symbol: string]: Array<string>},
 *  upstream_cells_map: { [symbol: string]: Array<string>},
 *  precedence_heuristic: number,
 * }}
 */

/**
 * @typedef NotebookData
 * @type {{
 *  notebook_id: string,
 *  path: string,
 *  shortpath: string,
 *  in_temp_dir: boolean,
 *  process_status: string,
 *  last_save_time: number,
 *  last_hot_reload_time: number,
 *  cell_inputs: { [uuid: string]: CellInputData },
 *  cell_results: { [uuid: string]: CellResultData },
 *  cell_dependencies: { [uuid: string]: CellDependencyData },
 *  cell_order: Array<string>,
 *  cell_execution_order: Array<string>,
 *  published_objects: { [objectid: string]: any},
 *  bonds: { [name: string]: any },
 *  nbpkg: Object,
 * }}
 */

const url_logo_big = document.head.querySelector("link[rel='pluto-logo-big']").getAttribute("href")
const url_logo_small = document.head.querySelector("link[rel='pluto-logo-small']").getAttribute("href")

const url_params = new URLSearchParams(window.location.search)
const launch_params = {
    //@ts-ignore
    notebook_id: url_params.get("id") ?? window.pluto_notebook_id,
    //@ts-ignore
    statefile: url_params.get("statefile") ?? window.pluto_statefile,
    //@ts-ignore
    notebookfile: url_params.get("notebookfile") ?? window.pluto_notebookfile,
    //@ts-ignore
    disable_ui: !!(url_params.get("disable_ui") ?? window.pluto_disable_ui),
    //@ts-ignore
    preamble_html: url_params.get("preamble_html") ?? window.pluto_preamble_html,
    //@ts-ignore
    isolated_cell_ids: url_params.has("isolated_cell_id") ? url_params.getAll("isolated_cell_id") : window.pluto_isolated_cell_ids,
    //@ts-ignore
    binder_url: url_params.get("binder_url") ?? window.pluto_binder_url,
    //@ts-ignore
    slider_server_url: url_params.get("slider_server_url") ?? window.pluto_slider_server_url,
    //@ts-ignore
    recording_url: url_params.get("recording_url") ?? window.pluto_recording_url,
    //@ts-ignore
    recording_audio_url: url_params.get("recording_audio_url") ?? window.pluto_recording_audio_url,
}
console.log("Launch parameters: ", launch_params)

/**
 *
 * @returns {NotebookData}
 */
const initial_notebook = (initialLocalCells = {}) => ({
    notebook_id: launch_params.notebook_id,
    path: default_path,
    shortpath: "",
    in_temp_dir: true,
    process_status: "starting",
    last_save_time: 0.0,
    last_hot_reload_time: 0.0,
    cell_inputs: Object.keys(initialLocalCells).reduce((p, c) => ({ ...p, [c]: { code: "", local_code: initialLocalCells[c] } }), {}),
    cell_results: {},
    cell_dependencies: {},
    cell_order: [],
    cell_execution_order: [],
    published_objects: {},
    bonds: {},
    nbpkg: null,
})

export class Editor extends Component {
    constructor() {
        super()

        this.state = {
            client_id: uuidv4(),
            notebook: /** @type {NotebookData} */ initial_notebook(),
            desired_doc_query: null,
            recently_deleted: /** @type {Array<{ index: number, cell: CellInputData }>} */ (null),
            last_update_time: 0,

            disable_ui: launch_params.disable_ui,
            static_preview: launch_params.statefile != null,
            statefile_download_progress: null,
            offer_binder: launch_params.notebookfile != null && launch_params.binder_url != null,
            binder_phase: null,
            binder_session_url: null,
            binder_session_token: null,
            connected: false,
            initializing: true,

            moving_file: false,
            scroller: {
                up: false,
                down: false,
            },
            export_menu_open: false,

            last_created_cell: null,
            selected_cells: [],

            update_is_ongoing: false,

            is_recording: false,
            recording_waiting_to_start: false,
        }

        this.setStatePromise = (fn) => new Promise((r) => this.setState(fn, r))

        // these are things that can be done to the local notebook
        this.actions = {
            get_notebook: () => this?.state?.notebook || {},
            send: (...args) => this.client.send(...args),
            get_published_object: (objectid) => this.state.notebook.published_objects[objectid],
            //@ts-ignore
            update_notebook: (...args) => this.update_notebook(...args),
            set_doc_query: (query) => this.setState({ desired_doc_query: query }),
            set_local_cell: (cell_id, new_val) => {
                update_notebook((notebook) => {
                    if (notebook.cell_inputs[cell_id].local_code !== new_val) {
                        notebook.cell_inputs[cell_id].local_code = new_val
                        notebook.cell_inputs[cell_id].local_code_author_id = this.state.client_id
                    }
                })
            },
            focus_on_neighbor: (cell_id, delta, line = delta === -1 ? Infinity : -1, ch = 0) => {
                const i = this.state.notebook.cell_order.indexOf(cell_id)
                const new_i = i + delta
                if (new_i >= 0 && new_i < this.state.notebook.cell_order.length) {
                    window.dispatchEvent(
                        new CustomEvent("cell_focus", {
                            detail: {
                                cell_id: this.state.notebook.cell_order[new_i],
                                line: line,
                                ch: ch,
                            },
                        })
                    )
                }
            },
            add_deserialized_cells: async (data, index_or_id, deserializer = deserialize_cells) => {
                let new_codes = deserializer(data)
                /** @type {Array<CellInputData>} */
                /** Create copies of the cells with fresh ids */
                let new_cells = new_codes.map((code) => ({
                    cell_id: uuidv4(),
                    code: code,
                    code_folded: false,
                    running_disabled: false,
                }))

                let index

                if (typeof index_or_id === "number") {
                    index = index_or_id
                } else {
                    /* if the input is not an integer, try interpreting it as a cell id */
                    index = this.state.notebook.cell_order.indexOf(index_or_id)
                    if (index !== -1) {
                        /* Make sure that the cells are pasted after the current cell */
                        index += 1
                    }
                }

                if (index === -1) {
                    index = this.state.notebook.cell_order.length
                }

                /** Update local_code. Local code doesn't force CM to update it's state
                 * (the usual flow is keyboard event -> cm -> local_code and not the opposite )
                 * See ** 1 **
                 */
                this.setState(
                    immer((state) => {
                        // Deselect everything first, to clean things up
                        state.selected_cells = []

                        for (let cell of new_cells) {
                            state.notebook.cell_inputs[cell.cell_id] = cell
                        }
                        state.last_created_cell = new_cells[0]?.cell_id
                    })
                )

                /**
                 * Create an empty cell in the julia-side.
                 * Code will differ, until the user clicks 'run' on the new code
                 */
                await update_notebook((notebook) => {
                    for (const cell of new_cells) {
                        notebook.cell_inputs[cell.cell_id] = {
                            ...cell,
                            // Fill the cell with empty code remotely, so it doesn't run unsafe code
                            code: "",
                            local_code: cell.code,
                        }
                    }
                    notebook.cell_order = [
                        ...notebook.cell_order.slice(0, index),
                        ...new_cells.map((x) => x.cell_id),
                        ...notebook.cell_order.slice(index, Infinity),
                    ]
                })
            },
            wrap_remote_cell: async (cell_id, block_start = "begin", block_end = "end") => {
                const cell = this.state.notebook.cell_inputs[cell_id]
                const new_code = `${block_start}\n\t${cell.code.replace(/\n/g, "\n\t")}\n${block_end}`

                await this.setStatePromise(
                    immer((state) => {
                        state.notebook.cell_inputs[cell_id] = {
                            ...cell,
                            ...state.notebook.cell_inputs[cell_id],
                            local_code: new_code,
                        }
                    })
                )
                await this.actions.set_and_run_multiple([cell_id])
            },
            split_remote_cell: async (cell_id, boundaries, submit = false) => {
                const cell = this.state.notebook.cell_inputs[cell_id]

                const old_code = cell.code
                const padded_boundaries = [0, ...boundaries]
                /** @type {Array<String>} */
                const parts = boundaries.map((b, i) => slice_utf8(old_code, padded_boundaries[i], b).trim()).filter((x) => x !== "")
                /** @type {Array<CellInputData>} */
                const cells_to_add = parts.map((code) => {
                    return {
                        cell_id: uuidv4(),
                        code: code,
                        local_code: code,
                        code_folded: false,
                        running_disabled: false,
                    }
                })

                this.setState(
                    immer((state) => {
                        for (let cell of cells_to_add) {
                            state.notebook.cell_inputs[cell.cell_id] = cell
                        }
                    })
                )
                await update_notebook((notebook) => {
                    // delete the old cell
                    delete notebook.cell_inputs[cell_id]

                    // add the new ones
                    for (let cell of cells_to_add) {
                        notebook.cell_inputs[cell.cell_id] = cell
                    }
                    notebook.cell_order = notebook.cell_order.flatMap((c) => {
                        if (cell_id === c) {
                            return cells_to_add.map((x) => x.cell_id)
                        } else {
                            return [c]
                        }
                    })
                })

                if (submit) {
                    await this.actions.set_and_run_multiple(cells_to_add.map((x) => x.cell_id))
                }
            },
            interrupt_remote: (cell_id) => {
                // TODO Make this cooler
                // set_notebook_state((prevstate) => {
                //     return {
                //         cells: prevstate.cells.map((c) => {
                //             return { ...c, errored: c.errored || c.running || c.queued }
                //         }),
                //     }
                // })
                this.client.send("interrupt_all", {}, { notebook_id: this.state.notebook.notebook_id }, false)
            },
            move_remote_cells: (cell_ids, new_index) => {
                update_notebook((notebook) => {
                    let before = notebook.cell_order.slice(0, new_index).filter((x) => !cell_ids.includes(x))
                    let after = notebook.cell_order.slice(new_index, Infinity).filter((x) => !cell_ids.includes(x))
                    notebook.cell_order = [...before, ...cell_ids, ...after]
                })
            },
            add_remote_cell_at: async (index, code = "") => {
                let id = uuidv4()
                this.setState({ last_created_cell: id })
                await update_notebook((notebook) => {
                    notebook.cell_inputs[id] = {
                        cell_id: id,
                        code,
                        local_code: code,
                        code_folded: false,
                        running_disabled: false,
                    }
                    notebook.cell_order = [...notebook.cell_order.slice(0, index), id, ...notebook.cell_order.slice(index, Infinity)]
                })
                await this.client.send("run_multiple_cells", { cells: [id] }, { notebook_id: this.state.notebook.notebook_id })
                return id
            },
            add_remote_cell: async (cell_id, before_or_after, code) => {
                const index = this.state.notebook.cell_order.indexOf(cell_id)
                const delta = before_or_after == "before" ? 0 : 1
                return await this.actions.add_remote_cell_at(index + delta, code)
            },
            confirm_delete_multiple: async (verb, cell_ids) => {
                if (cell_ids.length <= 1 || confirm(`${verb} ${cell_ids.length} cells?`)) {
                    if (cell_ids.some((cell_id) => this.state.notebook.cell_results[cell_id].running || this.state.notebook.cell_results[cell_id].queued)) {
                        if (confirm("This cell is still running - would you like to interrupt the notebook?")) {
                            this.actions.interrupt_remote(cell_ids[0])
                        }
                    } else {
                        this.setState({
                            recently_deleted: cell_ids.map((cell_id) => {
                                return {
                                    index: this.state.notebook.cell_order.indexOf(cell_id),
                                    cell: this.state.notebook.cell_inputs[cell_id],
                                }
                            }),
                            selected_cells: [],
                        })
                        await update_notebook((notebook) => {
                            for (let cell_id of cell_ids) {
                                delete notebook.cell_inputs[cell_id]
                            }
                            notebook.cell_order = notebook.cell_order.filter((cell_id) => !cell_ids.includes(cell_id))
                        })
                        await this.client.send("run_multiple_cells", { cells: [] }, { notebook_id: this.state.notebook.notebook_id })
                    }
                }
            },
            fold_remote_cell: async (cell_id, newFolded) => {
                if (!newFolded) {
                    this.setState({ last_created_cell: cell_id })
                }
                await update_notebook((notebook) => {
                    notebook.cell_inputs[cell_id].code_folded = newFolded
                })
            },
            set_and_run_all_changed_remote_cells: () => {
                const changed = this.state.notebook.cell_order.filter(
                    (cell_id) =>
                        this.state.notebook.cell_inputs[cell_id] != null &&
                        this.state.notebook.cell_inputs[cell_id].code !== this.state.notebook.cell_inputs[cell_id]?.local_code
                )
                this.actions.set_and_run_multiple(changed)
                return changed.length > 0
            },
            set_and_run_multiple: async (cell_ids) => {
                // TODO: this function is called with an empty list sometimes, where?
                if (cell_ids.length > 0) {
                    await update_notebook((notebook) => {
                        for (let cell_id of cell_ids) {
                            if (this.state.notebook.cell_inputs[cell_id]?.local_code) {
                                notebook.cell_inputs[cell_id].code = this.state.notebook.cell_inputs[cell_id].local_code
                            }
                        }
                    })
                    // This is a "dirty" trick, as this should actually be stored in some shared request_status => status state
                    // But for now... this is fine 😼
                    await this.setStatePromise(
                        immer((state) => {
                            for (let cell_id of cell_ids) {
                                if (state.notebook.cell_results[cell_id] != null) {
                                    state.notebook.cell_results[cell_id].queued = this.is_process_ready()
                                } else {
                                    // nothing
                                }
                            }
                        })
                    )
                    await this.client.send("run_multiple_cells", { cells: cell_ids }, { notebook_id: this.state.notebook.notebook_id })
                }
            },
            /**
             *
             * @param {string} name         | bond name
             * @param {*} value             | bond value
             */
            set_bond: async (name, value) => {
                await update_notebook((notebook) => {
                    // Wrap the bond value in an object so immer assumes it is changed
                    let new_bond = { value: value }
                    notebook.bonds[name] = new_bond
                })
            },
            reshow_cell: (cell_id, objectid, dim) => {
                this.client.send(
                    "reshow_cell",
                    {
                        objectid: objectid,
                        dim: dim,
                        cell_id: cell_id,
                    },
                    { notebook_id: this.state.notebook.notebook_id },
                    false
                )
            },
            write_file: (cell_id, { file, name, type }) => {
                return this.client.send(
                    "write_file",
                    { file, name, type, path: this.state.notebook.path },
                    {
                        notebook_id: this.state.notebook.notebook_id,
                        cell_id: cell_id,
                    },
                    true
                )
            },
            get_avaible_versions: async ({ package_name, notebook_id }) => {
                const { message } = await this.client.send("nbpkg_available_versions", { package_name: package_name }, { notebook_id: notebook_id })
                return message.versions
            },
        }

        const apply_notebook_patches = (patches, old_state = undefined, get_reverse_patches = false) =>
            new Promise((resolve) => {
                if (patches.length !== 0) {
                    let copy_of_patches,
                        reverse_of_patches = []
                    this.setState(
                        immer((state) => {
                            let new_notebook
                            try {
                                // To test this, uncomment the lines below:
                                // if (Math.random() < 0.25) {
                                //     throw new Error(`Error: [Immer] minified error nr: 15 '${patches?.[0]?.path?.join("/")}'    .`)
                                // }

                                if (get_reverse_patches) {
                                    ;[new_notebook, copy_of_patches, reverse_of_patches] = produceWithPatches(old_state ?? state.notebook, (state) => {
                                        applyPatches(state, patches)
                                    })
                                    // TODO: why was `new_notebook` not updated?
                                    // this is why the line below is also called when `get_reverse_patches === true`
                                }
                                new_notebook = applyPatches(old_state ?? state.notebook, patches)
                            } catch (exception) {
                                const failing_path = String(exception).match(".*'(.*)'.*")[1].replace(/\//gi, ".")
                                const path_value = _.get(this.state.notebook, failing_path, "Not Found")
                                console.log(String(exception).match(".*'(.*)'.*")[1].replace(/\//gi, "."), failing_path, typeof failing_path)
                                // The alert below is not catastrophic: the editor will try to recover.
                                // Deactivating to be user-friendly!
                                // alert(`Ooopsiee.`)

                                console.error(
                                    `#######################**************************########################
PlutoError: StateOutOfSync: Failed to apply patches.
Please report this: https://github.com/fonsp/Pluto.jl/issues adding the info below:
failing path: ${failing_path}
notebook previous value: ${path_value}
patch: ${JSON.stringify(
                                        patches?.find(({ path }) => path.join("") === failing_path),
                                        null,
                                        1
                                    )}
#######################**************************########################`,
                                    exception
                                )
                                console.log("Trying to recover: Refetching notebook...")
                                this.client.send(
                                    "reset_shared_state",
                                    {},
                                    {
                                        notebook_id: this.state.notebook.notebook_id,
                                    },
                                    false
                                )
                                return
                            }

                            if (DEBUG_DIFFING) {
                                console.group("Update!")
                                for (let patch of patches) {
                                    console.group(`Patch :${patch.op}`)
                                    console.log(patch.path)
                                    console.log(patch.value)
                                    console.groupEnd()
                                }
                                console.groupEnd()
                            }

                            let cells_stuck_in_limbo = new_notebook.cell_order.filter((cell_id) => new_notebook.cell_inputs[cell_id] == null)
                            if (cells_stuck_in_limbo.length !== 0) {
                                console.warn(`cells_stuck_in_limbo:`, cells_stuck_in_limbo)
                                new_notebook.cell_order = new_notebook.cell_order.filter((cell_id) => new_notebook.cell_inputs[cell_id] != null)
                            }
                            this.on_patches_hook(patches)
                            state.notebook = new_notebook
                        }),
                        () => resolve(reverse_of_patches)
                    )
                } else {
                    resolve([])
                }
            })

        this.apply_notebook_patches = apply_notebook_patches
        // these are update message that are _not_ a response to a `send(*, *, {create_promise: true})`
        const on_update = (update, by_me) => {
            if (this.state.notebook.notebook_id === update.notebook_id) {
                if (this.state.binder_phase != null) console.debug("on_update", update, by_me)
                const message = update.message
                switch (update.type) {
                    case "notebook_diff":
                        if (message?.response?.from_reset) {
                            console.log("Trying to reset state after failure")
                            try {
                                apply_notebook_patches(message.patches, initial_notebook())
                            } catch (exception) {
                                alert("Oopsie!! please refresh your browser and everything will be alright!")
                            }
                        } else if (message.patches.length !== 0) {
                            apply_notebook_patches(message.patches)
                        }
                        break
                    case "log":
                        handle_log(message, this.state.notebook.path)
                        break
                    default:
                        console.error("Received unknown update type!", update)
                        // alert("Something went wrong 🙈\n Try clearing your browser cache and refreshing the page")
                        break
                }
                if (this.state.binder_phase != null) console.debug("on_update done")
            } else {
                // Update for a different notebook, TODO maybe log this as it shouldn't happen
            }
        }

        const on_establish_connection = async (client) => {
            // nasty
            Object.assign(this.client, client)

            // @ts-ignore
            window.version_info = this.client.version_info // for debugging

            console.debug("Sending update_notebook request...")
            await this.client.send("update_notebook", { updates: [] }, { notebook_id: this.state.notebook.notebook_id }, false)
            console.debug("Received update_notebook request")

            this.setState({ initializing: false, static_preview: false, binder_phase: this.state.binder_phase == null ? null : BinderPhase.ready })

            // do one autocomplete to trigger its precompilation
            // TODO Do this from julia itself
            this.client.send("complete", { query: "sq" }, { notebook_id: this.state.notebook.notebook_id })

            setTimeout(init_feedback, 2 * 1000) // 2 seconds - load feedback a little later for snappier UI
        }

        const on_connection_status = (val) => this.setState({ connected: val })

        const on_reconnect = () => {
            console.warn("Reconnected! Checking states")

            return true
        }

        this.export_url = (/** @type {string} */ u) =>
            this.state.binder_session_url == null
                ? `./${u}?id=${this.state.notebook.notebook_id}`
                : `${this.state.binder_session_url}${u}?id=${this.state.notebook.notebook_id}&token=${this.state.binder_session_token}`

        this.client = {}

        this.connect = (ws_address = undefined) =>
            create_pluto_connection({
                ws_address: ws_address,
                on_unrequested_update: on_update,
                on_connection_status: on_connection_status,
                on_reconnect: on_reconnect,
                connect_metadata: { notebook_id: this.state.notebook.notebook_id },
            }).then(on_establish_connection)

        this.real_actions = this.actions
        this.fake_actions =
            launch_params.slider_server_url != null
                ? slider_server_actions({
                      setStatePromise: this.setStatePromise,
                      actions: this.actions,
                      launch_params: launch_params,
                      apply_notebook_patches,
                      get_original_state: () => this.original_state,
                      get_current_state: () => this.state.notebook,
                  })
                : nothing_actions({
                      actions: this.actions,
                  })

        this.on_disable_ui = () => {
            document.body.classList.toggle("disable_ui", this.state.disable_ui)
            document.head.querySelector("link[data-pluto-file='hide-ui']").setAttribute("media", this.state.disable_ui ? "all" : "print")
            //@ts-ignore
            this.actions = this.state.disable_ui || (launch_params.slider_server_url != null && !this.state.connected) ? this.fake_actions : this.real_actions //heyo
        }
        this.on_disable_ui()

        this.original_state = null
        if (this.state.static_preview) {
            ;(async () => {
                const r = await fetch(launch_params.statefile)
                const data = await read_Uint8Array_with_progress(r, (progress) => {
                    this.setState({
                        statefile_download_progress: progress,
                    })
                })
                const state = unpack(data)
                this.original_state = state
                this.setState({
                    notebook: state,
                    initializing: false,
                    binder_phase: this.state.offer_binder ? BinderPhase.wait_for_user : null,
                })
            })()
            // view stats on https://stats.plutojl.org/
            count_stat(`article-view`)
        } else {
            this.connect()
        }

        setInterval(() => {
            if (!this.state.static_preview && document.visibilityState === "visible") {
                // view stats on https://stats.plutojl.org/
                //@ts-ignore
                count_stat(`editing/${window?.version_info?.pluto ?? "unknown"}`)
            }
        }, 1000 * 15 * 60)
        setInterval(() => {
            if (!this.state.static_preview && document.visibilityState === "visible") {
                update_stored_recent_notebooks(this.state.notebook.path)
            }
        }, 1000 * 5)

        // Not completely happy with this yet, but it will do for now - DRAL
        this.bonds_changes_to_apply_when_done = []
        this.js_init_set = new Set()
        this.notebook_is_idle = () => {
            return !(
                this.state.update_is_ongoing ||
                // a cell is running:
                Object.values(this.state.notebook.cell_results).some((cell) => cell.running || cell.queued) ||
                // a cell is initializing JS:
                !_.isEmpty(this.js_init_set)
            )
        }
        this.is_process_ready = () =>
            this.state.notebook.process_status === ProcessStatus.starting || this.state.notebook.process_status === ProcessStatus.ready

        let last_update_notebook_task = Promise.resolve()
        /** @param {(notebook: NotebookData) => void} mutate_fn */
        let update_notebook = (mutate_fn) => {
            const new_task = last_update_notebook_task.then(async () => {
                // if (this.state.initializing) {
                //     console.error("Update notebook done during initializing, strange")
                //     return
                // }

                let [new_notebook, changes, inverseChanges] = produceWithPatches(this.state.notebook, (notebook) => {
                    mutate_fn(notebook)
                })

                // If "notebook is not idle" I seperate and store the bonds updates,
                // to send when the notebook is idle. This delays the updating of the bond for performance,
                // but when the server can discard bond updates itself (now it executes them one by one, even if there is a newer update ready)
                // this will no longer be necessary
                // console.log(`this.notebook_is_idle():`, this.notebook_is_idle())
                if (!this.notebook_is_idle()) {
                    let changes_involving_bonds = changes.filter((x) => x.path[0] === "bonds")
                    this.bonds_changes_to_apply_when_done = [...this.bonds_changes_to_apply_when_done, ...changes_involving_bonds]
                    changes = changes.filter((x) => x.path[0] !== "bonds")
                }

                if (DEBUG_DIFFING) {
                    try {
                        let previous_function_name = new Error().stack.split("\n")[2].trim().split(" ")[1]
                        console.log(`Changes to send to server from "${previous_function_name}":`, changes)
                    } catch (error) {}
                }
                if (changes.length === 0) {
                    return
                }

                for (let change of changes) {
                    if (change.path.some((x) => typeof x === "number")) {
                        throw new Error("This sounds like it is editing an array...")
                    }
                }
                pending_local_updates++
                this.setState({ update_is_ongoing: pending_local_updates > 0 })
                this.on_patches_hook(changes)
                try {
                    await Promise.all([
                        this.client.send("update_notebook", { updates: changes }, { notebook_id: this.state.notebook.notebook_id }, false).then((response) => {
                            if (response.message.response.update_went_well === "👎") {
                                // We only throw an error for functions that are waiting for this
                                // Notebook state will already have the changes reversed
                                throw new Error(`Pluto update_notebook error: ${response.message.response.why_not})`)
                            }
                        }),
                        this.setStatePromise({
                            notebook: new_notebook,
                            last_update_time: Date.now(),
                        }),
                    ])
                } finally {
                    pending_local_updates--
                    this.setState({ update_is_ongoing: pending_local_updates > 0 })
                }
            })
            last_update_notebook_task = new_task.catch(console.error)
            return new_task
        }
        this.update_notebook = update_notebook
        //@ts-ignore
        window.shutdownNotebook = this.close = () => {
            this.client.send(
                "shutdown_notebook",
                {
                    keep_in_session: false,
                },
                {
                    notebook_id: this.state.notebook.notebook_id,
                },
                false
            )
        }
        this.submit_file_change = async (new_path, reset_cm_value) => {
            const old_path = this.state.notebook.path
            if (old_path === new_path) {
                return
            }
            if (!this.state.notebook.in_temp_dir) {
                if (!confirm("Are you sure? Will move from\n\n" + old_path + "\n\nto\n\n" + new_path)) {
                    throw new Error("Declined by user")
                }
            }

            this.setState({ moving_file: true })

            try {
                await update_notebook((notebook) => {
                    notebook.in_temp_dir = false
                    notebook.path = new_path
                })
                // @ts-ignore
                document.activeElement?.blur()
            } catch (error) {
                alert("Failed to move file:\n\n" + error.message)
            } finally {
                this.setState({ moving_file: false })
            }
        }

        this.delete_selected = (verb) => {
            if (this.state.selected_cells.length > 0) {
                this.actions.confirm_delete_multiple(verb, this.state.selected_cells)
                return true
            }
        }

        this.run_selected = () => {
            return this.actions.set_and_run_multiple(this.state.selected_cells)
        }

        this.serialize_selected = (cell_id = null) => {
            const cells_to_serialize = cell_id == null || this.state.selected_cells.includes(cell_id) ? this.state.selected_cells : [cell_id]
            if (cells_to_serialize.length) {
                return serialize_cells(cells_to_serialize.map((id) => this.state.notebook.cell_inputs[id]))
            }
        }

        this.patch_listeners = []
        this.on_patches_hook = (patches) => {
            this.patch_listeners.forEach((f) => f(patches))
        }

        document.addEventListener("keyup", (e) => {
            document.body.classList.toggle("ctrl_down", has_ctrl_or_cmd_pressed(e))
        })
        document.addEventListener("visibilitychange", (e) => {
            document.body.classList.toggle("ctrl_down", false)
            setTimeout(() => {
                document.body.classList.toggle("ctrl_down", false)
            }, 100)
        })

        document.addEventListener("keydown", (e) => {
            document.body.classList.toggle("ctrl_down", has_ctrl_or_cmd_pressed(e))
            // if (e.defaultPrevented) {
            //     return
            // }
            if (e.key.toLowerCase() === "q" && has_ctrl_or_cmd_pressed(e)) {
                // This one can't be done as cmd+q on mac, because that closes chrome - Dral
                if (Object.values(this.state.notebook.cell_results).some((c) => c.running || c.queued)) {
                    this.actions.interrupt_remote()
                }
                e.preventDefault()
            } else if (e.key.toLowerCase() === "s" && has_ctrl_or_cmd_pressed(e)) {
                const some_cells_ran = this.actions.set_and_run_all_changed_remote_cells()
                if (!some_cells_ran) {
                    // all cells were in sync allready
                    // TODO: let user know that the notebook autosaves
                }
                e.preventDefault()
            } else if (e.key === "Backspace" || e.key === "Delete") {
                if (this.delete_selected("Delete")) {
                    e.preventDefault()
                }
            } else if (e.key === "Enter" && e.shiftKey) {
                this.run_selected()
            } else if ((e.key === "?" && has_ctrl_or_cmd_pressed(e)) || e.key === "F1") {
                // On mac "cmd+shift+?" is used by chrome, so that is why this needs to be ctrl as well on mac
                // Also pressing "ctrl+shift" on mac causes the key to show up as "/", this madness
                // I hope we can find a better solution for this later - Dral
                alert(
                    `Shortcuts 🎹

    Shift+Enter:   run cell
    ${ctrl_or_cmd_name}+Enter:   run cell and add cell below
    Delete or Backspace:   delete empty cell

    PageUp or fn+Up:   select cell above
    PageDown or fn+Down:   select cell below

    ${ctrl_or_cmd_name}+Q:   interrupt notebook
    ${ctrl_or_cmd_name}+S:   submit all changes

    ${ctrl_or_cmd_name}+C:   copy selected cells
    ${ctrl_or_cmd_name}+X:   cut selected cells
    ${ctrl_or_cmd_name}+V:   paste selected cells

    Ctrl+M:   toggle markdown

    The notebook file saves every time you run a cell.`
                )
                e.preventDefault()
            } else if (e.key === "Escape") {
                this.setState({
                    recording_waiting_to_start: false,
                    selected_cells: [],
                    export_menu_open: false,
                })
            }

            if (this.state.disable_ui && this.state.offer_binder) {
                // const code = e.key.charCodeAt(0)
                if (e.key === "Enter" || e.key.length === 1) {
                    if (!document.body.classList.contains("wiggle_binder")) {
                        document.body.classList.add("wiggle_binder")
                        setTimeout(() => {
                            document.body.classList.remove("wiggle_binder")
                        }, 1000)
                    }
                }
            }
        })

        document.addEventListener("copy", (e) => {
            if (!in_textarea_or_input()) {
                const serialized = this.serialize_selected()
                if (serialized) {
                    navigator.clipboard.writeText(serialized).catch((err) => {
                        alert(`Error copying cells: ${e}`)
                    })
                }
            }
        })

        document.addEventListener("cut", (e) => {
            // Disabled because we don't want to accidentally delete cells
            // or we can enable it with a prompt
            // Even better would be excel style: grey out until you paste it. If you paste within the same notebook, then it is just a move.
            // if (!in_textarea_or_input()) {
            //     const serialized = this.serialize_selected()
            //     if (serialized) {
            //         navigator.clipboard
            //             .writeText(serialized)
            //             .then(() => this.delete_selected("Cut"))
            //             .catch((err) => {
            //                 alert(`Error cutting cells: ${e}`)
            //             })
            //     }
            // }
        })

        document.addEventListener("paste", async (e) => {
            const topaste = e.clipboardData.getData("text/plain")
            const deserializer = detect_deserializer(topaste)
            if (deserializer != null) {
                this.actions.add_deserialized_cells(topaste, -1, deserializer)
                e.preventDefault()
            }
        })

        window.addEventListener("beforeunload", (event) => {
            const unsaved_cells = this.state.notebook.cell_order.filter(
                (id) => this.state.notebook.cell_inputs[id] && this.state.notebook.cell_inputs[id].code !== this.state.notebook.cell_inputs[id].local_code
            )
            const first_unsaved = unsaved_cells[0]
            if (first_unsaved != null) {
                window.dispatchEvent(new CustomEvent("cell_focus", { detail: { cell_id: first_unsaved } }))
                // } else if (this.state.notebook.in_temp_dir) {
                //     window.scrollTo(0, 0)
                //     // TODO: focus file picker
                console.log("Preventing unload")
                event.stopImmediatePropagation()
                event.preventDefault()
                event.returnValue = ""
            } else {
                console.warn("unloading 👉 disconnecting websocket")
                //@ts-ignore
                if (window.shutdown_binder != null) {
                    // hmmmm that would also shut down the binder if you refreshed, or if you navigate to the binder session main menu by clicking the pluto logo.
                    // Let's keep it disabled for now and let the timeout take care of shutting down the binder
                    // window.shutdown_binder()
                }
                // and don't prevent the unload
            }
        })
    }

    componentDidUpdate(old_props, old_state) {
        //@ts-ignore
        window.editor_state = this.state

        const new_state = this.state

        if (old_state?.notebook?.path !== new_state.notebook.path) {
            update_stored_recent_notebooks(new_state.notebook.path, old_state?.notebook?.path)
        }
        if (old_state?.notebook?.shortpath !== new_state.notebook.shortpath) {
            document.title = "🎈 " + new_state.notebook.shortpath + " — Pluto.jl"
        }

        Object.entries(this.cached_status).forEach(([k, v]) => {
            document.body.classList.toggle(k, v === true)
        })

        // this class is used to tell our frontend tests that the updates are done
        //@ts-ignore
        document.body._update_is_ongoing = pending_local_updates > 0

        if (this.notebook_is_idle() && this.bonds_changes_to_apply_when_done.length !== 0) {
            // `bonds_changes_to_apply_when_done:`, this.bonds_changes_to_apply_when_done
            let bonds_patches = this.bonds_changes_to_apply_when_done
            this.bonds_changes_to_apply_when_done = []
            this.update_notebook((notebook) => {
                applyPatches(notebook, bonds_patches)
            })
        }

        if (old_state.binder_phase !== this.state.binder_phase && this.state.binder_phase != null) {
            const phase = Object.entries(BinderPhase).find(([k, v]) => v == this.state.binder_phase)[0]
            console.info(`Binder phase: ${phase} at ${new Date().toLocaleTimeString()}`)
        }

        if (old_state.disable_ui !== this.state.disable_ui) {
            this.on_disable_ui()
        }

        if (old_state.notebook.nbpkg?.restart_recommended_msg !== new_state.notebook.nbpkg?.restart_recommended_msg) {
            console.warn(`New restart recommended message: ${new_state.notebook.nbpkg?.restart_recommended_msg}`)
        }
        if (old_state.notebook.nbpkg?.restart_required_msg !== new_state.notebook.nbpkg?.restart_required_msg) {
            console.warn(`New restart required message: ${new_state.notebook.nbpkg?.restart_required_msg}`)
        }
    }

    componentWillUpdate(new_props, new_state) {
        this.cached_status = statusmap(new_state)
    }

    render() {
        let { export_menu_open, notebook } = this.state

        const status = this.cached_status ?? statusmap(this.state)
        const statusval = first_true_key(status)
<<<<<<< HEAD
        const pluto_actions_with_client_id = useMemo(() => ({ ...this.actions, client_id: this.state.client_id }), [this.actions, this.state.client_id])
        if (launch_params.isolated_cell_ids && launch_params.isolated_cell_ids.length > 0) {
=======

        if (status.isolated_cell_view) {
>>>>>>> f881a6f1
            return html`
                <${PlutoContext.Provider} value=${pluto_actions_with_client_id}>
                    <${PlutoBondsContext.Provider} value=${this.state.notebook.bonds}>
                        <${PlutoJSInitializingContext.Provider} value=${this.js_init_set}>
                            <div style="width: 100%">
                                ${this.state.notebook.cell_order.map(
                                    (cell_id, i) => html`
                                        <${IsolatedCell}
                                            cell_id=${cell_id}
                                            cell_results=${this.state.notebook.cell_results[cell_id]}
                                            hidden=${!launch_params.isolated_cell_ids.includes(cell_id)}
                                        />
                                    `
                                )}
                            </div>
                        </${PlutoJSInitializingContext.Provider}>
                    </${PlutoBondsContext.Provider}>
                </${PlutoContext.Provider}>
            `
        }

        const restart_button = (text) => html`<a
            href="#"
            onClick=${() => {
                this.client.send(
                    "restart_process",
                    {},
                    {
                        notebook_id: notebook.notebook_id,
                    }
                )
            }}
            >${text}</a
        >`

        return html`
            <${PlutoContext.Provider} value=${pluto_actions_with_client_id}>
                <${PlutoBondsContext.Provider} value=${this.state.notebook.bonds}>
                    <${PlutoJSInitializingContext.Provider} value=${this.js_init_set}>
                    <${Scroller} active=${this.state.scroller} />
                    <${ProgressBar} notebook=${this.state.notebook} binder_phase=${this.state.binder_phase} status=${status}/>
                    <header className=${export_menu_open ? "show_export" : ""}>
                        <${ExportBanner}
                            notebookfile_url=${this.export_url("notebookfile")}
                            notebookexport_url=${this.export_url("notebookexport")}
                            open=${export_menu_open}
                            onClose=${() => this.setState({ export_menu_open: false })}
                            start_recording=${() => this.setState({ recording_waiting_to_start: true })}
                        />
                        ${
                            status.binder
                                ? html`<div id="binder_spinners">
                                      <binder-spinner id="ring_1"></binder-spinner>
                                      <binder-spinner id="ring_2"></binder-spinner>
                                      <binder-spinner id="ring_3"></binder-spinner>
                                  </div>`
                                : null
                        }
                        <nav id="at_the_top">
                            <a href=${
                                this.state.static_preview || this.state.binder_phase != null
                                    ? `${this.state.binder_session_url}?token=${this.state.binder_session_token}`
                                    : "./"
                            }>
                                <h1><img id="logo-big" src=${url_logo_big} alt="Pluto.jl" /><img id="logo-small" src=${url_logo_small} /></h1>
                            </a>
                            <div class="flex_grow_1"></div>
                            ${
                                status.binder
                                    ? html`<pluto-filepicker><a href=${this.export_url("notebookfile")} target="_blank">Save notebook...</a></pluto-filepicker>`
                                    : html`<${FilePicker}
                                          client=${this.client}
                                          value=${notebook.in_temp_dir ? "" : notebook.path}
                                          on_submit=${this.submit_file_change}
                                          suggest_new_file=${{
                                              base: this.client.session_options == null ? "" : this.client.session_options.server.notebook_path_suggestion,
                                              name: notebook.shortpath,
                                          }}
                                          placeholder="Save notebook..."
                                          button_label=${notebook.in_temp_dir ? "Choose" : "Move"}
                                      />`
                            }
                            <div class="flex_grow_2"></div>
                            <button class="toggle_export" title="Export..." onClick=${() => {
                                this.setState({ export_menu_open: !export_menu_open })
                            }}><span></span></button>
                            <div id="process_status">${
                                status.binder && status.loading
                                    ? "Loading binder..."
                                    : statusval === "disconnected"
                                    ? "Reconnecting..."
                                    : statusval === "loading"
                                    ? "Loading..."
                                    : statusval === "nbpkg_restart_required"
                                    ? html`${restart_button("Restart notebook")}${" (required)"}`
                                    : statusval === "nbpkg_restart_recommended"
                                    ? html`${restart_button("Restart notebook")}${" (recommended)"}`
                                    : statusval === "process_restarting"
                                    ? "Process exited — restarting..."
                                    : statusval === "process_dead"
                                    ? html`${"Process exited — "}${restart_button("restart")}`
                                    : null
                            }</div>
                        </nav>
                    </header>
                    
                    <${RecordingUI} 
                        notebook_name=${notebook.shortpath}
                        recording_waiting_to_start=${this.state.recording_waiting_to_start}
                        set_recording_states=${({ is_recording, recording_waiting_to_start }) => this.setState({ is_recording, recording_waiting_to_start })}
                        is_recording=${this.state.is_recording}
                        patch_listeners=${this.patch_listeners}
                        export_url=${this.export_url}
                    />
                    <${RecordingPlaybackUI} 
                        recording_url=${launch_params.recording_url}
                        audio_src=${launch_params.recording_audio_url}
                        initializing=${this.state.initializing}
                        apply_notebook_patches=${this.apply_notebook_patches}
                        reset_notebook_state=${() =>
                            this.setStatePromise(
                                immer((state) => {
                                    state.notebook = this.original_state
                                })
                            )}
                    />
                    
                    
                    <${BinderButton} binder_phase=${this.state.binder_phase} start_binder=${() =>
            start_binder({ setStatePromise: this.setStatePromise, connect: this.connect, launch_params: launch_params })} notebookfile=${
            launch_params.notebookfile == null ? null : new URL(launch_params.notebookfile, window.location.href).href
        } />
                    <${FetchProgress} progress=${this.state.statefile_download_progress} />
                    ${launch_params.preamble_html ? html`<${RawHTMLContainer} body=${launch_params.preamble_html} className=${"preamble"} />` : null}
                    <${Main}>
                        <${Preamble}
                            last_update_time=${this.state.last_update_time}
                            any_code_differs=${status.code_differs}
                            last_hot_reload_time=${this.state.notebook.last_hot_reload_time}
                            connected=${this.state.connected}
                        />
                        <${Notebook}
                            notebook=${this.state.notebook}
                            cell_inputs_local=${this.state.notebook.cell_inputs}
                            on_update_doc_query=${this.actions.set_doc_query}
                            on_cell_input=${this.actions.set_local_cell}
                            on_focus_neighbor=${this.actions.focus_on_neighbor}
                            disable_input=${this.state.disable_ui || !this.state.connected /* && this.state.binder_phase == null*/}
                            last_created_cell=${this.state.last_created_cell}
                            selected_cells=${this.state.selected_cells}
                            is_initializing=${this.state.initializing}
                            is_process_ready=${this.is_process_ready()}
                        />
                        <${DropRuler} 
                            actions=${this.actions}
                            selected_cells=${this.state.selected_cells}
                            set_scroller=${(enabled) => {
                                this.setState({ scroller: enabled })
                            }}
                            serialize_selected=${this.serialize_selected}
                        />
                        ${
                            this.state.disable_ui ||
                            html`<${SelectionArea}
                                actions=${this.actions}
                                cell_order=${this.state.notebook.cell_order}
                                selected_cell_ids=${this.state.selected_cell_ids}
                                set_scroller=${(enabled) => {
                                    this.setState({ scroller: enabled })
                                }}
                                on_selection=${(selected_cell_ids) => {
                                    // @ts-ignore
                                    if (
                                        selected_cell_ids.length !== this.state.selected_cells ||
                                        _.difference(selected_cell_ids, this.state.selected_cells).length !== 0
                                    ) {
                                        this.setState({
                                            selected_cells: selected_cell_ids,
                                        })
                                    }
                                }}
                            />`
                        }
                    </${Main}>
                    <${LiveDocs}
                        desired_doc_query=${this.state.desired_doc_query}
                        on_update_doc_query=${this.actions.set_doc_query}
                        notebook=${this.state.notebook}
                    />
                    <${PkgPopup} notebook=${this.state.notebook}/>
                    <${UndoDelete}
                        recently_deleted=${this.state.recently_deleted}
                        on_click=${() => {
                            this.update_notebook((notebook) => {
                                for (let { index, cell } of this.state.recently_deleted) {
                                    notebook.cell_inputs[cell.cell_id] = cell
                                    notebook.cell_order = [...notebook.cell_order.slice(0, index), cell.cell_id, ...notebook.cell_order.slice(index, Infinity)]
                                }
                            }).then(() => {
                                this.actions.set_and_run_multiple(this.state.recently_deleted.map(({ cell }) => cell.cell_id))
                            })
                        }}
                    />
                    <${SlideControls} />
                    <footer>
                        <div id="info">
                            <a href="https://github.com/fonsp/Pluto.jl/wiki" target="_blank">FAQ</a>
                            <span style="flex: 1"></span>
                            <form id="feedback" action="#" method="post">
                                <label for="opinion">🙋 How can we make <a href="https://github.com/fonsp/Pluto.jl" target="_blank">Pluto.jl</a> better?</label>
                                <input type="text" name="opinion" id="opinion" autocomplete="off" placeholder="Instant feedback..." />
                                <button>Send</button>
                            </form>
                        </div>
                    </footer>
                </${PlutoJSInitializingContext.Provider}>
                </${PlutoBondsContext.Provider}>
            </${PlutoContext.Provider}>
        `
    }
}

/* LOCALSTORAGE NOTEBOOKS LIST */

// TODO This is now stored locally, lets store it somewhere central 😈
export const update_stored_recent_notebooks = (recent_path, also_delete = undefined) => {
    if (recent_path != null && recent_path !== default_path) {
        const stored_string = localStorage.getItem("recent notebooks")
        const stored_list = stored_string != null ? JSON.parse(stored_string) : []
        const oldpaths = stored_list

        const newpaths = [recent_path, ...oldpaths.filter((path) => path !== recent_path && path !== also_delete)]
        if (!_.isEqual(oldpaths, newpaths)) {
            localStorage.setItem("recent notebooks", JSON.stringify(newpaths.slice(0, 50)))
        }
    }
}<|MERGE_RESOLUTION|>--- conflicted
+++ resolved
@@ -1127,13 +1127,8 @@
 
         const status = this.cached_status ?? statusmap(this.state)
         const statusval = first_true_key(status)
-<<<<<<< HEAD
         const pluto_actions_with_client_id = useMemo(() => ({ ...this.actions, client_id: this.state.client_id }), [this.actions, this.state.client_id])
-        if (launch_params.isolated_cell_ids && launch_params.isolated_cell_ids.length > 0) {
-=======
-
         if (status.isolated_cell_view) {
->>>>>>> f881a6f1
             return html`
                 <${PlutoContext.Provider} value=${pluto_actions_with_client_id}>
                     <${PlutoBondsContext.Provider} value=${this.state.notebook.bonds}>
