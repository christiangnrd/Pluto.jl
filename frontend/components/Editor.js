--- conflicted
+++ resolved
@@ -496,26 +496,6 @@
             },
         }
 
-        const apply_notebook_patches = (patches, old_state = undefined) =>
-            new Promise((resolve) => {
-                if (patches.length !== 0) {
-                    this.setState(
-                        immer((state) => {
-                            let new_notebook = applyPatches(old_state ?? state.notebook, patches)
-
-                            if (DEBUG_DIFFING) {
-                                console.group("Update!")
-                                for (let patch of patches) {
-                                    console.group(`Patch :${patch.op}`)
-                                    console.log(patch.path)
-                                    console.log(patch.value)
-                                    console.groupEnd()
-                                }
-                                console.groupEnd()
-                            }
-
-<<<<<<< HEAD
-=======
         const apply_notebook_patches = (patches, old_state = undefined) =>
             new Promise((resolve) => {
                 console.info("Applying patches", { patches })
@@ -574,7 +554,6 @@
                                 console.groupEnd()
                             }
 
->>>>>>> 5ca304db
                             let cells_stuck_in_limbo = new_notebook.cell_order.filter((cell_id) => new_notebook.cell_inputs[cell_id] == null)
                             if (cells_stuck_in_limbo.length !== 0) {
                                 console.warn(`cells_stuck_in_limbo:`, cells_stuck_in_limbo)
@@ -588,19 +567,13 @@
                     resolve()
                 }
             })
-<<<<<<< HEAD
-=======
-
->>>>>>> 5ca304db
+
         // these are update message that are _not_ a response to a `send(*, *, {create_promise: true})`
         const on_update = (update, by_me) => {
             if (this.state.notebook.notebook_id === update.notebook_id) {
                 const message = update.message
                 switch (update.type) {
                     case "notebook_diff":
-<<<<<<< HEAD
-                        apply_notebook_patches(message.patches)
-=======
                         if (message?.response?.from_reset) {
                             console.log("Trying to reset state after failure")
                             try {
@@ -611,7 +584,6 @@
                         } else if (message.patches.length !== 0) {
                             apply_notebook_patches(message.patches)
                         }
->>>>>>> 5ca304db
                         break
                     case "log":
                         handle_log(message, this.state.notebook.path)
