--- conflicted
+++ resolved
@@ -417,8 +417,6 @@
                     index = this.state.notebook.cell_order.length
                 }
 
-<<<<<<< HEAD
-=======
                 /** Update local_code. Local code doesn't force CM to update it's state
                  * (the usual flow is keyboard event -> cm -> local_code and not the opposite )
                  * See ** 1 **
@@ -435,7 +433,6 @@
                     })
                 )
 
->>>>>>> 17d105b6
                 /**
                  * Create an empty cell in the julia-side.
                  * Code will differ, until the user clicks 'run' on the new code
@@ -635,9 +632,6 @@
                             }
                         })
                     )
-<<<<<<< HEAD
-                    await this.client.send("run_multiple_cells", { cells: cell_ids }, { notebook_id: this.state.notebook.notebook_id }, false)
-=======
                     const result = await this.client.send("run_multiple_cells", { cells: cell_ids }, { notebook_id: this.state.notebook.notebook_id })
                     const { disabled_cells } = result.message
                     if (Object.entries(disabled_cells).length > 0) {
@@ -645,7 +639,6 @@
                             recently_auto_disabled_cells: disabled_cells,
                         })
                     }
->>>>>>> 17d105b6
                 }
             },
             /**
