import { html, Component, useState, useEffect, useMemo } from "../imports/Preact.js"
import immer, { applyPatches, produceWithPatches } from "../imports/immer.js"
import _ from "../imports/lodash.js"

import { create_pluto_connection } from "../common/PlutoConnection.js"
import { init_feedback } from "../common/Feedback.js"
import { serialize_cells, deserialize_cells, detect_deserializer } from "../common/Serialization.js"

import { FilePicker } from "./FilePicker.js"
import { Preamble } from "./Preamble.js"
import { NotebookMemo as Notebook } from "./Notebook.js"
import { LiveDocs } from "./LiveDocs.js"
import { DropRuler } from "./DropRuler.js"
import { SelectionArea } from "./SelectionArea.js"
import { UndoDelete } from "./UndoDelete.js"
import { SlideControls } from "./SlideControls.js"
import { Scroller } from "./Scroller.js"
import { ExportBanner } from "./ExportBanner.js"
import { PkgPopup } from "./PkgPopup.js"

import { slice_utf8, length_utf8 } from "../common/UnicodeTools.js"
import { has_ctrl_or_cmd_pressed, ctrl_or_cmd_name, is_mac_keyboard, in_textarea_or_input } from "../common/KeyboardShortcuts.js"
import { handle_log } from "../common/Logging.js"
import { PlutoContext, PlutoBondsContext } from "../common/PlutoContext.js"
import { unpack } from "../common/MsgPack.js"
import { useDropHandler } from "./useDropHandler.js"
<<<<<<< HEAD
import { PkgTerminalView } from "./PkgTerminalView.js"
=======
import { start_binder, BinderPhase } from "../common/Binder.js"
import { read_Uint8Array_with_progress, FetchProgress } from "./FetchProgress.js"
import { BinderButton } from "./BinderButton.js"
import { slider_server_actions, nothing_actions } from "../common/SliderServerClient.js"
>>>>>>> e69db395

const default_path = "..."
const DEBUG_DIFFING = false
let pending_local_updates = 0
// from our friends at https://stackoverflow.com/a/2117523
// i checked it and it generates Julia-legal UUIDs and that's all we need -SNOF
const uuidv4 = () =>
    //@ts-ignore
    "10000000-1000-4000-8000-100000000000".replace(/[018]/g, (c) => (c ^ (crypto.getRandomValues(new Uint8Array(1))[0] & (15 >> (c / 4)))).toString(16))

/**
 * @typedef {import('../imports/immer').Patch} Patch
 * */

const Main = ({ children }) => {
    const { handler } = useDropHandler()
    useEffect(() => {
        document.body.addEventListener("drop", handler)
        document.body.addEventListener("dragover", handler)
        document.body.addEventListener("dragenter", handler)
        document.body.addEventListener("dragleave", handler)
        return () => {
            document.body.removeEventListener("drop", handler)
            document.body.removeEventListener("dragover", handler)
            document.body.removeEventListener("dragenter", handler)
            document.body.removeEventListener("dragleave", handler)
        }
    })
    return html`<main>${children}</main>`
}

const ProcessStatus = {
    ready: "ready",
    starting: "starting",
    no_process: "no_process",
    waiting_to_restart: "waiting_to_restart",
}

/**
 * Map of status => Bool. In order of decreasing prioirty.
 */
const statusmap = (state) => ({
    disconnected: !(state.connected || state.initializing || state.static_preview),
    loading: (BinderPhase.wait_for_user < state.binder_phase && state.binder_phase < BinderPhase.ready) || state.initializing || state.moving_file,
    process_restarting: state.notebook.process_status === ProcessStatus.waiting_to_restart,
    process_dead: state.notebook.process_status === ProcessStatus.no_process || state.notebook.process_status === ProcessStatus.waiting_to_restart,
    nbpkg_restart_required: state.notebook.nbpkg?.restart_required_msg != null,
    nbpkg_restart_recommended: state.notebook.nbpkg?.restart_recommended_msg != null,
    nbpkg_disabled: state.notebook.nbpkg?.enabled === false,
    static_preview: state.static_preview,
    binder: state.offer_binder || state.binder_phase != null,
    code_differs: state.notebook.cell_order.some(
        (cell_id) => state.cell_inputs_local[cell_id] != null && state.notebook.cell_inputs[cell_id].code !== state.cell_inputs_local[cell_id].code
    ),
})

const first_true_key = (obj) => {
    for (let [k, v] of Object.entries(obj)) {
        if (v) {
            return k
        }
    }
}

/**
 * @typedef CellInputData
 * @type {{
 *  cell_id: string,
 *  code: string,
 *  code_folded: boolean,
 *  running_disabled: boolean,
 * }}
 */

/**
 * @typedef CellResultData
 * @type {{
 *  cell_id: string,
 *  queued: boolean,
 *  running: boolean,
 *  errored: boolean,
 *  runtime: ?number,
 *  downstream_cells_map: { string: [string]},
 *  upstream_cells_map: { string: [string]},
 *  precedence_heuristic: ?number,
 *  running_disabled: boolean,
 *  depends_on_disabled_cells: boolean,
 *  output: {
 *      body: string,
 *      persist_js_state: boolean,
 *      last_run_timestamp: number,
 *      mime: string,
 *      rootassignee: ?string,
 *  }
 *  published_objects: object,
 * }}
 */

/**
 * @typedef CellDependencyData
 * @type {{
 *  cell_id: string,
 *  downstream_cells_map: { [symbol: string]: Array<string>},
 *  upstream_cells_map: { [symbol: string]: Array<string>},
 *  precedence_heuristic: number,
 * }}
 */

/**
 * @typedef NotebookData
 * @type {{
 *  notebook_id: string,
 *  path: string,
 *  shortpath: string,
 *  in_temp_dir: boolean,
 *  process_status: string,
 *  cell_inputs: { [uuid: string]: CellInputData },
 *  cell_results: { [uuid: string]: CellResultData },
 *  cell_dependencies: { [uuid: string]: CellDependencyData },
 *  cell_order: Array<string>,
 *  cell_execution_order: Array<string>,
 *  bonds: { [name: string]: any },
 *  nbpkg: Object,
 * }}
 */

const url_logo_big = document.head.querySelector("link[rel='pluto-logo-big']").getAttribute("href")
const url_logo_small = document.head.querySelector("link[rel='pluto-logo-small']").getAttribute("href")

/**
 *
 * @returns {NotebookData}
 */
const initial_notebook = () => ({
    notebook_id: new URLSearchParams(window.location.search).get("id"),
    path: default_path,
    shortpath: "",
    in_temp_dir: true,
    process_status: "starting",
    cell_inputs: {},
    cell_results: {},
    cell_dependencies: {},
    cell_order: [],
    cell_execution_order: [],
    bonds: {},
    nbpkg: null,
})

export class Editor extends Component {
    constructor() {
        super()

        const url_params = new URLSearchParams(window.location.search)
        this.launch_params = {
            //@ts-ignore
            statefile: url_params.get("statefile") ?? window.pluto_statefile,
            //@ts-ignore
            notebookfile: url_params.get("notebookfile") ?? window.pluto_notebookfile,
            //@ts-ignore
            disable_ui: !!(url_params.get("disable_ui") ?? window.pluto_disable_ui),
            //@ts-ignore
            binder_url: url_params.get("binder_url") ?? window.pluto_binder_url,
            //@ts-ignore
            slider_server_url: url_params.get("slider_server_url") ?? window.pluto_slider_server_url,
        }

        this.state = {
            notebook: /** @type {NotebookData} */ initial_notebook(),
            cell_inputs_local: /** @type {{ [id: string]: CellInputData }} */ ({}),
            desired_doc_query: null,
            recently_deleted: /** @type {Array<{ index: number, cell: CellInputData }>} */ (null),
            last_update_time: 0,

            disable_ui: this.launch_params.disable_ui,
            static_preview: this.launch_params.statefile != null,
            statefile_download_progress: null,
            offer_binder: this.launch_params.notebookfile != null && this.launch_params.binder_url != null,
            binder_phase: null,
            binder_session_url: null,
            binder_session_token: null,
            connected: false,
            initializing: true,

            moving_file: false,
            scroller: {
                up: false,
                down: false,
            },
            export_menu_open: false,

            last_created_cell: null,
            selected_cells: [],

            nbpkg_local_local: {
                is_pluto_managed: true,
                packages: {
                    PlutoUI: {
                        running_version: "0.5.1",
                        type: "version_range",
                        version_range: "0.5",
                    },
                    Plots: {
                        running_version: "1.2.3",
                        type: "version_range",
                        version_range: "1",
                    },
                },
            },

            update_is_ongoing: false,
        }

        this.setStatePromise = (fn) => new Promise((r) => this.setState(fn, r))

        // these are things that can be done to the local notebook
        this.actions = {
            get_notebook: () => this?.state?.notebook || {},
            send: (...args) => this.client.send(...args),
            //@ts-ignore
            update_notebook: (...args) => this.update_notebook(...args),
            set_doc_query: (query) => this.setState({ desired_doc_query: query }),
            set_local_cell: (cell_id, new_val) => {
                return this.setStatePromise(
                    immer((state) => {
                        state.cell_inputs_local[cell_id] = {
                            code: new_val,
                        }
                        state.selected_cells = []
                    })
                )
            },
            focus_on_neighbor: (cell_id, delta, line = delta === -1 ? Infinity : -1, ch) => {
                const i = this.state.notebook.cell_order.indexOf(cell_id)
                const new_i = i + delta
                if (new_i >= 0 && new_i < this.state.notebook.cell_order.length) {
                    window.dispatchEvent(
                        new CustomEvent("cell_focus", {
                            detail: {
                                cell_id: this.state.notebook.cell_order[new_i],
                                line: line,
                                ch: ch,
                            },
                        })
                    )
                }
            },
            add_deserialized_cells: async (data, index, deserializer = deserialize_cells) => {
                let new_codes = deserializer(data)
                /** @type {Array<CellInputData>} */
                /** Create copies of the cells with fresh ids */
                let new_cells = new_codes.map((code) => ({
                    cell_id: uuidv4(),
                    code: code,
                    code_folded: false,
                    running_disabled: false,
                }))
                if (index === -1) {
                    index = this.state.notebook.cell_order.length
                }

                /** Update local_code. Local code doesn't force CM to update it's state
                 * (the usual flow is keyboard event -> cm -> local_code and not the opposite )
                 * See ** 1 **
                 */
                await this.setStatePromise(
                    immer((state) => {
                        // Deselect everything first, to clean things up
                        state.selected_cells = []

                        for (let cell of new_cells) {
                            state.cell_inputs_local[cell.cell_id] = cell
                        }
                        state.last_created_cell = new_cells[0]?.cell_id
                    })
                )

                /**
                 * Create an empty cell in the julia-side.
                 * Code will differ, until the user clicks 'run' on the new code
                 */
                await update_notebook((notebook) => {
                    for (const cell of new_cells) {
                        notebook.cell_inputs[cell.cell_id] = {
                            ...cell,
                            // Fill the cell with empty code remotely, so it doesn't run unsafe code
                            code: "",
                        }
                    }
                    notebook.cell_order = [
                        ...notebook.cell_order.slice(0, index),
                        ...new_cells.map((x) => x.cell_id),
                        ...notebook.cell_order.slice(index, Infinity),
                    ]
                })
                /** ** 1 **
                 * Notify codemirrors that the code is updated
                 *
                 *  */

                for (const cell of new_cells) {
                    //@ts-ignore
                    const cm = document.querySelector(`[id="${cell.cell_id}"] .CodeMirror`).CodeMirror
                    cm.setValue(cell.code) // Update codemirror synchronously
                }
            },
            wrap_remote_cell: async (cell_id, block_start = "begin", block_end = "end") => {
                const cell = this.state.notebook.cell_inputs[cell_id]
                const new_code = `${block_start}\n\t${cell.code.replace(/\n/g, "\n\t")}\n${block_end}`

                await this.setStatePromise(
                    immer((state) => {
                        state.cell_inputs_local[cell_id] = {
                            ...cell,
                            ...state.cell_inputs_local[cell_id],
                            code: new_code,
                        }
                    })
                )
                await this.actions.set_and_run_multiple([cell_id])
            },
            split_remote_cell: async (cell_id, boundaries, submit = false) => {
                const cell = this.state.notebook.cell_inputs[cell_id]

                const old_code = cell.code
                const padded_boundaries = [0, ...boundaries]
                /** @type {Array<String>} */
                const parts = boundaries.map((b, i) => slice_utf8(old_code, padded_boundaries[i], b).trim()).filter((x) => x !== "")
                /** @type {Array<CellInputData>} */
                const cells_to_add = parts.map((code) => {
                    return {
                        cell_id: uuidv4(),
                        code: code,
                        code_folded: false,
                        running_disabled: false,
                    }
                })

                this.setState(
                    immer((state) => {
                        for (let cell of cells_to_add) {
                            state.cell_inputs_local[cell.cell_id] = cell
                        }
                    })
                )
                await update_notebook((notebook) => {
                    // delete the old cell
                    delete notebook.cell_inputs[cell_id]

                    // add the new ones
                    for (let cell of cells_to_add) {
                        notebook.cell_inputs[cell.cell_id] = cell
                    }
                    notebook.cell_order = notebook.cell_order.flatMap((c) => {
                        if (cell_id === c) {
                            return cells_to_add.map((x) => x.cell_id)
                        } else {
                            return [c]
                        }
                    })
                })

                if (submit) {
                    await this.actions.set_and_run_multiple(cells_to_add.map((x) => x.cell_id))
                }
            },
            interrupt_remote: (cell_id) => {
                // TODO Make this cooler
                // set_notebook_state((prevstate) => {
                //     return {
                //         cells: prevstate.cells.map((c) => {
                //             return { ...c, errored: c.errored || c.running || c.queued }
                //         }),
                //     }
                // })
                this.client.send("interrupt_all", {}, { notebook_id: this.state.notebook.notebook_id }, false)
            },
            move_remote_cells: (cell_ids, new_index) => {
                update_notebook((notebook) => {
                    let before = notebook.cell_order.slice(0, new_index).filter((x) => !cell_ids.includes(x))
                    let after = notebook.cell_order.slice(new_index, Infinity).filter((x) => !cell_ids.includes(x))
                    notebook.cell_order = [...before, ...cell_ids, ...after]
                })
            },
            add_remote_cell_at: async (index, code = "") => {
                let id = uuidv4()
                this.setState({ last_created_cell: id })
                await update_notebook((notebook) => {
                    notebook.cell_inputs[id] = {
                        cell_id: id,
                        code,
                        code_folded: false,
                        running_disabled: false,
                    }
                    notebook.cell_order = [...notebook.cell_order.slice(0, index), id, ...notebook.cell_order.slice(index, Infinity)]
                })
                await this.client.send("run_multiple_cells", { cells: [id] }, { notebook_id: this.state.notebook.notebook_id })
                return id
            },
            add_remote_cell: async (cell_id, before_or_after, code) => {
                const index = this.state.notebook.cell_order.indexOf(cell_id)
                const delta = before_or_after == "before" ? 0 : 1
                return await this.actions.add_remote_cell_at(index + delta, code)
            },
            confirm_delete_multiple: async (verb, cell_ids) => {
                if (cell_ids.length <= 1 || confirm(`${verb} ${cell_ids.length} cells?`)) {
                    if (cell_ids.some((cell_id) => this.state.notebook.cell_results[cell_id].running || this.state.notebook.cell_results[cell_id].queued)) {
                        if (confirm("This cell is still running - would you like to interrupt the notebook?")) {
                            this.actions.interrupt_remote(cell_ids[0])
                        }
                    } else {
                        this.setState({
                            recently_deleted: cell_ids.map((cell_id) => {
                                return {
                                    index: this.state.notebook.cell_order.indexOf(cell_id),
                                    cell: this.state.notebook.cell_inputs[cell_id],
                                }
                            }),
                            selected_cells: [],
                        })
                        await update_notebook((notebook) => {
                            for (let cell_id of cell_ids) {
                                delete notebook.cell_inputs[cell_id]
                            }
                            notebook.cell_order = notebook.cell_order.filter((cell_id) => !cell_ids.includes(cell_id))
                        })
                        await this.client.send("run_multiple_cells", { cells: [] }, { notebook_id: this.state.notebook.notebook_id })
                    }
                }
            },
            fold_remote_cell: async (cell_id, newFolded) => {
                if (!newFolded) {
                    this.setState({ last_created_cell: cell_id })
                }
                await update_notebook((notebook) => {
                    notebook.cell_inputs[cell_id].code_folded = newFolded
                })
            },
            set_and_run_all_changed_remote_cells: () => {
                const changed = this.state.notebook.cell_order.filter(
                    (cell_id) =>
                        this.state.cell_inputs_local[cell_id] != null &&
                        this.state.notebook.cell_inputs[cell_id].code !== this.state.cell_inputs_local[cell_id]?.code
                )
                this.actions.set_and_run_multiple(changed)
                return changed.length > 0
            },
            set_and_run_multiple: async (cell_ids) => {
                // TODO: this function is called with an empty list sometimes, where?
                if (cell_ids.length > 0) {
                    await update_notebook((notebook) => {
                        for (let cell_id of cell_ids) {
                            if (this.state.cell_inputs_local[cell_id]) {
                                notebook.cell_inputs[cell_id].code = this.state.cell_inputs_local[cell_id].code
                            }
                        }
                    })
                    // This is a "dirty" trick, as this should actually be stored in some shared request_status => status state
                    // But for now... this is fine 😼
                    this.setState(
                        immer((state) => {
                            for (let cell_id of cell_ids) {
                                if (state.notebook.cell_results[cell_id]) {
                                    // state.notebook.cell_results[cell_id].queued = true
                                } else {
                                    // nothing
                                }
                            }
                        })
                    )
                    await this.client.send("run_multiple_cells", { cells: cell_ids }, { notebook_id: this.state.notebook.notebook_id })
                }
            },
            update_local_nbpkg_local: (mutator) => {
                this.setState(({ notebook }) => ({
                    notebook: {
                        ...notebook,
                        nbpkg_local_local: immer(notebook.nbpkg_local_local, mutator),
                    },
                }))
            },
            set_bond: async (symbol, value, is_first_value) => {
                // For now I discard is_first_value, basing it on if there
                // is a value already present in the state.
                // Keep an eye on https://github.com/fonsp/Pluto.jl/issues/275

                await update_notebook((notebook) => {
                    // We wrap the bond value in an object so immer assumes it is changed
                    notebook.bonds[symbol] = { value: value }
                })
            },
            reshow_cell: (cell_id, objectid, dim) => {
                this.client.send(
                    "reshow_cell",
                    {
                        objectid: objectid,
                        dim: dim,
                        cell_id: cell_id,
                    },
                    { notebook_id: this.state.notebook.notebook_id },
                    false
                )
            },
            write_file: (cell_id, { file, name, type }) => {
                return this.client.send(
                    "write_file",
                    { file, name, type, path: this.state.notebook.path },
                    {
                        notebook_id: this.state.notebook.notebook_id,
                        cell_id: cell_id,
                    },
                    true
                )
            },
        }

        const apply_notebook_patches = (patches, old_state = undefined) =>
            new Promise((resolve) => {
                if (patches.length !== 0) {
                    this.setState(
                        immer((state) => {
                            let new_notebook
                            try {
                                // To test this, uncomment the lines below:
                                // if (Math.random() < 0.25) {
                                //     throw new Error(`Error: [Immer] minified error nr: 15 '${patches?.[0]?.path?.join("/")}'    .`)
                                // }
                                new_notebook = applyPatches(old_state ?? state.notebook, patches)
                            } catch (exception) {
                                const failing_path = String(exception).match(".*'(.*)'.*")[1].replace(/\//gi, ".")
                                const path_value = _.get(this.state.notebook, failing_path, "Not Found")
                                console.log(String(exception).match(".*'(.*)'.*")[1].replace(/\//gi, "."), failing_path, typeof failing_path)
                                // The alert below is not catastrophic: the editor will try to recover.
                                // Deactivating to be user-friendly!
                                // alert(`Ooopsiee.`)
                                console.error(
                                    `#######################**************************########################
PlutoError: StateOutOfSync: Failed to apply patches.
Please report this: https://github.com/fonsp/Pluto.jl/issues adding the info below:
failing path: ${failing_path}
notebook previous value: ${path_value}
patch: ${JSON.stringify(
                                        patches?.find(({ path }) => path.join("") === failing_path),
                                        null,
                                        1
                                    )}
#######################**************************########################`,
                                    exception
                                )
                                console.log("Trying to recover: Refetching notebook...")
                                this.client.send(
                                    "reset_shared_state",
                                    {},
                                    {
                                        notebook_id: this.state.notebook.notebook_id,
                                    },
                                    false
                                )
                                return
                            }

                            if (DEBUG_DIFFING) {
                                console.group("Update!")
                                for (let patch of patches) {
                                    console.group(`Patch :${patch.op}`)
                                    console.log(patch.path)
                                    console.log(patch.value)
                                    console.groupEnd()
                                }
                                console.groupEnd()
                            }

                            let cells_stuck_in_limbo = new_notebook.cell_order.filter((cell_id) => new_notebook.cell_inputs[cell_id] == null)
                            if (cells_stuck_in_limbo.length !== 0) {
                                console.warn(`cells_stuck_in_limbo:`, cells_stuck_in_limbo)
                                new_notebook.cell_order = new_notebook.cell_order.filter((cell_id) => new_notebook.cell_inputs[cell_id] != null)
                            }
                            state.notebook = new_notebook
                        }),
                        resolve
                    )
                } else {
                    resolve()
                }
            })

        // these are update message that are _not_ a response to a `send(*, *, {create_promise: true})`
        const on_update = (update, by_me) => {
            if (this.state.notebook.notebook_id === update.notebook_id) {
                const message = update.message
                switch (update.type) {
                    case "notebook_diff":
                        if (message?.response?.from_reset) {
                            console.log("Trying to reset state after failure")
                            try {
                                apply_notebook_patches(message.patches, initial_notebook())
                            } catch (exception) {
                                alert("Oopsie!! please refresh your browser and everything will be alright!")
                            }
                        } else if (message.patches.length !== 0) {
                            apply_notebook_patches(message.patches)
                        }
                        break
                    case "log":
                        handle_log(message, this.state.notebook.path)
                        break
                    default:
                        console.error("Received unknown update type!", update)
                        // alert("Something went wrong 🙈\n Try clearing your browser cache and refreshing the page")
                        break
                }
            } else {
                // Update for a different notebook, TODO maybe log this as it shouldn't happen
            }
        }

        const on_establish_connection = async (client) => {
            // nasty
            Object.assign(this.client, client)

            // @ts-ignore
            window.version_info = this.client.version_info // for debugging

            await this.client.send("update_notebook", { updates: [] }, { notebook_id: this.state.notebook.notebook_id }, false)

            this.setState({ initializing: false, static_preview: false, binder_phase: this.state.binder_phase == null ? null : BinderPhase.ready })

            // do one autocomplete to trigger its precompilation
            // TODO Do this from julia itself
            this.client.send("complete", { query: "sq" }, { notebook_id: this.state.notebook.notebook_id })

            setTimeout(init_feedback, 2 * 1000) // 2 seconds - load feedback a little later for snappier UI
        }

        const on_connection_status = (val) => this.setState({ connected: val })

        const on_reconnect = () => {
            console.warn("Reconnected! Checking states")

            return true
        }

        this.client = {}

        this.connect = (ws_address = undefined) =>
            create_pluto_connection({
                ws_address: ws_address,
                on_unrequested_update: on_update,
                on_connection_status: on_connection_status,
                on_reconnect: on_reconnect,
                connect_metadata: { notebook_id: this.state.notebook.notebook_id },
            }).then(on_establish_connection)

        this.real_actions = this.actions
        this.fake_actions =
            this.launch_params.slider_server_url != null
                ? slider_server_actions({
                      setStatePromise: this.setStatePromise,
                      actions: this.actions,
                      launch_params: this.launch_params,
                      apply_notebook_patches,
                      get_original_state: () => this.original_state,
                      get_current_state: () => this.state.notebook,
                  })
                : nothing_actions({
                      actions: this.actions,
                  })

        this.on_disable_ui = () => {
            document.body.classList.toggle("disable_ui", this.state.disable_ui)
            document.head.querySelector("link[data-pluto-file='hide-ui']").setAttribute("media", this.state.disable_ui ? "all" : "print")
            //@ts-ignore
            this.actions =
                this.state.disable_ui || (this.launch_params.slider_server_url != null && !this.state.connected) ? this.fake_actions : this.real_actions //heyo
        }
        this.on_disable_ui()

        this.original_state = null
        if (this.state.static_preview) {
            ;(async () => {
                const r = await fetch(this.launch_params.statefile)
                const data = await read_Uint8Array_with_progress(r, (progress) => {
                    this.setState({
                        statefile_download_progress: progress,
                    })
                })
                const state = unpack(data)
                this.original_state = state
                this.setState({
                    notebook: state,
                    initializing: false,
                    binder_phase: this.state.offer_binder ? BinderPhase.wait_for_user : null,
                })
            })()
            fetch(`https://cdn.jsdelivr.net/gh/fonsp/pluto-usage-counter@1/article-view.txt?skip_sw`).catch(() => {})
        } else {
            this.connect()
        }

        // Not completely happy with this yet, but it will do for now - DRAL
        this.bonds_changes_to_apply_when_done = []
        this.notebook_is_idle = () =>
            !Object.values(this.state.notebook.cell_results).some((cell) => cell.running || cell.queued) && !this.state.update_is_ongoing

        let last_update_notebook_task = Promise.resolve()
        /** @param {(notebook: NotebookData) => void} mutate_fn */
        let update_notebook = (mutate_fn) => {
            const new_task = last_update_notebook_task.then(async () => {
                // if (this.state.initializing) {
                //     console.error("Update notebook done during initializing, strange")
                //     return
                // }

                let [new_notebook, changes, inverseChanges] = produceWithPatches(this.state.notebook, (notebook) => {
                    mutate_fn(notebook)
                })

                // If "notebook is not idle" I seperate and store the bonds updates,
                // to send when the notebook is idle. This delays the updating of the bond for performance,
                // but when the server can discard bond updates itself (now it executes them one by one, even if there is a newer update ready)
                // this will no longer be necessary
                if (!this.notebook_is_idle()) {
                    let changes_involving_bonds = changes.filter((x) => x.path[0] === "bonds")
                    this.bonds_changes_to_apply_when_done = [...this.bonds_changes_to_apply_when_done, ...changes_involving_bonds]
                    changes = changes.filter((x) => x.path[0] !== "bonds")
                }

                if (DEBUG_DIFFING) {
                    try {
                        let previous_function_name = new Error().stack.split("\n")[2].trim().split(" ")[1]
                        console.log(`Changes to send to server from "${previous_function_name}":`, changes)
                    } catch (error) {}
                }
                if (changes.length === 0) {
                    return
                }

                for (let change of changes) {
                    if (change.path.some((x) => typeof x === "number")) {
                        throw new Error("This sounds like it is editing an array...")
                    }
                }
                pending_local_updates++
                this.setState({ update_is_ongoing: pending_local_updates > 0 })
                try {
                    await Promise.all([
                        this.client.send("update_notebook", { updates: changes }, { notebook_id: this.state.notebook.notebook_id }, false).then((response) => {
                            if (response.message.response.update_went_well === "👎") {
                                // We only throw an error for functions that are waiting for this
                                // Notebook state will already have the changes reversed
                                throw new Error(`Pluto update_notebook error: ${response.message.response.why_not})`)
                            }
                        }),
                        this.setStatePromise({
                            notebook: new_notebook,
                            last_update_time: Date.now(),
                        }),
                    ])
                } finally {
                    pending_local_updates--
                    this.setState({ update_is_ongoing: pending_local_updates > 0 })
                }
            })
            last_update_notebook_task = new_task.catch(console.error)
            return new_task
        }
        this.update_notebook = update_notebook
        window.shutdownNotebook = this.close = () => {
            this.client.send(
                "shutdown_notebook",
                {
                    keep_in_session: false,
                },
                {
                    notebook_id: this.state.notebook.notebook_id,
                },
                false
            )
        }
        this.submit_file_change = async (new_path, reset_cm_value) => {
            const old_path = this.state.notebook.path
            if (old_path === new_path) {
                return
            }
            if (!this.state.notebook.in_temp_dir) {
                if (!confirm("Are you sure? Will move from\n\n" + old_path + "\n\nto\n\n" + new_path)) {
                    throw new Error("Declined by user")
                }
            }

            this.setState({ moving_file: true })

            try {
                await update_notebook((notebook) => {
                    notebook.in_temp_dir = false
                    notebook.path = new_path
                })
                // @ts-ignore
                document.activeElement?.blur()
            } catch (error) {
                alert("Failed to move file:\n\n" + error.message)
            } finally {
                this.setState({ moving_file: false })
            }
        }

        this.delete_selected = (verb) => {
            if (this.state.selected_cells.length > 0) {
                this.actions.confirm_delete_multiple(verb, this.state.selected_cells)
                return true
            }
        }

        this.run_selected = () => {
            return this.actions.set_and_run_multiple(this.state.selected_cells)
        }

        this.serialize_selected = (cell_id = null) => {
            const cells_to_serialize = cell_id == null || this.state.selected_cells.includes(cell_id) ? this.state.selected_cells : [cell_id]
            if (cells_to_serialize.length) {
                return serialize_cells(cells_to_serialize.map((id) => this.state.notebook.cell_inputs[id]))
            }
        }

        document.addEventListener("keyup", (e) => {
            document.body.classList.toggle("ctrl_down", has_ctrl_or_cmd_pressed(e))
        })

        document.addEventListener("keydown", (e) => {
            document.body.classList.toggle("ctrl_down", has_ctrl_or_cmd_pressed(e))
            // if (e.defaultPrevented) {
            //     return
            // }
            if (e.key.toLowerCase() === "q" && has_ctrl_or_cmd_pressed(e)) {
                // This one can't be done as cmd+q on mac, because that closes chrome - Dral
                if (Object.values(this.state.notebook.cell_results).some((c) => c.running || c.queued)) {
                    this.actions.interrupt_remote()
                }
                e.preventDefault()
            } else if (e.key.toLowerCase() === "s" && has_ctrl_or_cmd_pressed(e)) {
                const some_cells_ran = this.actions.set_and_run_all_changed_remote_cells()
                if (!some_cells_ran) {
                    // all cells were in sync allready
                    // TODO: let user know that the notebook autosaves
                }
                e.preventDefault()
            } else if (e.key === "Backspace" || e.key === "Delete") {
                if (this.delete_selected("Delete")) {
                    e.preventDefault()
                }
            } else if (e.key === "Enter" && e.shiftKey) {
                this.run_selected()
            } else if ((e.key === "?" && has_ctrl_or_cmd_pressed(e)) || e.key === "F1") {
                // On mac "cmd+shift+?" is used by chrome, so that is why this needs to be ctrl as well on mac
                // Also pressing "ctrl+shift" on mac causes the key to show up as "/", this madness
                // I hope we can find a better solution for this later - Dral
                alert(
                    `Shortcuts 🎹

    Shift+Enter:   run cell
    ${ctrl_or_cmd_name}+Enter:   run cell and add cell below
    Delete or Backspace:   delete empty cell

    PageUp or fn+Up:   select cell above
    PageDown or fn+Down:   select cell below

    ${ctrl_or_cmd_name}+Q:   interrupt notebook
    ${ctrl_or_cmd_name}+S:   submit all changes

    ${ctrl_or_cmd_name}+C:   copy selected cells
    ${ctrl_or_cmd_name}+X:   cut selected cells
    ${ctrl_or_cmd_name}+V:   paste selected cells

    Ctrl+M:   toggle markdown

    The notebook file saves every time you run a cell.`
                )
                e.preventDefault()
            }

            if (this.state.disable_ui && this.state.offer_binder) {
                // const code = e.key.charCodeAt(0)
                if (e.key === "Enter" || e.key.length === 1) {
                    if (!document.body.classList.contains("wiggle_binder")) {
                        document.body.classList.add("wiggle_binder")
                        setTimeout(() => {
                            document.body.classList.remove("wiggle_binder")
                        }, 1000)
                    }
                }
            }
        })

        document.addEventListener("copy", (e) => {
            if (!in_textarea_or_input()) {
                const serialized = this.serialize_selected()
                if (serialized) {
                    navigator.clipboard.writeText(serialized).catch((err) => {
                        alert(`Error copying cells: ${e}`)
                    })
                }
            }
        })

        document.addEventListener("cut", (e) => {
            // Disabled because we don't want to accidentally delete cells
            // or we can enable it with a prompt
            // Even better would be excel style: grey out until you paste it. If you paste within the same notebook, then it is just a move.
            // if (!in_textarea_or_input()) {
            //     const serialized = this.serialize_selected()
            //     if (serialized) {
            //         navigator.clipboard
            //             .writeText(serialized)
            //             .then(() => this.delete_selected("Cut"))
            //             .catch((err) => {
            //                 alert(`Error cutting cells: ${e}`)
            //             })
            //     }
            // }
        })

        document.addEventListener("paste", async (e) => {
            const topaste = e.clipboardData.getData("text/plain")
            const deserializer = detect_deserializer(topaste)
            if (deserializer != null) {
                this.actions.add_deserialized_cells(topaste, -1, deserializer)
                e.preventDefault()
            }
        })

        window.addEventListener("beforeunload", (event) => {
            const unsaved_cells = this.state.notebook.cell_order.filter(
                (id) => this.state.cell_inputs_local[id] && this.state.notebook.cell_inputs[id].code !== this.state.cell_inputs_local[id].code
            )
            const first_unsaved = unsaved_cells[0]
            if (first_unsaved != null) {
                window.dispatchEvent(new CustomEvent("cell_focus", { detail: { cell_id: first_unsaved } }))
                // } else if (this.state.notebook.in_temp_dir) {
                //     window.scrollTo(0, 0)
                //     // TODO: focus file picker
                console.log("Preventing unload")
                event.stopImmediatePropagation()
                event.preventDefault()
                event.returnValue = ""
            } else {
                console.warn("unloading 👉 disconnecting websocket")
                //@ts-ignore
                if (window.shutdown_binder != null) {
                    // hmmmm that would also shut down the binder if you refreshed, or if you navigate to the binder session main menu by clicking the pluto logo.
                    // Let's keep it disabled for now and let the timeout take care of shutting down the binder
                    // window.shutdown_binder()
                }
                // and don't prevent the unload
            }
        })
    }

    componentDidUpdate(old_props, old_state) {
        //@ts-ignore
        window.editor_state = this.state

        const new_state = this.state

        if (old_state?.notebook?.path !== new_state.notebook.path) {
            update_stored_recent_notebooks(new_state.notebook.path, old_state?.notebook?.path)
        }
        if (old_state?.notebook?.shortpath !== new_state.notebook.shortpath) {
            document.title = "🎈 " + new_state.notebook.shortpath + " — Pluto.jl"
        }

        Object.entries(this.cached_status).forEach((e) => {
            document.body.classList.toggle(...e)
        })

        // this class is used to tell our frontend tests that the updates are done
        //@ts-ignore
        document.body._update_is_ongoing = pending_local_updates > 0

        if (this.notebook_is_idle() && this.bonds_changes_to_apply_when_done.length !== 0) {
            let bonds_patches = this.bonds_changes_to_apply_when_done
            this.bonds_changes_to_apply_when_done = []
            this.update_notebook((notebook) => {
                applyPatches(notebook, bonds_patches)
            })
        }

        console.log(this.state.notebook.nbpkg)
        if (old_state.binder_phase !== this.state.binder_phase && this.state.binder_phase != null) {
            const phase = Object.entries(BinderPhase).find(([k, v]) => v == this.state.binder_phase)[0]
            console.info(`Binder phase: ${phase} at ${new Date().toLocaleTimeString()}`)
        }

        if (old_state.disable_ui !== this.state.disable_ui) {
            this.on_disable_ui()
        }
    }

    componentWillUpdate(new_props, new_state) {
        this.cached_status = statusmap(new_state)
    }

    render() {
        let { export_menu_open, notebook } = this.state

        const status = this.cached_status ?? statusmap(this.state)
        const statusval = first_true_key(status)

        const restart_button = (text) => html`<a
            href="#"
            onClick=${() => {
                this.client.send(
                    "restart_process",
                    {},
                    {
                        notebook_id: notebook.notebook_id,
                    }
                )
            }}
            >${text}</a
        >`
        const export_url = (u) =>
            this.state.binder_session_url == null
                ? `./${u}?id=${this.state.notebook.notebook_id}`
                : `${this.state.binder_session_url}${u}?id=${this.state.notebook.notebook_id}&token=${this.state.binder_session_token}`

        return html`
            <${PlutoContext.Provider} value=${this.actions}>
                <${PlutoBondsContext.Provider} value=${this.state.notebook.bonds}>
                    <${Scroller} active=${this.state.scroller} />
                    <header className=${export_menu_open ? "show_export" : ""}>
                        <${ExportBanner}
                            notebookfile_url=${export_url("notebookfile")}
                            notebookexport_url=${export_url("notebookexport")}
                            open=${export_menu_open}
                            onClose=${() => this.setState({ export_menu_open: false })}
                        />
                        <loading-bar style=${`width: ${100 * this.state.binder_phase}vw`}></loading-bar>
                        ${
                            status.binder
                                ? html`<div id="binder_spinners">
                                      <binder-spinner id="ring_1"></binder-spinner>
                                      <binder-spinner id="ring_2"></binder-spinner>
                                      <binder-spinner id="ring_3"></binder-spinner>
                                  </div>`
                                : null
                        }
                        <nav id="at_the_top">
                            <a href=${
                                this.state.static_preview || this.state.binder_phase != null
                                    ? `${this.state.binder_session_url}?token=${this.state.binder_session_token}`
                                    : "./"
                            }>
                                <h1><img id="logo-big" src=${url_logo_big} alt="Pluto.jl" /><img id="logo-small" src=${url_logo_small} /></h1>
                            </a>
                            <div class="flex_grow_1"></div>
                            ${
                                this.state.binder_phase === BinderPhase.ready
                                    ? html`<pluto-filepicker><a href=${export_url("notebookfile")} target="_blank">Save notebook...</a></pluto-filepicker>`
                                    : html`<${FilePicker}
                                          client=${this.client}
                                          value=${notebook.in_temp_dir ? "" : notebook.path}
                                          on_submit=${this.submit_file_change}
                                          suggest_new_file=${{
                                              base: this.client.session_options == null ? "" : this.client.session_options.server.notebook_path_suggestion,
                                              name: notebook.shortpath,
                                          }}
                                          placeholder="Save notebook..."
                                          button_label=${notebook.in_temp_dir ? "Choose" : "Move"}
                                      />`
                            }
                            <div class="flex_grow_2"></div>
                            <button class="toggle_export" title="Export..." onClick=${() => {
                                this.setState({ export_menu_open: !export_menu_open })
                            }}><span></span></button>
                            <div id="process_status">${
                                status.binder && status.loading
                                    ? "Loading binder..."
                                    : statusval === "disconnected"
                                    ? "Reconnecting..."
                                    : statusval === "loading"
                                    ? "Loading..."
                                    : statusval === "nbpkg_restart_required"
                                    ? html`${restart_button("Restart notebook")}${" (required)"}`
                                    : statusval === "nbpkg_restart_recommended"
                                    ? html`${restart_button("Restart notebook")}${" (recommended)"}`
                                    : statusval === "process_restarting"
                                    ? "Process exited — restarting..."
                                    : statusval === "process_dead"
                                    ? html`${"Process exited — "}${restart_button("restart")}`
                                    : null
                            }</div>
                        </nav>
                    </header>
                    <${BinderButton} binder_phase=${this.state.binder_phase} start_binder=${() =>
            start_binder({ setStatePromise: this.setStatePromise, connect: this.connect, launch_params: this.launch_params })} notebookfile=${
            this.launch_params.notebookfile == null ? null : new URL(this.launch_params.notebookfile, window.location.href).href
        } />
                    <${FetchProgress} progress=${this.state.statefile_download_progress} />
                    <${Main}>
                        <${Preamble}
                            last_update_time=${this.state.last_update_time}
                            any_code_differs=${status.code_differs}
                        />
                        <${Notebook}
                            notebook=${this.state.notebook}
                            cell_inputs_local=${this.state.cell_inputs_local}
                            on_update_doc_query=${this.actions.set_doc_query}
                            on_cell_input=${this.actions.set_local_cell}
                            on_focus_neighbor=${this.actions.focus_on_neighbor}
                            disable_input=${this.state.disable_ui || !this.state.connected /* && this.state.binder_phase == null*/}
                            last_created_cell=${this.state.last_created_cell}
                            selected_cells=${this.state.selected_cells}
                            is_initializing=${this.state.initializing}
                            is_process_ready=${
                                this.state.notebook.process_status === ProcessStatus.starting || this.state.notebook.process_status === ProcessStatus.ready
                            }
                            disable_input=${!this.state.connected}
                            nbpkg_local=${this.state.nbpkg_local_local}
                        />
<<<<<<< HEAD
                        <${PkgTerminalView} value=${this.state.notebook.nbpkg?.terminal_output} />
                        <${DropRuler} 
=======
                        <${DropRuler}
>>>>>>> e69db395
                            actions=${this.actions}
                            selected_cells=${this.state.selected_cells}
                            set_scroller=${(enabled) => {
                                this.setState({ scroller: enabled })
                            }}
                            serialize_selected=${this.serialize_selected}
                        />
                        ${
                            this.state.disable_ui ||
                            html`<${SelectionArea}
                                actions=${this.actions}
                                cell_order=${this.state.notebook.cell_order}
                                selected_cell_ids=${this.state.selected_cell_ids}
                                set_scroller=${(enabled) => {
                                    this.setState({ scroller: enabled })
                                }}
                                on_selection=${(selected_cell_ids) => {
                                    // @ts-ignore
                                    if (
                                        selected_cell_ids.length !== this.state.selected_cells ||
                                        _.difference(selected_cell_ids, this.state.selected_cells).length !== 0
                                    ) {
                                        this.setState({
                                            selected_cells: selected_cell_ids,
                                        })
                                    }
                                }}
                            />`
                        }
                    </${Main}>
                    <${LiveDocs}
                        desired_doc_query=${this.state.desired_doc_query}
                        on_update_doc_query=${this.actions.set_doc_query}
                        notebook=${this.state.notebook}
                    />
                    <${PkgPopup} notebook=${this.state.notebook}/>
                    <${UndoDelete}
                        recently_deleted=${this.state.recently_deleted}
                        on_click=${() => {
                            this.update_notebook((notebook) => {
                                for (let { index, cell } of this.state.recently_deleted) {
                                    notebook.cell_inputs[cell.cell_id] = cell
                                    notebook.cell_order = [...notebook.cell_order.slice(0, index), cell.cell_id, ...notebook.cell_order.slice(index, Infinity)]
                                }
                            }).then(() => {
                                this.actions.set_and_run_multiple(this.state.recently_deleted.map(({ cell }) => cell.cell_id))
                            })
                        }}
                    />
                    <${SlideControls} />
                    <footer>
                        <div id="info">
                            <form id="feedback" action="#" method="post">
                                <a href="https://github.com/fonsp/Pluto.jl/wiki" target="_blank">FAQ</a>
                                <span style="flex: 1"></span>
                                <label for="opinion">🙋 How can we make <a href="https://github.com/fonsp/Pluto.jl" target="_blank">Pluto.jl</a> better?</label>
                                <input type="text" name="opinion" id="opinion" autocomplete="off" placeholder="Instant feedback..." />
                                <button>Send</button>
                            </form>
                        </div>
                    </footer>
                </${PlutoBondsContext.Provider}>
            </${PlutoContext.Provider}>
        `
    }
}

/* LOCALSTORAGE NOTEBOOKS LIST */

// TODO This is now stored locally, lets store it somewhere central 😈
export const update_stored_recent_notebooks = (recent_path, also_delete = undefined) => {
    const storedString = localStorage.getItem("recent notebooks")
    const storedList = storedString != null ? JSON.parse(storedString) : []
    const oldpaths = storedList
    const newpaths = [recent_path].concat(
        oldpaths.filter((path) => {
            return path !== recent_path && path !== also_delete
        })
    )
    localStorage.setItem("recent notebooks", JSON.stringify(newpaths.slice(0, 50)))
}<|MERGE_RESOLUTION|>--- conflicted
+++ resolved
@@ -24,14 +24,11 @@
 import { PlutoContext, PlutoBondsContext } from "../common/PlutoContext.js"
 import { unpack } from "../common/MsgPack.js"
 import { useDropHandler } from "./useDropHandler.js"
-<<<<<<< HEAD
 import { PkgTerminalView } from "./PkgTerminalView.js"
-=======
 import { start_binder, BinderPhase } from "../common/Binder.js"
 import { read_Uint8Array_with_progress, FetchProgress } from "./FetchProgress.js"
 import { BinderButton } from "./BinderButton.js"
 import { slider_server_actions, nothing_actions } from "../common/SliderServerClient.js"
->>>>>>> e69db395
 
 const default_path = "..."
 const DEBUG_DIFFING = false
@@ -1150,12 +1147,8 @@
                             disable_input=${!this.state.connected}
                             nbpkg_local=${this.state.nbpkg_local_local}
                         />
-<<<<<<< HEAD
                         <${PkgTerminalView} value=${this.state.notebook.nbpkg?.terminal_output} />
                         <${DropRuler} 
-=======
-                        <${DropRuler}
->>>>>>> e69db395
                             actions=${this.actions}
                             selected_cells=${this.state.selected_cells}
                             set_scroller=${(enabled) => {
