import { html, Component, useState, useEffect, useMemo } from "../imports/Preact.js"
import immer, { applyPatches, produceWithPatches } from "../imports/immer.js"
import _ from "../imports/lodash.js"

import { create_pluto_connection } from "../common/PlutoConnection.js"
import { init_feedback } from "../common/Feedback.js"
import { serialize_cells, deserialize_cells, detect_deserializer } from "../common/Serialization.js"

import { FilePicker } from "./FilePicker.js"
import { Preamble } from "./Preamble.js"
import { NotebookMemo as Notebook } from "./Notebook.js"
import { LiveDocs } from "./LiveDocs.js"
import { DropRuler } from "./DropRuler.js"
import { SelectionArea } from "./SelectionArea.js"
import { UndoDelete } from "./UndoDelete.js"
import { SlideControls } from "./SlideControls.js"
import { Scroller } from "./Scroller.js"
import { ExportBanner } from "./ExportBanner.js"
import { PkgPopup } from "./PkgPopup.js"

import { slice_utf8, length_utf8 } from "../common/UnicodeTools.js"
import { has_ctrl_or_cmd_pressed, ctrl_or_cmd_name, is_mac_keyboard, in_textarea_or_input } from "../common/KeyboardShortcuts.js"
import { handle_log } from "../common/Logging.js"
import { PlutoContext, PlutoBondsContext, PlutoJSInitializingContext } from "../common/PlutoContext.js"
import { unpack } from "../common/MsgPack.js"
import { useDropHandler } from "./useDropHandler.js"
import { PkgTerminalView } from "./PkgTerminalView.js"
import { start_binder, BinderPhase, count_stat } from "../common/Binder.js"
import { read_Uint8Array_with_progress, FetchProgress } from "./FetchProgress.js"
import { BinderButton } from "./BinderButton.js"
import { slider_server_actions, nothing_actions } from "../common/SliderServerClient.js"
<<<<<<< HEAD
import { CellOutput } from "./CellOutput.js"
=======
import { ProgressBar } from "./ProgressBar.js"
>>>>>>> b5664746

const default_path = "..."
const DEBUG_DIFFING = false
let pending_local_updates = 0
// from our friends at https://stackoverflow.com/a/2117523
// i checked it and it generates Julia-legal UUIDs and that's all we need -SNOF
const uuidv4 = () =>
    //@ts-ignore
    "10000000-1000-4000-8000-100000000000".replace(/[018]/g, (c) => (c ^ (crypto.getRandomValues(new Uint8Array(1))[0] & (15 >> (c / 4)))).toString(16))

/**
 * @typedef {import('../imports/immer').Patch} Patch
 * */

const Main = ({ children }) => {
    const { handler } = useDropHandler()
    useEffect(() => {
        document.body.addEventListener("drop", handler)
        document.body.addEventListener("dragover", handler)
        document.body.addEventListener("dragenter", handler)
        document.body.addEventListener("dragleave", handler)
        return () => {
            document.body.removeEventListener("drop", handler)
            document.body.removeEventListener("dragover", handler)
            document.body.removeEventListener("dragenter", handler)
            document.body.removeEventListener("dragleave", handler)
        }
    })
    return html`<main>${children}</main>`
}

const ProcessStatus = {
    ready: "ready",
    starting: "starting",
    no_process: "no_process",
    waiting_to_restart: "waiting_to_restart",
}

/**
 * Map of status => Bool. In order of decreasing prioirty.
 */
const statusmap = (state) => ({
    disconnected: !(state.connected || state.initializing || state.static_preview),
    loading: (BinderPhase.wait_for_user < state.binder_phase && state.binder_phase < BinderPhase.ready) || state.initializing || state.moving_file,
    process_restarting: state.notebook.process_status === ProcessStatus.waiting_to_restart,
    process_dead: state.notebook.process_status === ProcessStatus.no_process || state.notebook.process_status === ProcessStatus.waiting_to_restart,
    nbpkg_restart_required: state.notebook.nbpkg?.restart_required_msg != null,
    nbpkg_restart_recommended: state.notebook.nbpkg?.restart_recommended_msg != null,
    nbpkg_disabled: state.notebook.nbpkg?.enabled === false,
    static_preview: state.static_preview,
    binder: state.offer_binder || state.binder_phase != null,
    code_differs: state.notebook.cell_order.some(
        (cell_id) => state.cell_inputs_local[cell_id] != null && state.notebook.cell_inputs[cell_id].code !== state.cell_inputs_local[cell_id].code
    ),
})

const first_true_key = (obj) => {
    for (let [k, v] of Object.entries(obj)) {
        if (v) {
            return k
        }
    }
}

/**
 * @typedef CellInputData
 * @type {{
 *  cell_id: string,
 *  code: string,
 *  code_folded: boolean,
 *  running_disabled: boolean,
 * }}
 */

/**
 * @typedef CellResultData
 * @type {{
 *  cell_id: string,
 *  queued: boolean,
 *  running: boolean,
 *  errored: boolean,
 *  runtime: ?number,
 *  downstream_cells_map: { string: [string]},
 *  upstream_cells_map: { string: [string]},
 *  precedence_heuristic: ?number,
 *  running_disabled: boolean,
 *  depends_on_disabled_cells: boolean,
 *  output: {
 *      body: string,
 *      persist_js_state: boolean,
 *      last_run_timestamp: number,
 *      mime: string,
 *      rootassignee: ?string,
 *  }
 *  published_objects: object,
 * }}
 */

/**
 * @typedef CellDependencyData
 * @type {{
 *  cell_id: string,
 *  downstream_cells_map: { [symbol: string]: Array<string>},
 *  upstream_cells_map: { [symbol: string]: Array<string>},
 *  precedence_heuristic: number,
 * }}
 */

/**
 * @typedef NotebookData
 * @type {{
 *  notebook_id: string,
 *  path: string,
 *  shortpath: string,
 *  in_temp_dir: boolean,
 *  process_status: string,
 *  last_save_time: number,
 *  last_hot_reload_time: number,
 *  cell_inputs: { [uuid: string]: CellInputData },
 *  cell_results: { [uuid: string]: CellResultData },
 *  cell_dependencies: { [uuid: string]: CellDependencyData },
 *  cell_order: Array<string>,
 *  cell_execution_order: Array<string>,
 *  bonds: { [name: string]: any },
 *  nbpkg: Object,
 * }}
 */

const url_logo_big = document.head.querySelector("link[rel='pluto-logo-big']").getAttribute("href")
const url_logo_small = document.head.querySelector("link[rel='pluto-logo-small']").getAttribute("href")

const url_params = new URLSearchParams(window.location.search)
const launch_params = {
    //@ts-ignore
    notebook_id: url_params.get("id") ?? window.pluto_notebook_id,
    //@ts-ignore
    statefile: url_params.get("statefile") ?? window.pluto_statefile,
    //@ts-ignore
    notebookfile: url_params.get("notebookfile") ?? window.pluto_notebookfile,
    //@ts-ignore
    disable_ui: !!(url_params.get("disable_ui") ?? window.pluto_disable_ui),
    //@ts-ignore
    isolated_cell_ids: url_params.getAll("isolated_cell_id") ?? window.isolated_cell_id,
    //@ts-ignore
    binder_url: url_params.get("binder_url") ?? window.pluto_binder_url,
    //@ts-ignore
    slider_server_url: url_params.get("slider_server_url") ?? window.pluto_slider_server_url,
}

/**
 *
 * @returns {NotebookData}
 */
const initial_notebook = () => ({
    notebook_id: launch_params.notebook_id,
    path: default_path,
    shortpath: "",
    in_temp_dir: true,
    process_status: "starting",
    last_save_time: 0.0,
    last_hot_reload_time: 0.0,
    cell_inputs: {},
    cell_results: {},
    cell_dependencies: {},
    cell_order: [],
    cell_execution_order: [],
    bonds: {},
    nbpkg: null,
})

export class Editor extends Component {
    constructor() {
        super()

        this.state = {
            notebook: /** @type {NotebookData} */ initial_notebook(),
            cell_inputs_local: /** @type {{ [id: string]: CellInputData }} */ ({}),
            desired_doc_query: null,
            recently_deleted: /** @type {Array<{ index: number, cell: CellInputData }>} */ (null),
            last_update_time: 0,

            disable_ui: launch_params.disable_ui,
            static_preview: launch_params.statefile != null,
            statefile_download_progress: null,
            offer_binder: launch_params.notebookfile != null && launch_params.binder_url != null,
            binder_phase: null,
            binder_session_url: null,
            binder_session_token: null,
            connected: false,
            initializing: true,

            moving_file: false,
            scroller: {
                up: false,
                down: false,
            },
            export_menu_open: false,

            last_created_cell: null,
            selected_cells: [],

            update_is_ongoing: false,
        }

        this.setStatePromise = (fn) => new Promise((r) => this.setState(fn, r))

        // these are things that can be done to the local notebook
        this.actions = {
            get_notebook: () => this?.state?.notebook || {},
            send: (...args) => this.client.send(...args),
            //@ts-ignore
            update_notebook: (...args) => this.update_notebook(...args),
            set_doc_query: (query) => this.setState({ desired_doc_query: query }),
            set_local_cell: (cell_id, new_val) => {
                return this.setStatePromise(
                    immer((state) => {
                        state.cell_inputs_local[cell_id] = {
                            code: new_val,
                        }
                        state.selected_cells = []
                    })
                )
            },
            focus_on_neighbor: (cell_id, delta, line = delta === -1 ? Infinity : -1, ch = 0) => {
                const i = this.state.notebook.cell_order.indexOf(cell_id)
                const new_i = i + delta
                if (new_i >= 0 && new_i < this.state.notebook.cell_order.length) {
                    window.dispatchEvent(
                        new CustomEvent("cell_focus", {
                            detail: {
                                cell_id: this.state.notebook.cell_order[new_i],
                                line: line,
                                ch: ch,
                            },
                        })
                    )
                }
            },
            add_deserialized_cells: async (data, index_or_id, deserializer = deserialize_cells) => {
                let new_codes = deserializer(data)
                /** @type {Array<CellInputData>} */
                /** Create copies of the cells with fresh ids */
                let new_cells = new_codes.map((code) => ({
                    cell_id: uuidv4(),
                    code: code,
                    code_folded: false,
                    running_disabled: false,
                }))

                let index

                if (typeof index_or_id === "number") {
                    index = index_or_id
                } else {
                    /* if the input is not an integer, try interpreting it as a cell id */
                    index = this.state.notebook.cell_order.indexOf(index_or_id)
                    if (index !== -1) {
                        /* Make sure that the cells are pasted after the current cell */
                        index += 1
                    }
                }

                if (index === -1) {
                    index = this.state.notebook.cell_order.length
                }

                /** Update local_code. Local code doesn't force CM to update it's state
                 * (the usual flow is keyboard event -> cm -> local_code and not the opposite )
                 * See ** 1 **
                 */
                this.setState(
                    immer((state) => {
                        // Deselect everything first, to clean things up
                        state.selected_cells = []

                        for (let cell of new_cells) {
                            state.cell_inputs_local[cell.cell_id] = cell
                        }
                        state.last_created_cell = new_cells[0]?.cell_id
                    })
                )

                /**
                 * Create an empty cell in the julia-side.
                 * Code will differ, until the user clicks 'run' on the new code
                 */
                await update_notebook((notebook) => {
                    for (const cell of new_cells) {
                        notebook.cell_inputs[cell.cell_id] = {
                            ...cell,
                            // Fill the cell with empty code remotely, so it doesn't run unsafe code
                            code: "",
                        }
                    }
                    notebook.cell_order = [
                        ...notebook.cell_order.slice(0, index),
                        ...new_cells.map((x) => x.cell_id),
                        ...notebook.cell_order.slice(index, Infinity),
                    ]
                })
            },
            wrap_remote_cell: async (cell_id, block_start = "begin", block_end = "end") => {
                const cell = this.state.notebook.cell_inputs[cell_id]
                const new_code = `${block_start}\n\t${cell.code.replace(/\n/g, "\n\t")}\n${block_end}`

                await this.setStatePromise(
                    immer((state) => {
                        state.cell_inputs_local[cell_id] = {
                            ...cell,
                            ...state.cell_inputs_local[cell_id],
                            code: new_code,
                        }
                    })
                )
                await this.actions.set_and_run_multiple([cell_id])
            },
            split_remote_cell: async (cell_id, boundaries, submit = false) => {
                const cell = this.state.notebook.cell_inputs[cell_id]

                const old_code = cell.code
                const padded_boundaries = [0, ...boundaries]
                /** @type {Array<String>} */
                const parts = boundaries.map((b, i) => slice_utf8(old_code, padded_boundaries[i], b).trim()).filter((x) => x !== "")
                /** @type {Array<CellInputData>} */
                const cells_to_add = parts.map((code) => {
                    return {
                        cell_id: uuidv4(),
                        code: code,
                        code_folded: false,
                        running_disabled: false,
                    }
                })

                this.setState(
                    immer((state) => {
                        for (let cell of cells_to_add) {
                            state.cell_inputs_local[cell.cell_id] = cell
                        }
                    })
                )
                await update_notebook((notebook) => {
                    // delete the old cell
                    delete notebook.cell_inputs[cell_id]

                    // add the new ones
                    for (let cell of cells_to_add) {
                        notebook.cell_inputs[cell.cell_id] = cell
                    }
                    notebook.cell_order = notebook.cell_order.flatMap((c) => {
                        if (cell_id === c) {
                            return cells_to_add.map((x) => x.cell_id)
                        } else {
                            return [c]
                        }
                    })
                })

                if (submit) {
                    await this.actions.set_and_run_multiple(cells_to_add.map((x) => x.cell_id))
                }
            },
            interrupt_remote: (cell_id) => {
                // TODO Make this cooler
                // set_notebook_state((prevstate) => {
                //     return {
                //         cells: prevstate.cells.map((c) => {
                //             return { ...c, errored: c.errored || c.running || c.queued }
                //         }),
                //     }
                // })
                this.client.send("interrupt_all", {}, { notebook_id: this.state.notebook.notebook_id }, false)
            },
            move_remote_cells: (cell_ids, new_index) => {
                update_notebook((notebook) => {
                    let before = notebook.cell_order.slice(0, new_index).filter((x) => !cell_ids.includes(x))
                    let after = notebook.cell_order.slice(new_index, Infinity).filter((x) => !cell_ids.includes(x))
                    notebook.cell_order = [...before, ...cell_ids, ...after]
                })
            },
            add_remote_cell_at: async (index, code = "") => {
                let id = uuidv4()
                this.setState({ last_created_cell: id })
                await update_notebook((notebook) => {
                    notebook.cell_inputs[id] = {
                        cell_id: id,
                        code,
                        code_folded: false,
                        running_disabled: false,
                    }
                    notebook.cell_order = [...notebook.cell_order.slice(0, index), id, ...notebook.cell_order.slice(index, Infinity)]
                })
                await this.client.send("run_multiple_cells", { cells: [id] }, { notebook_id: this.state.notebook.notebook_id })
                return id
            },
            add_remote_cell: async (cell_id, before_or_after, code) => {
                const index = this.state.notebook.cell_order.indexOf(cell_id)
                const delta = before_or_after == "before" ? 0 : 1
                return await this.actions.add_remote_cell_at(index + delta, code)
            },
            confirm_delete_multiple: async (verb, cell_ids) => {
                if (cell_ids.length <= 1 || confirm(`${verb} ${cell_ids.length} cells?`)) {
                    if (cell_ids.some((cell_id) => this.state.notebook.cell_results[cell_id].running || this.state.notebook.cell_results[cell_id].queued)) {
                        if (confirm("This cell is still running - would you like to interrupt the notebook?")) {
                            this.actions.interrupt_remote(cell_ids[0])
                        }
                    } else {
                        this.setState({
                            recently_deleted: cell_ids.map((cell_id) => {
                                return {
                                    index: this.state.notebook.cell_order.indexOf(cell_id),
                                    cell: this.state.notebook.cell_inputs[cell_id],
                                }
                            }),
                            selected_cells: [],
                        })
                        await update_notebook((notebook) => {
                            for (let cell_id of cell_ids) {
                                delete notebook.cell_inputs[cell_id]
                            }
                            notebook.cell_order = notebook.cell_order.filter((cell_id) => !cell_ids.includes(cell_id))
                        })
                        await this.client.send("run_multiple_cells", { cells: [] }, { notebook_id: this.state.notebook.notebook_id })
                    }
                }
            },
            fold_remote_cell: async (cell_id, newFolded) => {
                if (!newFolded) {
                    this.setState({ last_created_cell: cell_id })
                }
                await update_notebook((notebook) => {
                    notebook.cell_inputs[cell_id].code_folded = newFolded
                })
            },
            set_and_run_all_changed_remote_cells: () => {
                const changed = this.state.notebook.cell_order.filter(
                    (cell_id) =>
                        this.state.cell_inputs_local[cell_id] != null &&
                        this.state.notebook.cell_inputs[cell_id].code !== this.state.cell_inputs_local[cell_id]?.code
                )
                this.actions.set_and_run_multiple(changed)
                return changed.length > 0
            },
            set_and_run_multiple: async (cell_ids) => {
                // TODO: this function is called with an empty list sometimes, where?
                if (cell_ids.length > 0) {
                    await update_notebook((notebook) => {
                        for (let cell_id of cell_ids) {
                            if (this.state.cell_inputs_local[cell_id]) {
                                notebook.cell_inputs[cell_id].code = this.state.cell_inputs_local[cell_id].code
                            }
                        }
                    })
                    // This is a "dirty" trick, as this should actually be stored in some shared request_status => status state
                    // But for now... this is fine 😼
                    await this.setStatePromise(
                        immer((state) => {
                            for (let cell_id of cell_ids) {
                                if (state.notebook.cell_results[cell_id] != null) {
                                    state.notebook.cell_results[cell_id].queued = true
                                } else {
                                    // nothing
                                }
                            }
                        })
                    )
                    await this.client.send("run_multiple_cells", { cells: cell_ids }, { notebook_id: this.state.notebook.notebook_id })
                }
            },
            /**
             *
             * @param {string} name         | bond name
             * @param {*} value             | bond value
             * @param {boolean} is_first_value    | true during initialization
             */
            set_bond: async (name, value, is_first_value) => {
                // For now I discard is_first_value, basing it on if there
                // is a value already present in the state.
                // Keep an eye on https://github.com/fonsp/Pluto.jl/issues/275
                await update_notebook((notebook) => {
                    // Wrap the bond value in an object so immer assumes it is changed
                    let new_bond = { value: value, is_first_value: is_first_value }
                    notebook.bonds[name] = new_bond
                })
            },
            reshow_cell: (cell_id, objectid, dim) => {
                this.client.send(
                    "reshow_cell",
                    {
                        objectid: objectid,
                        dim: dim,
                        cell_id: cell_id,
                    },
                    { notebook_id: this.state.notebook.notebook_id },
                    false
                )
            },
            write_file: (cell_id, { file, name, type }) => {
                return this.client.send(
                    "write_file",
                    { file, name, type, path: this.state.notebook.path },
                    {
                        notebook_id: this.state.notebook.notebook_id,
                        cell_id: cell_id,
                    },
                    true
                )
            },
            get_avaible_versions: async ({ package_name, notebook_id }) => {
                const { message } = await this.client.send("nbpkg_available_versions", { package_name: package_name }, { notebook_id: notebook_id })
                return message.versions
            },
        }

        const apply_notebook_patches = (patches, old_state = undefined) =>
            new Promise((resolve) => {
                if (patches.length !== 0) {
                    this.setState(
                        immer((state) => {
                            let new_notebook
                            try {
                                // To test this, uncomment the lines below:
                                // if (Math.random() < 0.25) {
                                //     throw new Error(`Error: [Immer] minified error nr: 15 '${patches?.[0]?.path?.join("/")}'    .`)
                                // }
                                new_notebook = applyPatches(old_state ?? state.notebook, patches)
                            } catch (exception) {
                                const failing_path = String(exception).match(".*'(.*)'.*")[1].replace(/\//gi, ".")
                                const path_value = _.get(this.state.notebook, failing_path, "Not Found")
                                console.log(String(exception).match(".*'(.*)'.*")[1].replace(/\//gi, "."), failing_path, typeof failing_path)
                                // The alert below is not catastrophic: the editor will try to recover.
                                // Deactivating to be user-friendly!
                                // alert(`Ooopsiee.`)
                                console.error(
                                    `#######################**************************########################
PlutoError: StateOutOfSync: Failed to apply patches.
Please report this: https://github.com/fonsp/Pluto.jl/issues adding the info below:
failing path: ${failing_path}
notebook previous value: ${path_value}
patch: ${JSON.stringify(
                                        patches?.find(({ path }) => path.join("") === failing_path),
                                        null,
                                        1
                                    )}
#######################**************************########################`,
                                    exception
                                )
                                console.log("Trying to recover: Refetching notebook...")
                                this.client.send(
                                    "reset_shared_state",
                                    {},
                                    {
                                        notebook_id: this.state.notebook.notebook_id,
                                    },
                                    false
                                )
                                return
                            }

                            if (DEBUG_DIFFING) {
                                console.group("Update!")
                                for (let patch of patches) {
                                    console.group(`Patch :${patch.op}`)
                                    console.log(patch.path)
                                    console.log(patch.value)
                                    console.groupEnd()
                                }
                                console.groupEnd()
                            }

                            let cells_stuck_in_limbo = new_notebook.cell_order.filter((cell_id) => new_notebook.cell_inputs[cell_id] == null)
                            if (cells_stuck_in_limbo.length !== 0) {
                                console.warn(`cells_stuck_in_limbo:`, cells_stuck_in_limbo)
                                new_notebook.cell_order = new_notebook.cell_order.filter((cell_id) => new_notebook.cell_inputs[cell_id] != null)
                            }
                            state.notebook = new_notebook
                        }),
                        resolve
                    )
                } else {
                    resolve()
                }
            })

        // these are update message that are _not_ a response to a `send(*, *, {create_promise: true})`
        const on_update = (update, by_me) => {
            if (this.state.notebook.notebook_id === update.notebook_id) {
                const message = update.message
                switch (update.type) {
                    case "notebook_diff":
                        if (message?.response?.from_reset) {
                            console.log("Trying to reset state after failure")
                            try {
                                apply_notebook_patches(message.patches, initial_notebook())
                            } catch (exception) {
                                alert("Oopsie!! please refresh your browser and everything will be alright!")
                            }
                        } else if (message.patches.length !== 0) {
                            apply_notebook_patches(message.patches)
                        }
                        break
                    case "log":
                        handle_log(message, this.state.notebook.path)
                        break
                    default:
                        console.error("Received unknown update type!", update)
                        // alert("Something went wrong 🙈\n Try clearing your browser cache and refreshing the page")
                        break
                }
            } else {
                // Update for a different notebook, TODO maybe log this as it shouldn't happen
            }
        }

        const on_establish_connection = async (client) => {
            // nasty
            Object.assign(this.client, client)

            // @ts-ignore
            window.version_info = this.client.version_info // for debugging

            await this.client.send("update_notebook", { updates: [] }, { notebook_id: this.state.notebook.notebook_id }, false)

            this.setState({ initializing: false, static_preview: false, binder_phase: this.state.binder_phase == null ? null : BinderPhase.ready })

            // do one autocomplete to trigger its precompilation
            // TODO Do this from julia itself
            this.client.send("complete", { query: "sq" }, { notebook_id: this.state.notebook.notebook_id })

            setTimeout(init_feedback, 2 * 1000) // 2 seconds - load feedback a little later for snappier UI
        }

        const on_connection_status = (val) => this.setState({ connected: val })

        const on_reconnect = () => {
            console.warn("Reconnected! Checking states")

            return true
        }

        this.client = {}

        this.connect = (ws_address = undefined) =>
            create_pluto_connection({
                ws_address: ws_address,
                on_unrequested_update: on_update,
                on_connection_status: on_connection_status,
                on_reconnect: on_reconnect,
                connect_metadata: { notebook_id: this.state.notebook.notebook_id },
            }).then(on_establish_connection)

        this.real_actions = this.actions
        this.fake_actions =
            launch_params.slider_server_url != null
                ? slider_server_actions({
                      setStatePromise: this.setStatePromise,
                      actions: this.actions,
                      launch_params: launch_params,
                      apply_notebook_patches,
                      get_original_state: () => this.original_state,
                      get_current_state: () => this.state.notebook,
                  })
                : nothing_actions({
                      actions: this.actions,
                  })

        this.on_disable_ui = () => {
            document.body.classList.toggle("disable_ui", this.state.disable_ui)
            document.head.querySelector("link[data-pluto-file='hide-ui']").setAttribute("media", this.state.disable_ui ? "all" : "print")
            //@ts-ignore
            this.actions = this.state.disable_ui || (launch_params.slider_server_url != null && !this.state.connected) ? this.fake_actions : this.real_actions //heyo
        }
        this.on_disable_ui()

        this.original_state = null
        if (this.state.static_preview) {
            ;(async () => {
                const r = await fetch(launch_params.statefile)
                const data = await read_Uint8Array_with_progress(r, (progress) => {
                    this.setState({
                        statefile_download_progress: progress,
                    })
                })
                const state = unpack(data)
                this.original_state = state
                this.setState({
                    notebook: state,
                    initializing: false,
                    binder_phase: this.state.offer_binder ? BinderPhase.wait_for_user : null,
                })
            })()
            // view stats on https://stats.plutojl.org/
            count_stat(`article-view`)
        } else {
            this.connect()
        }

        setInterval(() => {
            if (!this.state.static_preview && document.visibilityState === "visible") {
                // view stats on https://stats.plutojl.org/
                //@ts-ignore
                count_stat(`editing/${window?.version_info?.pluto ?? "unknown"}`)
            }
        }, 1000 * 15 * 60)
        setInterval(() => {
            if (!this.state.static_preview && document.visibilityState === "visible") {
                update_stored_recent_notebooks(this.state.notebook.path)
            }
        }, 1000 * 5)

        // Not completely happy with this yet, but it will do for now - DRAL
        this.bonds_changes_to_apply_when_done = []
        this.js_init_set = new Set()
        this.notebook_is_idle = () => {
            return !(
                this.state.update_is_ongoing ||
                // a cell is running:
                Object.values(this.state.notebook.cell_results).some((cell) => cell.running || cell.queued) ||
                // a cell is initializing JS:
                !_.isEmpty(this.js_init_set)
            )
        }

        let last_update_notebook_task = Promise.resolve()
        /** @param {(notebook: NotebookData) => void} mutate_fn */
        let update_notebook = (mutate_fn) => {
            const new_task = last_update_notebook_task.then(async () => {
                // if (this.state.initializing) {
                //     console.error("Update notebook done during initializing, strange")
                //     return
                // }

                let [new_notebook, changes, inverseChanges] = produceWithPatches(this.state.notebook, (notebook) => {
                    mutate_fn(notebook)
                })

                // If "notebook is not idle" I seperate and store the bonds updates,
                // to send when the notebook is idle. This delays the updating of the bond for performance,
                // but when the server can discard bond updates itself (now it executes them one by one, even if there is a newer update ready)
                // this will no longer be necessary
                // console.log(`this.notebook_is_idle():`, this.notebook_is_idle())
                if (!this.notebook_is_idle()) {
                    let changes_involving_bonds = changes.filter((x) => x.path[0] === "bonds")
                    this.bonds_changes_to_apply_when_done = [...this.bonds_changes_to_apply_when_done, ...changes_involving_bonds]
                    changes = changes.filter((x) => x.path[0] !== "bonds")
                }

                if (DEBUG_DIFFING) {
                    try {
                        let previous_function_name = new Error().stack.split("\n")[2].trim().split(" ")[1]
                        console.log(`Changes to send to server from "${previous_function_name}":`, changes)
                    } catch (error) {}
                }
                if (changes.length === 0) {
                    return
                }

                for (let change of changes) {
                    if (change.path.some((x) => typeof x === "number")) {
                        throw new Error("This sounds like it is editing an array...")
                    }
                }
                pending_local_updates++
                this.setState({ update_is_ongoing: pending_local_updates > 0 })
                try {
                    await Promise.all([
                        this.client.send("update_notebook", { updates: changes }, { notebook_id: this.state.notebook.notebook_id }, false).then((response) => {
                            if (response.message.response.update_went_well === "👎") {
                                // We only throw an error for functions that are waiting for this
                                // Notebook state will already have the changes reversed
                                throw new Error(`Pluto update_notebook error: ${response.message.response.why_not})`)
                            }
                        }),
                        this.setStatePromise({
                            notebook: new_notebook,
                            last_update_time: Date.now(),
                        }),
                    ])
                } finally {
                    pending_local_updates--
                    this.setState({ update_is_ongoing: pending_local_updates > 0 })
                }
            })
            last_update_notebook_task = new_task.catch(console.error)
            return new_task
        }
        this.update_notebook = update_notebook
        //@ts-ignore
        window.shutdownNotebook = this.close = () => {
            this.client.send(
                "shutdown_notebook",
                {
                    keep_in_session: false,
                },
                {
                    notebook_id: this.state.notebook.notebook_id,
                },
                false
            )
        }
        this.submit_file_change = async (new_path, reset_cm_value) => {
            const old_path = this.state.notebook.path
            if (old_path === new_path) {
                return
            }
            if (!this.state.notebook.in_temp_dir) {
                if (!confirm("Are you sure? Will move from\n\n" + old_path + "\n\nto\n\n" + new_path)) {
                    throw new Error("Declined by user")
                }
            }

            this.setState({ moving_file: true })

            try {
                await update_notebook((notebook) => {
                    notebook.in_temp_dir = false
                    notebook.path = new_path
                })
                // @ts-ignore
                document.activeElement?.blur()
            } catch (error) {
                alert("Failed to move file:\n\n" + error.message)
            } finally {
                this.setState({ moving_file: false })
            }
        }

        this.delete_selected = (verb) => {
            if (this.state.selected_cells.length > 0) {
                this.actions.confirm_delete_multiple(verb, this.state.selected_cells)
                return true
            }
        }

        this.run_selected = () => {
            return this.actions.set_and_run_multiple(this.state.selected_cells)
        }

        this.serialize_selected = (cell_id = null) => {
            const cells_to_serialize = cell_id == null || this.state.selected_cells.includes(cell_id) ? this.state.selected_cells : [cell_id]
            if (cells_to_serialize.length) {
                return serialize_cells(cells_to_serialize.map((id) => this.state.notebook.cell_inputs[id]))
            }
        }

        document.addEventListener("keyup", (e) => {
            document.body.classList.toggle("ctrl_down", has_ctrl_or_cmd_pressed(e))
        })
        document.addEventListener("visibilitychange", (e) => {
            document.body.classList.toggle("ctrl_down", false)
        })

        document.addEventListener("keydown", (e) => {
            document.body.classList.toggle("ctrl_down", has_ctrl_or_cmd_pressed(e))
            // if (e.defaultPrevented) {
            //     return
            // }
            if (e.key.toLowerCase() === "q" && has_ctrl_or_cmd_pressed(e)) {
                // This one can't be done as cmd+q on mac, because that closes chrome - Dral
                if (Object.values(this.state.notebook.cell_results).some((c) => c.running || c.queued)) {
                    this.actions.interrupt_remote()
                }
                e.preventDefault()
            } else if (e.key.toLowerCase() === "s" && has_ctrl_or_cmd_pressed(e)) {
                const some_cells_ran = this.actions.set_and_run_all_changed_remote_cells()
                if (!some_cells_ran) {
                    // all cells were in sync allready
                    // TODO: let user know that the notebook autosaves
                }
                e.preventDefault()
            } else if (e.key === "Backspace" || e.key === "Delete") {
                if (this.delete_selected("Delete")) {
                    e.preventDefault()
                }
            } else if (e.key === "Enter" && e.shiftKey) {
                this.run_selected()
            } else if ((e.key === "?" && has_ctrl_or_cmd_pressed(e)) || e.key === "F1") {
                // On mac "cmd+shift+?" is used by chrome, so that is why this needs to be ctrl as well on mac
                // Also pressing "ctrl+shift" on mac causes the key to show up as "/", this madness
                // I hope we can find a better solution for this later - Dral
                alert(
                    `Shortcuts 🎹

    Shift+Enter:   run cell
    ${ctrl_or_cmd_name}+Enter:   run cell and add cell below
    Delete or Backspace:   delete empty cell

    PageUp or fn+Up:   select cell above
    PageDown or fn+Down:   select cell below

    ${ctrl_or_cmd_name}+Q:   interrupt notebook
    ${ctrl_or_cmd_name}+S:   submit all changes

    ${ctrl_or_cmd_name}+C:   copy selected cells
    ${ctrl_or_cmd_name}+X:   cut selected cells
    ${ctrl_or_cmd_name}+V:   paste selected cells

    Ctrl+M:   toggle markdown

    The notebook file saves every time you run a cell.`
                )
                e.preventDefault()
            }

            if (this.state.disable_ui && this.state.offer_binder) {
                // const code = e.key.charCodeAt(0)
                if (e.key === "Enter" || e.key.length === 1) {
                    if (!document.body.classList.contains("wiggle_binder")) {
                        document.body.classList.add("wiggle_binder")
                        setTimeout(() => {
                            document.body.classList.remove("wiggle_binder")
                        }, 1000)
                    }
                }
            }
        })

        document.addEventListener("copy", (e) => {
            if (!in_textarea_or_input()) {
                const serialized = this.serialize_selected()
                if (serialized) {
                    navigator.clipboard.writeText(serialized).catch((err) => {
                        alert(`Error copying cells: ${e}`)
                    })
                }
            }
        })

        document.addEventListener("cut", (e) => {
            // Disabled because we don't want to accidentally delete cells
            // or we can enable it with a prompt
            // Even better would be excel style: grey out until you paste it. If you paste within the same notebook, then it is just a move.
            // if (!in_textarea_or_input()) {
            //     const serialized = this.serialize_selected()
            //     if (serialized) {
            //         navigator.clipboard
            //             .writeText(serialized)
            //             .then(() => this.delete_selected("Cut"))
            //             .catch((err) => {
            //                 alert(`Error cutting cells: ${e}`)
            //             })
            //     }
            // }
        })

        document.addEventListener("paste", async (e) => {
            const topaste = e.clipboardData.getData("text/plain")
            const deserializer = detect_deserializer(topaste)
            if (deserializer != null) {
                this.actions.add_deserialized_cells(topaste, -1, deserializer)
                e.preventDefault()
            }
        })

        window.addEventListener("beforeunload", (event) => {
            const unsaved_cells = this.state.notebook.cell_order.filter(
                (id) => this.state.cell_inputs_local[id] && this.state.notebook.cell_inputs[id].code !== this.state.cell_inputs_local[id].code
            )
            const first_unsaved = unsaved_cells[0]
            if (first_unsaved != null) {
                window.dispatchEvent(new CustomEvent("cell_focus", { detail: { cell_id: first_unsaved } }))
                // } else if (this.state.notebook.in_temp_dir) {
                //     window.scrollTo(0, 0)
                //     // TODO: focus file picker
                console.log("Preventing unload")
                event.stopImmediatePropagation()
                event.preventDefault()
                event.returnValue = ""
            } else {
                console.warn("unloading 👉 disconnecting websocket")
                //@ts-ignore
                if (window.shutdown_binder != null) {
                    // hmmmm that would also shut down the binder if you refreshed, or if you navigate to the binder session main menu by clicking the pluto logo.
                    // Let's keep it disabled for now and let the timeout take care of shutting down the binder
                    // window.shutdown_binder()
                }
                // and don't prevent the unload
            }
        })
    }

    componentDidUpdate(old_props, old_state) {
        //@ts-ignore
        window.editor_state = this.state

        const new_state = this.state

        if (old_state?.notebook?.path !== new_state.notebook.path) {
            update_stored_recent_notebooks(new_state.notebook.path, old_state?.notebook?.path)
        }
        if (old_state?.notebook?.shortpath !== new_state.notebook.shortpath) {
            document.title = "🎈 " + new_state.notebook.shortpath + " — Pluto.jl"
        }

        Object.entries(this.cached_status).forEach((e) => {
            document.body.classList.toggle(...e)
        })

        // this class is used to tell our frontend tests that the updates are done
        //@ts-ignore
        document.body._update_is_ongoing = pending_local_updates > 0

        if (this.notebook_is_idle() && this.bonds_changes_to_apply_when_done.length !== 0) {
            // `bonds_changes_to_apply_when_done:`, this.bonds_changes_to_apply_when_done
            let bonds_patches = this.bonds_changes_to_apply_when_done
            this.bonds_changes_to_apply_when_done = []
            this.update_notebook((notebook) => {
                applyPatches(notebook, bonds_patches)
            })
        }

        if (old_state.binder_phase !== this.state.binder_phase && this.state.binder_phase != null) {
            const phase = Object.entries(BinderPhase).find(([k, v]) => v == this.state.binder_phase)[0]
            console.info(`Binder phase: ${phase} at ${new Date().toLocaleTimeString()}`)
        }

        if (old_state.disable_ui !== this.state.disable_ui) {
            this.on_disable_ui()
        }
    }

    componentWillUpdate(new_props, new_state) {
        this.cached_status = statusmap(new_state)
    }

    render() {
        let { export_menu_open, notebook } = this.state

        const status = this.cached_status ?? statusmap(this.state)
        const statusval = first_true_key(status)

        if(launch_params.isolated_cell_ids.length > 0) {
            return html`
                <${PlutoContext.Provider} value=${this.actions}>
                    <${PlutoBondsContext.Provider} value=${this.state.notebook.bonds}>
                        <${PlutoJSInitializingContext.Provider} value=${this.js_init_set}>
                            <div style="width: 100%">
                                ${this.state.notebook.cell_order.map((cell_id, i) => html`
                                    <div class=${launch_params.isolated_cell_ids.includes(cell_id) ? 'isolated-cell' : 'hidden-cell'}>
                                        <${CellOutput} ...${this.state.notebook.cell_results[cell_id].output}/>
                                    </div>
                                `)}
                            </div>
                        </${PlutoJSInitializingContext.Provider}>
                    </${PlutoBondsContext.Provider}>
                </${PlutoContext.Provider}>
            `
        }

        const restart_button = (text) => html`<a
            href="#"
            onClick=${() => {
                this.client.send(
                    "restart_process",
                    {},
                    {
                        notebook_id: notebook.notebook_id,
                    }
                )
            }}
            >${text}</a
        >`
        const export_url = (u) =>
            this.state.binder_session_url == null
                ? `./${u}?id=${this.state.notebook.notebook_id}`
                : `${this.state.binder_session_url}${u}?id=${this.state.notebook.notebook_id}&token=${this.state.binder_session_token}`

        return html`
            <${PlutoContext.Provider} value=${this.actions}>
                <${PlutoBondsContext.Provider} value=${this.state.notebook.bonds}>
                    <${PlutoJSInitializingContext.Provider} value=${this.js_init_set}>
                    <${Scroller} active=${this.state.scroller} />
                    <${ProgressBar} notebook=${this.state.notebook} binder_phase=${this.state.binder_phase} status=${status}/>
                    <header className=${export_menu_open ? "show_export" : ""}>
                        <${ExportBanner}
                            notebookfile_url=${export_url("notebookfile")}
                            notebookexport_url=${export_url("notebookexport")}
                            open=${export_menu_open}
                            onClose=${() => this.setState({ export_menu_open: false })}
                        />
                        ${
                            status.binder
                                ? html`<div id="binder_spinners">
                                      <binder-spinner id="ring_1"></binder-spinner>
                                      <binder-spinner id="ring_2"></binder-spinner>
                                      <binder-spinner id="ring_3"></binder-spinner>
                                  </div>`
                                : null
                        }
                        <nav id="at_the_top">
                            <a href=${
                                this.state.static_preview || this.state.binder_phase != null
                                    ? `${this.state.binder_session_url}?token=${this.state.binder_session_token}`
                                    : "./"
                            }>
                                <h1><img id="logo-big" src=${url_logo_big} alt="Pluto.jl" /><img id="logo-small" src=${url_logo_small} /></h1>
                            </a>
                            <div class="flex_grow_1"></div>
                            ${
                                this.state.binder_phase === BinderPhase.ready
                                    ? html`<pluto-filepicker><a href=${export_url("notebookfile")} target="_blank">Save notebook...</a></pluto-filepicker>`
                                    : html`<${FilePicker}
                                          client=${this.client}
                                          value=${notebook.in_temp_dir ? "" : notebook.path}
                                          on_submit=${this.submit_file_change}
                                          suggest_new_file=${{
                                              base: this.client.session_options == null ? "" : this.client.session_options.server.notebook_path_suggestion,
                                              name: notebook.shortpath,
                                          }}
                                          placeholder="Save notebook..."
                                          button_label=${notebook.in_temp_dir ? "Choose" : "Move"}
                                      />`
                            }
                            <div class="flex_grow_2"></div>
                            <button class="toggle_export" title="Export..." onClick=${() => {
                                this.setState({ export_menu_open: !export_menu_open })
                            }}><span></span></button>
                            <div id="process_status">${
                                status.binder && status.loading
                                    ? "Loading binder..."
                                    : statusval === "disconnected"
                                    ? "Reconnecting..."
                                    : statusval === "loading"
                                    ? "Loading..."
                                    : statusval === "nbpkg_restart_required"
                                    ? html`${restart_button("Restart notebook")}${" (required)"}`
                                    : statusval === "nbpkg_restart_recommended"
                                    ? html`${restart_button("Restart notebook")}${" (recommended)"}`
                                    : statusval === "process_restarting"
                                    ? "Process exited — restarting..."
                                    : statusval === "process_dead"
                                    ? html`${"Process exited — "}${restart_button("restart")}`
                                    : null
                            }</div>
                        </nav>
                    </header>
                    <${BinderButton} binder_phase=${this.state.binder_phase} start_binder=${() =>
            start_binder({ setStatePromise: this.setStatePromise, connect: this.connect, launch_params: launch_params })} notebookfile=${
            launch_params.notebookfile == null ? null : new URL(launch_params.notebookfile, window.location.href).href
        } />
                    <${FetchProgress} progress=${this.state.statefile_download_progress} />
                    <${Main}>
                        <${Preamble}
                            last_update_time=${this.state.last_update_time}
                            any_code_differs=${status.code_differs}
                            last_hot_reload_time=${this.state.notebook.last_hot_reload_time}
                            connected=${this.state.connected}
                        />
                        <${Notebook}
                            notebook=${this.state.notebook}
                            cell_inputs_local=${this.state.cell_inputs_local}
                            on_update_doc_query=${this.actions.set_doc_query}
                            on_cell_input=${this.actions.set_local_cell}
                            on_focus_neighbor=${this.actions.focus_on_neighbor}
                            disable_input=${this.state.disable_ui || !this.state.connected /* && this.state.binder_phase == null*/}
                            last_created_cell=${this.state.last_created_cell}
                            selected_cells=${this.state.selected_cells}
                            is_initializing=${this.state.initializing}
                            is_process_ready=${
                                this.state.notebook.process_status === ProcessStatus.starting || this.state.notebook.process_status === ProcessStatus.ready
                            }
                        />
                        <${DropRuler} 
                            actions=${this.actions}
                            selected_cells=${this.state.selected_cells}
                            set_scroller=${(enabled) => {
                                this.setState({ scroller: enabled })
                            }}
                            serialize_selected=${this.serialize_selected}
                        />
                        ${
                            this.state.disable_ui ||
                            html`<${SelectionArea}
                                actions=${this.actions}
                                cell_order=${this.state.notebook.cell_order}
                                selected_cell_ids=${this.state.selected_cell_ids}
                                set_scroller=${(enabled) => {
                                    this.setState({ scroller: enabled })
                                }}
                                on_selection=${(selected_cell_ids) => {
                                    // @ts-ignore
                                    if (
                                        selected_cell_ids.length !== this.state.selected_cells ||
                                        _.difference(selected_cell_ids, this.state.selected_cells).length !== 0
                                    ) {
                                        this.setState({
                                            selected_cells: selected_cell_ids,
                                        })
                                    }
                                }}
                            />`
                        }
                    </${Main}>
                    <${LiveDocs}
                        desired_doc_query=${this.state.desired_doc_query}
                        on_update_doc_query=${this.actions.set_doc_query}
                        notebook=${this.state.notebook}
                    />
                    <${PkgPopup} notebook=${this.state.notebook}/>
                    <${UndoDelete}
                        recently_deleted=${this.state.recently_deleted}
                        on_click=${() => {
                            this.update_notebook((notebook) => {
                                for (let { index, cell } of this.state.recently_deleted) {
                                    notebook.cell_inputs[cell.cell_id] = cell
                                    notebook.cell_order = [...notebook.cell_order.slice(0, index), cell.cell_id, ...notebook.cell_order.slice(index, Infinity)]
                                }
                            }).then(() => {
                                this.actions.set_and_run_multiple(this.state.recently_deleted.map(({ cell }) => cell.cell_id))
                            })
                        }}
                    />
                    <${SlideControls} />
                    <footer>
                        <div id="info">
                            <form id="feedback" action="#" method="post">
                                <a href="https://github.com/fonsp/Pluto.jl/wiki" target="_blank">FAQ</a>
                                <span style="flex: 1"></span>
                                <label for="opinion">🙋 How can we make <a href="https://github.com/fonsp/Pluto.jl" target="_blank">Pluto.jl</a> better?</label>
                                <input type="text" name="opinion" id="opinion" autocomplete="off" placeholder="Instant feedback..." />
                                <button>Send</button>
                            </form>
                        </div>
                    </footer>
                </${PlutoJSInitializingContext.Provider}>
                </${PlutoBondsContext.Provider}>
            </${PlutoContext.Provider}>
        `
    }
}

/* LOCALSTORAGE NOTEBOOKS LIST */

// TODO This is now stored locally, lets store it somewhere central 😈
export const update_stored_recent_notebooks = (recent_path, also_delete = undefined) => {
    if (recent_path != null && recent_path !== default_path) {
        const stored_string = localStorage.getItem("recent notebooks")
        const stored_list = stored_string != null ? JSON.parse(stored_string) : []
        const oldpaths = stored_list

        const newpaths = [recent_path, ...oldpaths.filter((path) => path !== recent_path && path !== also_delete)]
        if (!_.isEqual(oldpaths, newpaths)) {
            localStorage.setItem("recent notebooks", JSON.stringify(newpaths.slice(0, 50)))
        }
    }
}<|MERGE_RESOLUTION|>--- conflicted
+++ resolved
@@ -29,11 +29,8 @@
 import { read_Uint8Array_with_progress, FetchProgress } from "./FetchProgress.js"
 import { BinderButton } from "./BinderButton.js"
 import { slider_server_actions, nothing_actions } from "../common/SliderServerClient.js"
-<<<<<<< HEAD
 import { CellOutput } from "./CellOutput.js"
-=======
 import { ProgressBar } from "./ProgressBar.js"
->>>>>>> b5664746
 
 const default_path = "..."
 const DEBUG_DIFFING = false
