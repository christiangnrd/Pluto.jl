import { html, Component } from "../imports/Preact.js"
import * as preact from "../imports/Preact.js"
import immer, { applyPatches, produceWithPatches } from "../imports/immer.js"
import _ from "../imports/lodash.js"

import { empty_notebook_state, set_disable_ui_css } from "../editor.js"
import { create_pluto_connection, ws_address_from_base } from "../common/PlutoConnection.js"
import { init_feedback } from "../common/Feedback.js"
import { serialize_cells, deserialize_cells, detect_deserializer } from "../common/Serialization.js"

import { FilePicker } from "./FilePicker.js"
import { Preamble } from "./Preamble.js"
import { NotebookMemo as Notebook } from "./Notebook.js"
import { MultiplayerPanel } from "./MultiplayerPanel.js"
import { BottomRightPanel } from "./BottomRightPanel.js"
import { DropRuler } from "./DropRuler.js"
import { SelectionArea } from "./SelectionArea.js"
import { RecentlyDisabledInfo, UndoDelete } from "./UndoDelete.js"
import { SlideControls } from "./SlideControls.js"
import { Scroller } from "./Scroller.js"
import { ExportBanner } from "./ExportBanner.js"
import { open_pluto_popup, Popup } from "./Popup.js"

import { slice_utf8, length_utf8 } from "../common/UnicodeTools.js"
import { has_ctrl_or_cmd_pressed, ctrl_or_cmd_name, is_mac_keyboard, in_textarea_or_input } from "../common/KeyboardShortcuts.js"
import { PlutoActionsContext, PlutoBondsContext, PlutoJSInitializingContext, SetWithEmptyCallback } from "../common/PlutoContext.js"
import { BackendLaunchPhase, count_stat } from "../common/Binder.js"
import { setup_mathjax } from "../common/SetupMathJax.js"
import { slider_server_actions, nothing_actions } from "../common/SliderServerClient.js"
import { ProgressBar } from "./ProgressBar.js"
import { NonCellOutput } from "./NonCellOutput.js"
import { IsolatedCell } from "./Cell.js"
import { RecordingPlaybackUI, RecordingUI } from "./RecordingUI.js"
import { HijackExternalLinksToOpenInNewTab } from "./HackySideStuff/HijackExternalLinksToOpenInNewTab.js"
import { FrontMatterInput } from "./FrontmatterInput.js"
import { EditorLaunchBackendButton } from "./Editor/LaunchBackendButton.js"
import { get_environment } from "../common/Environment.js"
import { ProcessStatus } from "../common/ProcessStatus.js"
import { SafePreviewUI } from "./SafePreviewUI.js"

// This is imported asynchronously - uncomment for development
// import environment from "../common/Environment.js"

export const default_path = ""
const DEBUG_DIFFING = false

// Be sure to keep this in sync with DEFAULT_CELL_METADATA in Cell.jl
/** @type {CellMetaData} */
const DEFAULT_CELL_METADATA = {
    disabled: false,
    show_logs: true,
    skip_as_script: false,
}

// from our friends at https://stackoverflow.com/a/2117523
// i checked it and it generates Julia-legal UUIDs and that's all we need -SNOF
const uuidv4 = () =>
    //@ts-ignore
    "10000000-1000-4000-8000-100000000000".replace(/[018]/g, (c) => (c ^ (crypto.getRandomValues(new Uint8Array(1))[0] & (15 >> (c / 4)))).toString(16))

/**
 * @typedef {import('../imports/immer').Patch} Patch
 * */

const Main = ({ children }) => {
    return html`<main>${children}</main>`
}

/**
 * Map of status => Bool. In order of decreasing priority.
 */
const statusmap = (/** @type {EditorState} */ state, /** @type {LaunchParameters} */ launch_params) => ({
    disconnected: !(state.connected || state.initializing || state.static_preview),
    loading:
        (state.backend_launch_phase != null &&
            BackendLaunchPhase.wait_for_user < state.backend_launch_phase &&
            state.backend_launch_phase < BackendLaunchPhase.ready) ||
        state.initializing ||
        state.moving_file,
    process_waiting_for_permission: state.notebook.process_status === ProcessStatus.waiting_for_permission && !state.initializing,
    process_restarting: state.notebook.process_status === ProcessStatus.waiting_to_restart,
    process_dead: state.notebook.process_status === ProcessStatus.no_process || state.notebook.process_status === ProcessStatus.waiting_to_restart,
    nbpkg_restart_required: state.notebook.nbpkg?.restart_required_msg != null,
    nbpkg_restart_recommended: state.notebook.nbpkg?.restart_recommended_msg != null,
    nbpkg_disabled: state.notebook.nbpkg?.enabled === false || state.notebook.nbpkg?.waiting_for_permission_but_probably_disabled === true,
    static_preview: state.static_preview,
    bonds_disabled: !(state.connected || state.initializing || launch_params.slider_server_url != null),
    offer_binder: state.backend_launch_phase === BackendLaunchPhase.wait_for_user && launch_params.binder_url != null,
    offer_local: state.backend_launch_phase === BackendLaunchPhase.wait_for_user && launch_params.pluto_server_url != null,
    binder: launch_params.binder_url != null && state.backend_launch_phase != null,
    code_differs: state.notebook.cell_order.some((cell_id) =>
        state.cell_inputs_local[cell_id]
            ? state.notebook.cell_inputs[cell_id].code !== state.cell_inputs_local[cell_id].code
            : state.notebook.cell_inputs[cell_id].code !== state.notebook.cell_inputs[cell_id].code_text
    ),
    recording_waiting_to_start: state.recording_waiting_to_start,
    is_recording: state.is_recording,
    isolated_cell_view: launch_params.isolated_cell_ids != null && launch_params.isolated_cell_ids.length > 0,
    sanitize_html: state.notebook.process_status === ProcessStatus.waiting_for_permission,
})

const first_true_key = (obj) => {
    for (let [k, v] of Object.entries(obj)) {
        if (v) {
            return k
        }
    }
}

/**
 * @typedef CellMetaData
 * @type {{
 *    disabled: boolean,
 *    show_logs: boolean,
 *    skip_as_script: boolean
 *  }}
 *
 * @typedef CellInputData
 * @type {{
 *  cell_id: string,
 *  code: string,
 *  code_folded: boolean,
 *  metadata: CellMetaData,
 *  cm_updates: Array<import("./CellInput.js").TextUpdate>
 *  last_run_version: Number,
 *  code_text: String,
 *  start_version: Number,
 * }}
 */

/**
 * @typedef LogEntryData
 * @type {{
 *   level: number,
 *   msg: string,
 *   file: string,
 *   line: number,
 *   kwargs: Object,
 * }}
 */

/**
 * @typedef StatusEntryData
 * @type {{
 *   name: string,
 *   started_at: number?,
 *   finished_at: number?,
 *   timing?: "remote" | "local",
 *   subtasks: Record<string,StatusEntryData>,
 * }}
 */

/**
 * @typedef CellResultData
 * @type {{
 *  cell_id: string,
 *  queued: boolean,
 *  running: boolean,
 *  errored: boolean,
 *  runtime: number?,
 *  downstream_cells_map: { string: [string]},
 *  upstream_cells_map: { string: [string]},
 *  precedence_heuristic: number?,
 *  depends_on_disabled_cells: boolean,
 *  depends_on_skipped_cells: boolean,
 *  output: {
 *      body: string,
 *      persist_js_state: boolean,
 *      last_run_timestamp: number,
 *      mime: string,
 *      rootassignee: string?,
 *      has_pluto_hook_features: boolean,
 *  },
 *  logs: Array<LogEntryData>,
 *  published_object_keys: [string],
 * }}
 */

/**
 * @typedef CellDependencyData
 * @property {string} cell_id
 * @property {Map<string, Array<string>>} downstream_cells_map A map where the keys are the variables *defined* by this cell, and a value is the list of cell IDs that reference a variable.
 * @property {Map<string, Array<string>>} upstream_cells_map A map where the keys are the variables *referenced* by this cell, and a value is the list of cell IDs that define a variable.
 * @property {number} precedence_heuristic
 */

/**
 * @typedef NotebookPkgData
 * @type {{
 *  enabled: boolean,
 *  waiting_for_permission: boolean?,
 *  waiting_for_permission_but_probably_disabled: boolean?,
 *  restart_recommended_msg: string?,
 *  restart_required_msg: string?,
 *  installed_versions: { [pkg_name: string]: string },
 *  terminal_outputs: { [pkg_name: string]: string },
 *  install_time_ns: number?,
 *  busy_packages: string[],
 *  instantiated: boolean,
 * }}
 */

/**
 * @typedef LaunchParameters
 * @type {{
 *  notebook_id: string?,
 *  statefile: string?,
 *  statefile_integrity: string?,
 *  notebookfile: string?,
 *  notebookfile_integrity: string?,
 *  disable_ui: boolean,
 *  preamble_html: string?,
 *  isolated_cell_ids: string[]?,
 *  binder_url: string?,
 *  pluto_server_url: string?,
 *  slider_server_url: string?,
 *  recording_url: string?,
 *  recording_url_integrity: string?,
 *  recording_audio_url: string?,
 * }}
 */

/**
 * @typedef BondValueContainer
 * @type {{ value: any }}
 */

/**
 * @typedef BondValuesDict
 * @type {{ [name: string]: BondValueContainer }}
 */

/**
 * @typedef NotebookData
 * @type {{
 *  notebook_id: string,
 *  path: string,
 *  shortpath: string,
 *  in_temp_dir: boolean,
 *  process_status: string,
 *  last_save_time: number,
 *  last_hot_reload_time: number,
 *  cell_inputs: { [uuid: string]: CellInputData },
 *  cell_results: { [uuid: string]: CellResultData },
 *  cell_dependencies: { [uuid: string]: CellDependencyData },
 *  cell_order: Array<string>,
 *  cell_execution_order: Array<string>,
 *  published_objects: { [objectid: string]: any},
 *  bonds: BondValuesDict,
 *  nbpkg: NotebookPkgData?,
 *  metadata: object,
 *  status_tree: StatusEntryData?,
 * }}
 */

const url_logo_big = document.head.querySelector("link[rel='pluto-logo-big']")?.getAttribute("href") ?? ""
export const url_logo_small = document.head.querySelector("link[rel='pluto-logo-small']")?.getAttribute("href") ?? ""

/**
 * @typedef EditorProps
 * @type {{
 * launch_params: LaunchParameters,
 * initial_notebook_state: NotebookData,
 * preamble_element: preact.ReactElement?,
 * }}
 */

/**
 * @typedef EditorState
 * @type {{
 * notebook: NotebookData,
 * cell_inputs_local: { [uuid: string]: { code: String } },
 * desired_doc_query: ?String,
 * recently_deleted: ?Array<{ index: number, cell: CellInputData }>,
 * last_update_time: number,
 * disable_ui: boolean,
 * static_preview: boolean,
 * backend_launch_phase: ?number,
 * backend_launch_logs: ?string,
 * binder_session_url: ?string,
 * binder_session_token: ?string,
 * refresh_target: ?string,
 * connected: boolean,
 * initializing: boolean,
 * moving_file: boolean,
 * scroller: {
 * up: boolean,
 * down: boolean,
 * },
 * export_menu_open: boolean,
 * last_created_cell: ?string,
 * selected_cells: Array<string>,
 * extended_components: any,
 * is_recording: boolean,
 * recording_waiting_to_start: boolean,
 * }}
 */

/**
 * @augments Component<EditorProps,EditorState>
 */
export class Editor extends Component {
    constructor(/** @type {EditorProps} */ props) {
        super(props)

        const { launch_params, initial_notebook_state } = this.props

        this.state = {
            notebook: /** @type {NotebookData} */ initial_notebook_state,
            /** @type Map<string,EditorView> */
            cell_views: new Map(),
            cell_inputs_local: /** @type {{ [id: string]: CellInputData }} */ ({}),
            desired_doc_query: null,
            recently_deleted: /** @type {Array<{ index: number, cell: CellInputData }>} */ ([]),
            recently_auto_disabled_cells: /** @type {Map<string,[string,string]>} */ ({}),
            last_update_time: 0,

            disable_ui: launch_params.disable_ui,
            static_preview: launch_params.statefile != null,
            backend_launch_phase:
                launch_params.notebookfile != null && (launch_params.binder_url != null || launch_params.pluto_server_url != null)
                    ? BackendLaunchPhase.wait_for_user
                    : null,
            backend_launch_logs: null,
            binder_session_url: null,
            binder_session_token: null,
            refresh_target: null,
            connected: false,
            initializing: true,

            moving_file: false,
            scroller: {
                up: false,
                down: false,
            },
            export_menu_open: false,

            last_created_cell: null,
            selected_cells: [],

            extended_components: {
                CustomHeader: null,
            },

            is_recording: false,
            recording_waiting_to_start: false,

            slider_server: {
                connecting: false,
                interactive: false,
            },
        }

        this.setStatePromise = (fn) => new Promise((r) => this.setState(fn, r))

        // these are things that can be done to the local notebook
        this.real_actions = {
            get_notebook: () => this?.state?.notebook || {},
            send: (message_type, ...args) => this.client.send(message_type, ...args),
            register_cell_view: (cell_id, view) => {
                this.state.cell_views.set(cell_id, view)
            },
            unregister_cell_view: (cell_id) => {
                this.state.cell_views.delete(cell_id)
            },
            get_published_object: (objectid) => this.state.notebook.published_objects[objectid],
            //@ts-ignore
            update_notebook: (...args) => this.update_notebook(...args),
            set_doc_query: (query) => this.setState({ desired_doc_query: query }),
            set_local_cell: (cell_id, new_val) => {
                return this.setStatePromise(
                    immer((/** @type {EditorState} */ state) => {
                        state.cell_inputs_local[cell_id] = {
                            code: new_val,
                        }
                        state.selected_cells = []
                    })
                )
            },
            focus_on_neighbor: (cell_id, delta, line = delta === -1 ? Infinity : -1, ch = 0) => {
                const i = this.state.notebook.cell_order.indexOf(cell_id)
                const new_i = i + delta
                if (new_i >= 0 && new_i < this.state.notebook.cell_order.length) {
                    window.dispatchEvent(
                        new CustomEvent("cell_focus", {
                            detail: {
                                cell_id: this.state.notebook.cell_order[new_i],
                                line: line,
                                ch: ch,
                            },
                        })
                    )
                }
            },
            add_deserialized_cells: async (data, index_or_id, deserializer = deserialize_cells) => {
                let new_codes = deserializer(data)
                /** @type {Array<CellInputData>} Create copies of the cells with fresh ids */
                let new_cells = new_codes.map((code) => ({
                    cell_id: uuidv4(),
                    code: code,
                    code_text: code,
                    cm_updates: [],
                    start_version: 0,
                    last_run_version: 0,
                    code_folded: false,
                    metadata: {
                        ...DEFAULT_CELL_METADATA,
                    },
                }))

                let index

                if (typeof index_or_id === "number") {
                    index = index_or_id
                } else {
                    /* if the input is not an integer, try interpreting it as a cell id */
                    index = this.state.notebook.cell_order.indexOf(index_or_id)
                    if (index !== -1) {
                        /* Make sure that the cells are pasted after the current cell */
                        index += 1
                    }
                }

                if (index === -1) {
                    index = this.state.notebook.cell_order.length
                }

                /** Update local_code. Local code doesn't force CM to update it's state
                 * (the usual flow is keyboard event -> cm -> local_code and not the opposite )
                 * See ** 1 **
                 */
                this.setState(
                    immer((/** @type {EditorState} */ state) => {
                        // Deselect everything first, to clean things up
                        state.selected_cells = []

                        for (let cell of new_cells) {
                            state.cell_inputs_local[cell.cell_id] = cell
                        }
                        state.last_created_cell = new_cells[0]?.cell_id
                    })
                )

                /**
                 * Create an empty cell in the julia-side.
                 * Code will differ, until the user clicks 'run' on the new code
                 */
                await update_notebook((notebook) => {
                    for (const cell of new_cells) {
                        notebook.cell_inputs[cell.cell_id] = {
                            ...cell,
                            // Fill the cell with empty code remotely, so it doesn't run unsafe code
                            start_version: 1,
                            last_run_version: 0,
                            cm_updates: [{ specs: [{ from: 0, insert: cell.code }], document_length: 0, client_id: "slkqjdsql" }],
                            metadata: {
                                ...DEFAULT_CELL_METADATA,
                            },
                        }
                    }
                    notebook.cell_order = [
                        ...notebook.cell_order.slice(0, index),
                        ...new_cells.map((x) => x.cell_id),
                        ...notebook.cell_order.slice(index, Infinity),
                    ]
                })
            },
            wrap_remote_cell: async (cell_id, block_start = "begin", block_end = "end") => {
                const cell = this.state.notebook.cell_inputs[cell_id]
                const new_code = `${block_start}\n\t${cell.code.replace(/\n/g, "\n\t")}\n${block_end}`

                await this.setStatePromise(
                    immer((/** @type {EditorState} */ state) => {
                        state.cell_inputs_local[cell_id] = {
                            code: new_code,
                        }
                    })
                )
                await this.actions.set_and_run_multiple([cell_id])
            },
            split_remote_cell: async (cell_id, boundaries, submit = false) => {
                const cell = this.state.notebook.cell_inputs[cell_id]

                const old_code = cell.code
                const padded_boundaries = [0, ...boundaries]
                /** @type {Array<String>} */
                const parts = boundaries.map((b, i) => slice_utf8(old_code, padded_boundaries[i], b).trim()).filter((x) => x !== "")
                /** @type {Array<CellInputData>} */
                const cells_to_add = parts.map((code) => {
                    return {
                        cell_id: uuidv4(),
                        code: code,
                        code_text: code,
                        last_run_version: 0,
                        start_version: 0,
                        cm_updates: [],
                        code_folded: false,
                        metadata: {
                            ...DEFAULT_CELL_METADATA,
                        },
                    }
                })

                this.setState(
                    immer((/** @type {EditorState} */ state) => {
                        for (let cell of cells_to_add) {
                            state.cell_inputs_local[cell.cell_id] = cell
                        }
                    })
                )
                await update_notebook((notebook) => {
                    // delete the old cell
                    delete notebook.cell_inputs[cell_id]

                    // add the new ones
                    for (let cell of cells_to_add) {
                        notebook.cell_inputs[cell.cell_id] = cell
                    }
                    notebook.cell_order = notebook.cell_order.flatMap((c) => {
                        if (cell_id === c) {
                            return cells_to_add.map((x) => x.cell_id)
                        } else {
                            return [c]
                        }
                    })
                })

                if (submit) {
                    await this.actions.set_and_run_multiple(cells_to_add.map((x) => x.cell_id))
                }
            },
            interrupt_remote: (cell_id) => {
                // TODO Make this cooler
                // set_notebook_state((prevstate) => {
                //     return {
                //         cells: prevstate.cells.map((c) => {
                //             return { ...c, errored: c.errored || c.running || c.queued }
                //         }),
                //     }
                // })
                this.client.send("interrupt_all", {}, { notebook_id: this.state.notebook.notebook_id }, false)
            },
            move_remote_cells: (cell_ids, new_index) => {
                update_notebook((notebook) => {
                    let before = notebook.cell_order.slice(0, new_index).filter((x) => !cell_ids.includes(x))
                    let after = notebook.cell_order.slice(new_index, Infinity).filter((x) => !cell_ids.includes(x))
                    notebook.cell_order = [...before, ...cell_ids, ...after]
                })
            },
            add_remote_cell_at: async (index, code = "") => {
                let id = uuidv4()
                this.setState({ last_created_cell: id })
                await update_notebook((notebook) => {
                    notebook.cell_inputs[id] = {
                        cell_id: id,
                        code,
                        code_text: code,
                        last_run_version: 0,
                        start_version: 0,
                        cm_updates: [],
                        code_folded: false,
                        metadata: { ...DEFAULT_CELL_METADATA },
                    }
                    notebook.cell_order = [...notebook.cell_order.slice(0, index), id, ...notebook.cell_order.slice(index, Infinity)]
                })
                await this.client.send("run_multiple_cells", { cells: [id] }, { notebook_id: this.state.notebook.notebook_id })
                return id
            },
            add_remote_cell: async (cell_id, before_or_after, code) => {
                const index = this.state.notebook.cell_order.indexOf(cell_id)
                const delta = before_or_after == "before" ? 0 : 1
                return await this.actions.add_remote_cell_at(index + delta, code)
            },
            confirm_delete_multiple: async (verb, cell_ids) => {
                if (cell_ids.length <= 1 || confirm(`${verb} ${cell_ids.length} cells?`)) {
                    if (cell_ids.some((cell_id) => this.state.notebook.cell_results[cell_id].running || this.state.notebook.cell_results[cell_id].queued)) {
                        if (confirm("This cell is still running - would you like to interrupt the notebook?")) {
                            this.actions.interrupt_remote(cell_ids[0])
                        }
                    } else {
                        this.setState({
                            recently_deleted: cell_ids.map((cell_id) => {
                                return {
                                    index: this.state.notebook.cell_order.indexOf(cell_id),
                                    cell: this.state.notebook.cell_inputs[cell_id],
                                }
                            }),
                            selected_cells: [],
                        })
                        await update_notebook((notebook) => {
                            for (let cell_id of cell_ids) {
                                delete notebook.cell_inputs[cell_id]
                            }
                            notebook.cell_order = notebook.cell_order.filter((cell_id) => !cell_ids.includes(cell_id))
                        })
                        await this.client.send("run_multiple_cells", { cells: [] }, { notebook_id: this.state.notebook.notebook_id })
                    }
                }
            },
            fold_remote_cells: async (cell_ids, newFolded) => {
                if (!newFolded && cell_ids.length > 0) {
                    this.setState({ last_created_cell: cell_ids[cell_ids.length - 1] })
                }
                await update_notebook((notebook) => {
                    for (let cell_id of cell_ids) {
                        notebook.cell_inputs[cell_id].code_folded = newFolded
                    }
                })
            },
            set_and_run_all_changed_remote_cells: () => {
                const changed = this.state.notebook.cell_order.filter(
                    (cell_id) =>
                        this.state.cell_inputs_local[cell_id] != null &&
                        this.state.notebook.cell_inputs[cell_id].code !== this.state.cell_inputs_local[cell_id]?.code
                )
                this.actions.set_and_run_multiple(changed)
                return changed.length > 0
            },
            set_and_run_multiple: async (cell_ids) => {
                // TODO: this function is called with an empty list sometimes, where?
                if (cell_ids.length > 0) {
<<<<<<< HEAD
                    // await update_notebook((notebook) => {
                    //     for (let cell_id of cell_ids) {
                    //         if (this.state.cell_inputs_local[cell_id]) {
                    //             notebook.cell_inputs[cell_id].code = this.state.cell_inputs_local[cell_id].code
                    //         }
                    //     }
                    // })

=======
                    window.dispatchEvent(
                        new CustomEvent("set_waiting_to_run_smart", {
                            detail: {
                                cell_ids,
                            },
                        })
                    )

                    await update_notebook((notebook) => {
                        for (let cell_id of cell_ids) {
                            if (this.state.cell_inputs_local[cell_id]) {
                                notebook.cell_inputs[cell_id].code = this.state.cell_inputs_local[cell_id].code
                            }
                        }
                    })
>>>>>>> 4bf9d604
                    // This is a "dirty" trick, as this should actually be stored in some shared request_status => status state
                    // But for now... this is fine 😼
                    await this.setStatePromise(
                        immer((/** @type {EditorState} */ state) => {
                            for (let cell_id of cell_ids) {
                                if (state.notebook.cell_results[cell_id] != null) {
                                    state.notebook.cell_results[cell_id].queued = this.is_process_ready()
                                } else {
                                    // nothing
                                }
                            }
                        })
                    )
                    const result = await this.client.send("run_multiple_cells", { cells: cell_ids }, { notebook_id: this.state.notebook.notebook_id })
                    const { disabled_cells } = result.message
                    if (Object.entries(disabled_cells).length > 0) {
                        await this.setStatePromise({
                            recently_auto_disabled_cells: disabled_cells,
                        })
                    }
                }
            },
            /**
             *
             * @param {string} name name of bound variable
             * @param {*} value value (not in wrapper object)
             */
            set_bond: async (name, value) => {
                await update_notebook((notebook) => {
                    // Wrap the bond value in an object so immer assumes it is changed
                    let new_bond = { value: value }
                    notebook.bonds[name] = new_bond
                })
            },
            reshow_cell: (cell_id, objectid, dim) => {
                this.client.send(
                    "reshow_cell",
                    {
                        objectid,
                        dim,
                        cell_id,
                    },
                    { notebook_id: this.state.notebook.notebook_id },
                    false
                )
            },
            /** This actions avoids pushing selected cells all the way down, which is too heavy to handle! */
            get_selected_cells: (cell_id, /** @type {boolean} */ allow_other_selected_cells) =>
                allow_other_selected_cells ? this.state.selected_cells : [cell_id],
            get_avaible_versions: async ({ package_name, notebook_id }) => {
                const { message } = await this.client.send("nbpkg_available_versions", { package_name: package_name }, { notebook_id: notebook_id })
                return message.versions
            },
        }
        this.actions = { ...this.real_actions }
        window.pluto_actions = this.actions

        const apply_notebook_patches = (patches, /** @type {NotebookData?} */ old_state = null, get_reverse_patches = false) =>
            new Promise((resolve) => {
                if (patches.length !== 0) {
                    const should_ignore_patch_error = (/** @type {string} */ failing_path) => failing_path.startsWith("status_tree")

                    let _copy_of_patches,
                        reverse_of_patches = []
                    this.setState(
                        immer((/** @type {EditorState} */ state) => {
                            let new_notebook
                            try {
                                // To test this, uncomment the lines below:
                                // if (Math.random() < 0.25) {
                                //     throw new Error(`Error: [Immer] minified error nr: 15 '${patches?.[0]?.path?.join("/")}'    .`)
                                // }

                                if (get_reverse_patches) {
                                    ;[new_notebook, _copy_of_patches, reverse_of_patches] = produceWithPatches(old_state ?? state.notebook, (state) => {
                                        applyPatches(state, patches)
                                    })
                                    // TODO: why was `new_notebook` not updated?
                                    // this is why the line below is also called when `get_reverse_patches === true`
                                }
                                new_notebook = applyPatches(old_state ?? state.notebook, patches)
                            } catch (exception) {
                                /** @type {String} Example: `"a.b[2].c"` */
                                const failing_path = String(exception).match(".*'(.*)'.*")?.[1].replace(/\//gi, ".") ?? exception
                                const path_value = _.get(this.state.notebook, failing_path, "Not Found")
                                console.log(String(exception).match(".*'(.*)'.*")?.[1].replace(/\//gi, ".") ?? exception, failing_path, typeof failing_path)
                                const ignore = should_ignore_patch_error(failing_path)

                                ;(ignore ? console.log : console.error)(
                                    `#######################**************************########################
PlutoError: StateOutOfSync: Failed to apply patches.
Please report this: https://github.com/fonsp/Pluto.jl/issues adding the info below:
failing path: ${failing_path}
notebook previous value: ${path_value}
patch: ${JSON.stringify(
                                        patches?.find(({ path }) => path.join("") === failing_path),
                                        null,
                                        1
                                    )}
#######################**************************########################`,
                                    exception
                                )

                                if (ignore) {
                                    console.info("Safe to ignore this patch failure...")
                                } else if (this.state.connected) {
                                    console.error("Trying to recover: Refetching notebook...")
                                    this.client.send(
                                        "reset_shared_state",
                                        {},
                                        {
                                            notebook_id: this.state.notebook.notebook_id,
                                        },
                                        false
                                    )
                                } else {
                                    console.error("Trying to recover: reloading...")
                                    window.parent.location.href = this.state.refresh_target ?? window.location.href
                                }
                                return
                            }

                            if (DEBUG_DIFFING) {
                                console.group("Update!")
                                for (let patch of patches) {
                                    console.group(`Patch :${patch.op}`)
                                    console.log(patch.path)
                                    console.log(patch.value)
                                    console.groupEnd()
                                }
                                console.groupEnd()
                            }

                            let cells_stuck_in_limbo = new_notebook.cell_order.filter((cell_id) => new_notebook.cell_inputs[cell_id] == null)
                            if (cells_stuck_in_limbo.length !== 0) {
                                console.warn(`cells_stuck_in_limbo:`, cells_stuck_in_limbo)
                                new_notebook.cell_order = new_notebook.cell_order.filter((cell_id) => new_notebook.cell_inputs[cell_id] != null)
                            }
                            this.on_patches_hook(patches)
                            state.notebook = new_notebook
                        }),
                        () => resolve(reverse_of_patches)
                    )
                } else {
                    resolve([])
                }
            })

        this.apply_notebook_patches = apply_notebook_patches
        // these are update message that are _not_ a response to a `send(*, *, {create_promise: true})`
        const on_update = (update, by_me) => {
            if (this.state.notebook.notebook_id === update.notebook_id) {
                const show_debugs = launch_params.binder_url != null
                if (show_debugs) console.debug("on_update", update, by_me)
                const message = update.message
                switch (update.type) {
                    case "notebook_diff":
                        let apply_promise = Promise.resolve()
                        if (message?.response?.from_reset) {
                            console.log("Trying to reset state after failure")
                            apply_promise = apply_notebook_patches(
                                message.patches,
                                empty_notebook_state({ notebook_id: this.state.notebook.notebook_id })
                            ).catch((e) => {
                                alert("Oopsie!! please refresh your browser and everything will be alright!")
                                throw e
                            })
                        } else if (message.patches.length !== 0) {
                            apply_promise = apply_notebook_patches(message.patches)
                        }

                        const set_waiting = () => {
                            let from_update = message?.response?.update_went_well != null
                            let is_just_acknowledgement = from_update && message.patches.length === 0
                            // console.log("Received patches!", message.patches, message.response, is_just_acknowledgement)

                            if (!is_just_acknowledgement) {
                                this.waiting_for_bond_to_trigger_execution = false
                            }
                        }
                        apply_promise
                            .then(set_waiting)
                            .catch((e) => {
                                set_waiting()
                                throw e
                            })
                            .then(() => {
                                this.send_queued_bond_changes()
                            })

                        break
                    default:
                        console.error("Received unknown update type!", update)
                        // alert("Something went wrong 🙈\n Try clearing your browser cache and refreshing the page")
                        break
                }
                if (show_debugs) console.debug("on_update done")
            } else {
                // Update for a different notebook, TODO maybe log this as it shouldn't happen
            }
        }

        const on_establish_connection = async (client) => {
            // nasty
            Object.assign(this.client, client)
            try {
                const environment = await get_environment(client)
                const { custom_editor_header_component, custom_non_cell_output } = environment({ client, editor: this, imports: { preact } })
                this.setState({
                    extended_components: {
                        ...this.state.extended_components,
                        CustomHeader: custom_editor_header_component,
                        NonCellOutputComponents: custom_non_cell_output,
                    },
                })
            } catch (e) {}

            // @ts-ignore
            window.version_info = this.client.version_info // for debugging
            // @ts-ignore
            window.kill_socket = this.client.kill // for debugging

            if (!client.notebook_exists) {
                console.error("Notebook does not exist. Not connecting.")
                return
            }
            console.debug("Sending update_notebook request...")
            await this.client.send("update_notebook", { updates: [] }, { notebook_id: this.state.notebook.notebook_id }, false)
            console.debug("Received update_notebook request")

            this.setState({
                initializing: false,
                static_preview: false,
                backend_launch_phase: this.state.backend_launch_phase == null ? null : BackendLaunchPhase.ready,
            })

            // TODO Do this from julia itself
            this.client.send("complete", { query: "sq" }, { notebook_id: this.state.notebook.notebook_id })
            this.client.send("complete", { query: "\\sq" }, { notebook_id: this.state.notebook.notebook_id })

            const users = this.actions.get_notebook().users
            const names = ["Mars", "Earth", "Moon", "Sun"]
            const colors = ["#ffc09f", "#a0ced9", "#adf7b6", "#fcf5c7"]
            this.actions.update_notebook((nb) => {
                nb.users[this.client_id] = { name: names[Object.keys(users).length], color: colors[Object.keys(users).length] }
            })

            setTimeout(init_feedback, 2 * 1000) // 2 seconds - load feedback a little later for snappier UI
        }

        const on_connection_status = (val, hopeless) => {
            this.setState({ connected: val })
            if (hopeless) {
                // https://github.com/fonsp/Pluto.jl/issues/55
                // https://github.com/fonsp/Pluto.jl/issues/2398
                open_pluto_popup({
                    type: "warn",
                    body: html`<p>A new server was started - this notebook session is no longer running.</p>
                        <p>Would you like to go back to the main menu?</p>
                        <br />
                        <a href="./">Go back</a>
                        <br />
                        <a
                            href="#"
                            onClick=${(e) => {
                                e.preventDefault()
                                window.dispatchEvent(new CustomEvent("close pluto popup"))
                            }}
                            >Stay here</a
                        >`,
                })
            }
        }

        const on_reconnect = () => {
            console.warn("Reconnected! Checking states")

            return true
        }

        this.export_url = (/** @type {string} */ u) =>
            this.state.binder_session_url == null
                ? `./${u}?id=${this.state.notebook.notebook_id}`
                : `${this.state.binder_session_url}${u}?id=${this.state.notebook.notebook_id}&token=${this.state.binder_session_token}`

        this.client_id = Math.random().toString(36).slice(2)
        /** @type {import('../common/PlutoConnection').PlutoConnection} */
        this.client = /** @type {import('../common/PlutoConnection').PlutoConnection} */ ({})

        this.connect = (/** @type {string | undefined} */ ws_address = undefined) =>
            create_pluto_connection({
                ws_address: ws_address,
                on_unrequested_update: on_update,
                on_connection_status: on_connection_status,
                on_reconnect: on_reconnect,
                connect_metadata: { notebook_id: this.state.notebook.notebook_id },
            }).then(on_establish_connection)

        this.on_disable_ui = () => {
            set_disable_ui_css(this.state.disable_ui)

            // Pluto has three modes of operation:
            // 1. (normal) Connected to a Pluto notebook.
            // 2. Static HTML with PlutoSliderServer. All edits are ignored, but bond changes are processes by the PlutoSliderServer.
            // 3. Static HTML without PlutoSliderServer. All interactions are ignored.
            //
            // To easily support all three with minimal changes to the source code, we sneakily swap out the `this.actions` object (`pluto_actions` in other source files) with a different one:
            Object.assign(
                this.actions,
                // if we have no pluto server...
                this.state.disable_ui || (launch_params.slider_server_url != null && !this.state.connected)
                    ? // then use a modified set of actions
                      launch_params.slider_server_url != null
                        ? slider_server_actions({
                              setStatePromise: this.setStatePromise,
                              actions: this.actions,
                              launch_params: launch_params,
                              apply_notebook_patches,
                              get_original_state: () => this.props.initial_notebook_state,
                              get_current_state: () => this.state.notebook,
                          })
                        : nothing_actions({
                              actions: this.actions,
                          })
                    : // otherwise, use the real actions
                      this.real_actions
            )
        }
        this.on_disable_ui()

        setInterval(() => {
            if (!this.state.static_preview && document.visibilityState === "visible") {
                // view stats on https://stats.plutojl.org/
                //@ts-ignore
                count_stat(`editing/${window?.version_info?.pluto ?? "unknown"}${window.plutoDesktop ? "-desktop" : ""}`)
            }
        }, 1000 * 15 * 60)
        setInterval(() => {
            if (!this.state.static_preview && document.visibilityState === "visible") {
                update_stored_recent_notebooks(this.state.notebook.path)
            }
        }, 1000 * 5)

        // Not completely happy with this yet, but it will do for now - DRAL
        /** Patches that are being delayed until all cells have finished running. */
        this.bonds_changes_to_apply_when_done = []
        this.send_queued_bond_changes = () => {
            if (this.notebook_is_idle() && this.bonds_changes_to_apply_when_done.length !== 0) {
                // console.log("Applying queued bond changes!", this.bonds_changes_to_apply_when_done)
                let bonds_patches = this.bonds_changes_to_apply_when_done
                this.bonds_changes_to_apply_when_done = []
                this.update_notebook((notebook) => {
                    applyPatches(notebook, bonds_patches)
                })
            }
        }
        /** Whether we just set a bond value which will trigger a cell to run, but we are still waiting for the server to process the bond value (and run the cell). During this time, we won't send new bond values. See https://github.com/fonsp/Pluto.jl/issues/1891 for more info. */
        this.waiting_for_bond_to_trigger_execution = false
        /** Number of local updates that have not yet been applied to the server's state. */
        this.pending_local_updates = 0
        /**
         * User scripts that are currently running (possibly async).
         * @type {SetWithEmptyCallback<HTMLElement>}
         */
        this.js_init_set = new SetWithEmptyCallback(() => {
            // console.info("All scripts finished!")
            this.send_queued_bond_changes()
        })

        // @ts-ignore This is for tests
        document.body._js_init_set = this.js_init_set

        /** Is the notebook ready to execute code right now? (i.e. are no cells queued or running?) */
        this.notebook_is_idle = () => {
            return !(
                this.waiting_for_bond_to_trigger_execution ||
                this.pending_local_updates > 0 ||
                // a cell is running:
                Object.values(this.state.notebook.cell_results).some((cell) => cell.running || cell.queued) ||
                // a cell is initializing JS:
                !_.isEmpty(this.js_init_set) ||
                !this.is_process_ready()
            )
        }
        this.is_process_ready = () =>
            this.state.notebook.process_status === ProcessStatus.starting || this.state.notebook.process_status === ProcessStatus.ready

        const bond_will_trigger_evaluation = (/** @type {string|PropertyKey} */ sym) =>
            Object.entries(this.state.notebook.cell_dependencies).some(([cell_id, deps]) => {
                // if the other cell depends on the variable `sym`...
                if (deps.upstream_cells_map.hasOwnProperty(sym)) {
                    // and the cell is not disabled
                    const running_disabled = this.state.notebook.cell_inputs[cell_id].metadata.disabled
                    return !running_disabled
                }
            })

        /**
         * We set `waiting_for_bond_to_trigger_execution` to `true` if it is *guaranteed* that this bond change will trigger something to happen (i.e. a cell to run). See https://github.com/fonsp/Pluto.jl/pull/1892 for more info about why.
         *
         * This is guaranteed if there is a cell in the notebook that references the bound variable. We use our copy of the notebook's toplogy to check this.
         *
         * # Gotchas:
         * 1. We (the frontend) might have an out-of-date copy of the notebook's topology: this bond might have dependents *right now*, but the backend might already be processing a code change that removes that dependency.
         *
         *     However, this change in topology will result in a patch, which will set `waiting_for_bond_to_trigger_execution` back to `false`.
         *
         * 2. The backend has a "first value" mechanism: if bond values are being set for the first time *and* this value is already set on the backend, then the value will be skipped. See https://github.com/fonsp/Pluto.jl/issues/275. If all bond values are skipped, then we might get zero patches back (because no cells will run).
         *
         *     A bond value is considered a "first value" if it is sent using an `"add"` patch. This is why we require `x.op === "replace"`.
         */
        const bond_patch_will_trigger_evaluation = (/** @type {Patch} */ x) =>
            x.op === "replace" && x.path.length >= 1 && bond_will_trigger_evaluation(x.path[1])

        let last_update_notebook_task = Promise.resolve()
        /** @param {(notebook: NotebookData) => void} mutate_fn */
        let update_notebook = (mutate_fn) => {
            const new_task = last_update_notebook_task.then(async () => {
                // if (this.state.initializing) {
                //     console.error("Update notebook done during initializing, strange")
                //     return
                // }

                let [new_notebook, changes, inverseChanges] = produceWithPatches(this.state.notebook, (notebook) => {
                    mutate_fn(notebook)
                })

                // If "notebook is not idle" we seperate and store the bonds updates,
                // to send when the notebook is idle. This delays the updating of the bond for performance,
                // but when the server can discard bond updates itself (now it executes them one by one, even if there is a newer update ready)
                // this will no longer be necessary
                let is_idle = this.notebook_is_idle()
                let changes_involving_bonds = changes.filter((x) => x.path[0] === "bonds")
                if (!is_idle) {
                    this.bonds_changes_to_apply_when_done = [...this.bonds_changes_to_apply_when_done, ...changes_involving_bonds]
                    changes = changes.filter((x) => x.path[0] !== "bonds")
                }

                if (DEBUG_DIFFING) {
                    try {
                        let previous_function_name = new Error().stack?.split("\n")[2].trim().split(" ")[1]
                        console.log(`Changes to send to server from "${previous_function_name}":`, changes)
                    } catch (error) {}
                }
                for (let change of changes) {
                    if (change.path.some((x) => typeof x === "number")) {
                        throw new Error("This sounds like it is editing an array...")
                    }
                }

                if (changes.length === 0) {
                    return
                }
                if (is_idle) {
                    this.waiting_for_bond_to_trigger_execution =
                        this.waiting_for_bond_to_trigger_execution || changes_involving_bonds.some(bond_patch_will_trigger_evaluation)
                }
                this.pending_local_updates++
                this.on_patches_hook(changes)
                try {
                    // console.log("Sending changes to server:", changes)
                    await Promise.all([
                        this.client.send("update_notebook", { updates: changes }, { notebook_id: this.state.notebook.notebook_id }, false).then((response) => {
                            if (response.message?.response?.update_went_well === "👎") {
                                // We only throw an error for functions that are waiting for this
                                // Notebook state will already have the changes reversed
                                throw new Error(`Pluto update_notebook error: (from Julia: ${response.message.response.why_not})`)
                            }
                        }),
                        this.setStatePromise({
                            notebook: new_notebook,
                            last_update_time: Date.now(),
                        }),
                    ])
                } finally {
                    this.pending_local_updates--
                }
            })
            last_update_notebook_task = new_task.catch(console.error)
            return new_task
        }
        this.update_notebook = update_notebook
        //@ts-ignore
        window.shutdownNotebook = this.close = () => {
            this.client.send(
                "shutdown_notebook",
                {
                    keep_in_session: false,
                },
                {
                    notebook_id: this.state.notebook.notebook_id,
                },
                false
            )
        }
        this.submit_file_change = async (new_path, reset_cm_value) => {
            const old_path = this.state.notebook.path
            if (old_path === new_path) {
                return
            }
            if (!this.state.notebook.in_temp_dir) {
                if (!confirm("Are you sure? Will move from\n\n" + old_path + "\n\nto\n\n" + new_path)) {
                    throw new Error("Declined by user")
                }
            }

            this.setState({ moving_file: true })

            try {
                await update_notebook((notebook) => {
                    notebook.in_temp_dir = false
                    notebook.path = new_path
                })
                // @ts-ignore
                document.activeElement?.blur()
            } catch (error) {
                alert("Failed to move file:\n\n" + error.message)
            } finally {
                this.setState({ moving_file: false })
            }
        }

        this.desktop_submit_file_change = async () => {
            this.setState({ moving_file: true })
            /**
             * `window.plutoDesktop?.ipcRenderer` is basically what allows the
             * frontend to communicate with the electron side. It is an IPC
             * bridge between render process and main process. More info
             * [here](https://www.electronjs.org/docs/latest/api/ipc-renderer).
             *
             * "PLUTO-MOVE-NOTEBOOK" is an event triggered in the main process
             * once the move is complete, we listen to it using `once`.
             * More info [here](https://www.electronjs.org/docs/latest/api/ipc-renderer#ipcrendereroncechannel-listener)
             */
            window.plutoDesktop?.ipcRenderer.once("PLUTO-MOVE-NOTEBOOK", async (/** @type {string?} */ loc) => {
                if (!!loc)
                    await this.setStatePromise(
                        immer((/** @type {EditorState} */ state) => {
                            state.notebook.in_temp_dir = false
                            state.notebook.path = loc
                        })
                    )
                this.setState({ moving_file: false })
                // @ts-ignore
                document.activeElement?.blur()
            })

            // ask the electron backend to start moving the notebook. The event above will be fired once it is done.
            window.plutoDesktop?.fileSystem.moveNotebook()
        }

        this.delete_selected = (verb) => {
            if (this.state.selected_cells.length > 0) {
                this.actions.confirm_delete_multiple(verb, this.state.selected_cells)
                return true
            }
        }

        this.run_selected = () => {
            return this.actions.set_and_run_multiple(this.state.selected_cells)
        }

        this.serialize_selected = (cell_id = null) => {
            const cells_to_serialize = cell_id == null || this.state.selected_cells.includes(cell_id) ? this.state.selected_cells : [cell_id]
            if (cells_to_serialize.length) {
                return serialize_cells(cells_to_serialize.map((id) => this.state.notebook.cell_inputs[id]))
            }
        }

        this.patch_listeners = []
        this.on_patches_hook = (patches) => {
            this.patch_listeners.forEach((f) => f(patches))
        }

        let ctrl_down_last_val = { current: false }
        const set_ctrl_down = (value) => {
            if (value !== ctrl_down_last_val.current) {
                ctrl_down_last_val.current = value
                document.body.querySelectorAll("[data-pluto-variable], [data-cell-variable]").forEach((el) => {
                    el.setAttribute("data-ctrl-down", value ? "true" : "false")
                })
            }
        }

        document.addEventListener("keyup", (e) => {
            set_ctrl_down(has_ctrl_or_cmd_pressed(e))
        })
        document.addEventListener("visibilitychange", (e) => {
            set_ctrl_down(false)
            setTimeout(() => {
                set_ctrl_down(false)
            }, 100)
        })

        document.addEventListener("keydown", (e) => {
            set_ctrl_down(has_ctrl_or_cmd_pressed(e))
            // if (e.defaultPrevented) {
            //     return
            // }
            if (e.key?.toLowerCase() === "q" && has_ctrl_or_cmd_pressed(e)) {
                // This one can't be done as cmd+q on mac, because that closes chrome - Dral
                if (Object.values(this.state.notebook.cell_results).some((c) => c.running || c.queued)) {
                    this.actions.interrupt_remote()
                }
                e.preventDefault()
            } else if (e.key?.toLowerCase() === "s" && has_ctrl_or_cmd_pressed(e)) {
                const some_cells_ran = this.actions.set_and_run_all_changed_remote_cells()
                if (!some_cells_ran) {
                    // all cells were in sync allready
                    // TODO: let user know that the notebook autosaves
                }
                e.preventDefault()
            } else if (e.key === "Backspace" || e.key === "Delete") {
                if (this.delete_selected("Delete")) {
                    e.preventDefault()
                }
            } else if (e.key === "Enter" && e.shiftKey) {
                this.run_selected()
            } else if ((e.key === "?" && has_ctrl_or_cmd_pressed(e)) || e.key === "F1") {
                // On mac "cmd+shift+?" is used by chrome, so that is why this needs to be ctrl as well on mac
                // Also pressing "ctrl+shift" on mac causes the key to show up as "/", this madness
                // I hope we can find a better solution for this later - Dral
                alert(
                    `Shortcuts 🎹

    Shift+Enter:   run cell
    ${ctrl_or_cmd_name}+Enter:   run cell and add cell below
    Delete or Backspace:   delete empty cell

    PageUp or fn+Up:   select cell above
    PageDown or fn+Down:   select cell below

    ${ctrl_or_cmd_name}+Q:   interrupt notebook
    ${ctrl_or_cmd_name}+S:   submit all changes

    ${ctrl_or_cmd_name}+C:   copy selected cells
    ${ctrl_or_cmd_name}+X:   cut selected cells
    ${ctrl_or_cmd_name}+V:   paste selected cells

    Ctrl+M:   toggle markdown

    The notebook file saves every time you run a cell.`
                )
                e.preventDefault()
            } else if (e.key === "Escape") {
                this.setState({
                    recording_waiting_to_start: false,
                    selected_cells: [],
                    export_menu_open: false,
                })
            }

            if (this.state.disable_ui && this.state.backend_launch_phase === BackendLaunchPhase.wait_for_user) {
                // const code = e.key?.charCodeAt(0)
                if (e.key === "Enter" || e.key?.length === 1) {
                    if (!document.body.classList.contains("wiggle_binder")) {
                        document.body.classList.add("wiggle_binder")
                        setTimeout(() => {
                            document.body.classList.remove("wiggle_binder")
                        }, 1000)
                    }
                }
            }
        })

        document.addEventListener("copy", (e) => {
            if (!in_textarea_or_input()) {
                const serialized = this.serialize_selected()
                if (serialized) {
                    navigator.clipboard.writeText(serialized).catch((err) => {
                        console.error("Error copying cells", e, err)
                        alert(`Error copying cells: ${err}`)
                    })
                }
            }
        })

        document.addEventListener("cut", (e) => {
            // Disabled because we don't want to accidentally delete cells
            // or we can enable it with a prompt
            // Even better would be excel style: grey out until you paste it. If you paste within the same notebook, then it is just a move.
            // if (!in_textarea_or_input()) {
            //     const serialized = this.serialize_selected()
            //     if (serialized) {
            //         navigator.clipboard
            //             .writeText(serialized)
            //             .then(() => this.delete_selected("Cut"))
            //             .catch((err) => {
            //                 alert(`Error cutting cells: ${e}`)
            //             })
            //     }
            // }
        })

        document.addEventListener("paste", async (e) => {
            const topaste = e.clipboardData?.getData("text/plain")
            if (topaste) {
                const deserializer = detect_deserializer(topaste)
                if (deserializer != null) {
                    this.actions.add_deserialized_cells(topaste, -1, deserializer)
                    e.preventDefault()
                }
            }
        })

        window.addEventListener("beforeunload", (event) => {
            const unsaved_cells = this.state.notebook.cell_order.filter(
                (id) => this.state.cell_inputs_local[id] && this.state.notebook.cell_inputs[id].code !== this.state.cell_inputs_local[id].code
            )
            const first_unsaved = unsaved_cells[0]
            if (first_unsaved != null) {
                window.dispatchEvent(new CustomEvent("cell_focus", { detail: { cell_id: first_unsaved } }))
                // } else if (this.state.notebook.in_temp_dir) {
                //     window.scrollTo(0, 0)
                //     // TODO: focus file picker
                console.log("Preventing unload")
                event.stopImmediatePropagation()
                event.preventDefault()
                event.returnValue = ""
            } else {
                console.warn("unloading 👉 disconnecting websocket")
                //@ts-ignore
                if (window.shutdown_binder != null) {
                    // hmmmm that would also shut down the binder if you refreshed, or if you navigate to the binder session main menu by clicking the pluto logo.
                    // Let's keep it disabled for now and let the timeout take care of shutting down the binder
                    // window.shutdown_binder()
                }
                // and don't prevent the unload
            }
        })
    }

    componentDidMount() {
        if (this.state.static_preview) {
            this.setState({
                initializing: false,
            })
            // view stats on https://stats.plutojl.org/
            if (this.state.pluto_server_url != null) {
                count_stat(`article-view`)
            } else {
                count_stat(`article-view`)
            }
        } else {
            this.connect(this.props.launch_params.pluto_server_url ? ws_address_from_base(this.props.launch_params.pluto_server_url) : undefined)
        }
    }

    componentDidUpdate(old_props, old_state) {
        //@ts-ignore
        window.editor_state = this.state
        //@ts-ignore
        window.editor_state_set = this.setStatePromise

        const new_state = this.state

        if (old_state?.notebook?.path !== new_state.notebook.path) {
            update_stored_recent_notebooks(new_state.notebook.path, old_state?.notebook?.path)
        }
        if (old_state?.notebook?.shortpath !== new_state.notebook.shortpath) {
            document.title = "🎈 " + new_state.notebook.shortpath + " — Pluto.jl"
        }

        // this property is used to tell our frontend tests that the updates are done
        //@ts-ignore
        document.body._update_is_ongoing = this.pending_local_updates > 0

        this.send_queued_bond_changes()

        if (old_state.backend_launch_phase !== this.state.backend_launch_phase && this.state.backend_launch_phase != null) {
            const phase = Object.entries(BackendLaunchPhase).find(([k, v]) => v == this.state.backend_launch_phase)?.[0]
            console.info(`Binder phase: ${phase} at ${new Date().toLocaleTimeString()}`)
        }

        if (old_state.disable_ui !== this.state.disable_ui || old_state.connected !== this.state.connected) {
            this.on_disable_ui()
        }
        if (!this.state.initializing) {
            setup_mathjax()
        }

        if (old_state.notebook.nbpkg?.restart_recommended_msg !== new_state.notebook.nbpkg?.restart_recommended_msg) {
            console.warn(`New restart recommended message: ${new_state.notebook.nbpkg?.restart_recommended_msg}`)
        }
        if (old_state.notebook.nbpkg?.restart_required_msg !== new_state.notebook.nbpkg?.restart_required_msg) {
            console.warn(`New restart required message: ${new_state.notebook.nbpkg?.restart_required_msg}`)
        }
    }

    componentWillUpdate(new_props, new_state) {
        this.cached_status = statusmap(new_state, this.props.launch_params)

        Object.entries(this.cached_status).forEach(([k, v]) => {
            document.body.classList.toggle(k, v === true)
        })
    }

    render() {
        const { launch_params } = this.props
        let { export_menu_open, notebook } = this.state

        const status = this.cached_status ?? statusmap(this.state, launch_params)
        const statusval = first_true_key(status)

        if (status.isolated_cell_view) {
            return html`
                <${PlutoActionsContext.Provider} value=${this.actions}>
                    <${PlutoBondsContext.Provider} value=${this.state.notebook.bonds}>
                        <${PlutoJSInitializingContext.Provider} value=${this.js_init_set}>
                            <${ProgressBar} notebook=${this.state.notebook} backend_launch_phase=${this.state.backend_launch_phase} status=${status}/>
                            <div style="width: 100%">
                                ${this.state.notebook.cell_order.map(
                                    (cell_id, i) => html`
                                        <${IsolatedCell}
                                            cell_input=${notebook.cell_inputs[cell_id]}
                                            cell_result=${this.state.notebook.cell_results[cell_id]}
                                            hidden=${!launch_params.isolated_cell_ids?.includes(cell_id)}
                                            sanitize_html=${status.sanitize_html}
                                        />
                                    `
                                )}
                            </div>
                        </${PlutoJSInitializingContext.Provider}>
                    </${PlutoBondsContext.Provider}>
                </${PlutoActionsContext.Provider}>
            `
        }

        const warn_about_untrusted_code = this.client.session_options?.security?.warn_about_untrusted_code ?? true

        const restart = async (maybe_confirm = false) => {
            let source = notebook.metadata?.risky_file_source
            if (
                !warn_about_untrusted_code ||
                !maybe_confirm ||
                source == null ||
                confirm(`⚠️ Danger! Are you sure that you trust this file? \n\n${source}\n\nA malicious notebook can steal passwords and data.`)
            ) {
                await this.actions.update_notebook((notebook) => {
                    delete notebook.metadata.risky_file_source
                })
                await this.client.send(
                    "restart_process",
                    {},
                    {
                        notebook_id: notebook.notebook_id,
                    }
                )
            }
        }

        const restart_button = (text, maybe_confirm = false) =>
            html`<a href="#" id="restart-process-button" onClick=${() => restart(maybe_confirm)}>${text}</a>`

        return html`
            ${this.state.disable_ui === false && html`<${HijackExternalLinksToOpenInNewTab} />`}
            
            <${PlutoActionsContext.Provider} value=${this.actions}>
                <${PlutoBondsContext.Provider} value=${this.state.notebook.bonds}>
                    <${PlutoJSInitializingContext.Provider} value=${this.js_init_set}>
                    <button title="Go back" onClick=${() => {
                        history.back()
                    }} class="floating_back_button"><span></span></button>
                    <${Scroller} active=${this.state.scroller} />
                    <${ProgressBar} notebook=${this.state.notebook} backend_launch_phase=${this.state.backend_launch_phase} status=${status}/>
                    <header id="pluto-nav" className=${export_menu_open ? "show_export" : ""}>
                        <${ExportBanner}
                            notebook_id=${this.state.notebook.notebook_id}
                            notebook_shortpath=${this.state.notebook.shortpath}
                            notebookfile_url=${this.export_url("notebookfile")}
                            notebookexport_url=${this.export_url("notebookexport")}
                            open=${export_menu_open}
                            onClose=${() => this.setState({ export_menu_open: false })}
                            start_recording=${() => this.setState({ recording_waiting_to_start: true })}
                        />
                        ${
                            status.binder
                                ? html`<div id="binder_spinners">
                                      <binder-spinner id="ring_1"></binder-spinner>
                                      <binder-spinner id="ring_2"></binder-spinner>
                                      <binder-spinner id="ring_3"></binder-spinner>
                                  </div>`
                                : null
                        }
                        <nav id="at_the_top">
                            <a href=${
                                this.state.static_preview || this.state.binder_session_url != null
                                    ? `${this.state.binder_session_url}?token=${this.state.binder_session_token}`
                                    : "./"
                            }>
                                <h1><img id="logo-big" src=${url_logo_big} alt="Pluto.jl" /><img id="logo-small" src=${url_logo_small} /></h1>
                            </a>
                            ${
                                this.state.extended_components.CustomHeader &&
                                html`<${this.state.extended_components.CustomHeader} notebook_id=${this.state.notebook.notebook_id} />`
                            }
                            <div class="flex_grow_1"></div>
                            ${
                                this.state.extended_components.CustomHeader == null &&
                                (status.binder
                                    ? html`<pluto-filepicker><a href=${this.export_url("notebookfile")} target="_blank">Save notebook...</a></pluto-filepicker>`
                                    : html`<${FilePicker}
                                          client=${this.client}
                                          value=${notebook.in_temp_dir ? "" : notebook.path}
                                          on_submit=${this.submit_file_change}
                                          on_desktop_submit=${this.desktop_submit_file_change}
                                          suggest_new_file=${{
                                              base: this.client.session_options?.server?.notebook_path_suggestion ?? "",
                                              name: notebook.shortpath,
                                          }}
                                          placeholder="Save notebook..."
                                          button_label=${notebook.in_temp_dir ? "Choose" : "Move"}
                                      />`)
                            }
                            <div class="flex_grow_2"></div>
                            <div id="process_status">${
                                status.binder && status.loading
                                    ? "Loading binder..."
                                    : statusval === "disconnected"
                                    ? "Reconnecting..."
                                    : statusval === "loading"
                                    ? "Loading..."
                                    : statusval === "nbpkg_restart_required"
                                    ? html`${restart_button("Restart notebook")}${" (required)"}`
                                    : statusval === "nbpkg_restart_recommended"
                                    ? html`${restart_button("Restart notebook")}${" (recommended)"}`
                                    : statusval === "process_restarting"
                                    ? "Process exited — restarting..."
                                    : statusval === "process_dead"
                                    ? html`${"Process exited — "}${restart_button("restart")}`
                                    : statusval === "process_waiting_for_permission"
                                    ? html`${restart_button("Run notebook code", true)}`
                                    : null
                            }</div>
                            <button class="toggle_export" title="Export..." onClick=${() => {
                                this.setState({ export_menu_open: !export_menu_open })
                            }}><span></span></button>
                        </nav>
                    </header>
                    
                    <${SafePreviewUI}
                        process_waiting_for_permission=${status.process_waiting_for_permission}
                        risky_file_source=${notebook.metadata?.risky_file_source}
                        restart=${restart}
                        warn_about_untrusted_code=${warn_about_untrusted_code}
                    />
                    
                    <${RecordingUI} 
                        notebook_name=${notebook.shortpath}
                        recording_waiting_to_start=${this.state.recording_waiting_to_start}
                        set_recording_states=${({ is_recording, recording_waiting_to_start }) => this.setState({ is_recording, recording_waiting_to_start })}
                        is_recording=${this.state.is_recording}
                        patch_listeners=${this.patch_listeners}
                        export_url=${this.export_url}
                    />
                    <${RecordingPlaybackUI} 
                        launch_params=${launch_params}
                        initializing=${this.state.initializing}
                        apply_notebook_patches=${this.apply_notebook_patches}
                        reset_notebook_state=${() =>
                            this.setStatePromise(
                                immer((/** @type {EditorState} */ state) => {
                                    state.notebook = this.props.initial_notebook_state
                                })
                            )}
                    />
                    <${EditorLaunchBackendButton} editor=${this} launch_params=${launch_params} status=${status} />
                    <${FrontMatterInput}
                        filename=${notebook.shortpath}
                        remote_frontmatter=${notebook.metadata?.frontmatter} 
                        set_remote_frontmatter=${(newval) =>
                            this.actions.update_notebook((nb) => {
                                nb.metadata["frontmatter"] = newval
                            })} 
                    />
                    ${this.props.preamble_element}
                    <${Main}>
                        <${Preamble}
                            last_update_time=${this.state.last_update_time}
                            any_code_differs=${status.code_differs}
                            last_hot_reload_time=${notebook.last_hot_reload_time}
                            connected=${this.state.connected}
                        />
                        <${MultiplayerPanel} users=${notebook.users}/>
                        <${Notebook}
                            notebook=${notebook}
                            client_id=${this.client_id}
                            cell_inputs_local=${this.state.cell_inputs_local}
                            disable_input=${this.state.disable_ui || !this.state.connected /* && this.state.backend_launch_phase == null*/}
                            last_created_cell=${this.state.last_created_cell}
                            selected_cells=${this.state.selected_cells}
                            is_initializing=${this.state.initializing}
                            is_process_ready=${this.is_process_ready()}
                            process_waiting_for_permission=${status.process_waiting_for_permission}
                            sanitize_html=${status.sanitize_html}
                        />
                        <${DropRuler} 
                            actions=${this.actions}
                            selected_cells=${this.state.selected_cells}
                            set_scroller=${(enabled) => this.setState({ scroller: enabled })}
                            serialize_selected=${this.serialize_selected}
                        />
                        ${
                            this.state.disable_ui ||
                            html`<${SelectionArea}
                                actions=${this.actions}
                                cell_order=${this.state.notebook.cell_order}
                                selected_cell_ids=${this.state.selected_cell_ids}
                                set_scroller=${(enabled) => {
                                    this.setState({ scroller: enabled })
                                }}
                                on_selection=${(selected_cell_ids) => {
                                    // @ts-ignore
                                    if (
                                        selected_cell_ids.length !== this.state.selected_cells.length ||
                                        _.difference(selected_cell_ids, this.state.selected_cells).length !== 0
                                    ) {
                                        this.setState({
                                            selected_cells: selected_cell_ids,
                                        })
                                    }
                                }}
                            />`
                        }
                        <${NonCellOutput} 
                            notebook_id=${this.state.notebook.notebook_id} 
                            environment_component=${this.state.extended_components.NonCellOutputComponents} />
                    </${Main}>
                    <${BottomRightPanel}
                        desired_doc_query=${this.state.desired_doc_query}
                        on_update_doc_query=${this.actions.set_doc_query}
                        connected=${this.state.connected}
                        backend_launch_phase=${this.state.backend_launch_phase}
                        backend_launch_logs=${this.state.backend_launch_logs}
                        notebook=${this.state.notebook}
                        sanitize_html=${status.sanitize_html}
                    />
                    <${Popup} 
                        notebook=${this.state.notebook}
                        disable_input=${this.state.disable_ui || !this.state.connected /* && this.state.backend_launch_phase == null*/}
                    />
                    <${RecentlyDisabledInfo} 
                        recently_auto_disabled_cells=${this.state.recently_auto_disabled_cells}
                        notebook=${this.state.notebook}
                    />
                    <${UndoDelete}
                        recently_deleted=${this.state.recently_deleted}
                        on_click=${() => {
                            this.update_notebook((notebook) => {
                                for (let { index, cell } of this.state.recently_deleted) {
                                    notebook.cell_inputs[cell.cell_id] = cell
                                    notebook.cell_order = [...notebook.cell_order.slice(0, index), cell.cell_id, ...notebook.cell_order.slice(index, Infinity)]
                                }
                            }).then(() => {
                                this.actions.set_and_run_multiple(this.state.recently_deleted.map(({ cell }) => cell.cell_id))
                            })
                        }}
                    />
                    <${SlideControls} />
                    <footer>
                        <div id="info">
                            <a href="https://github.com/fonsp/Pluto.jl/wiki" target="_blank">FAQ</a>
                            <span style="flex: 1"></span>
                            <form id="feedback" action="#" method="post">
                                <label for="opinion">🙋 How can we make <a href="https://plutojl.org/" target="_blank">Pluto.jl</a> better?</label>
                                <input type="text" name="opinion" id="opinion" autocomplete="off" placeholder="Instant feedback..." />
                                <button>Send</button>
                            </form>
                        </div>
                    </footer>
                </${PlutoJSInitializingContext.Provider}>
                </${PlutoBondsContext.Provider}>
            </${PlutoActionsContext.Provider}>
        `
    }
}

/* LOCALSTORAGE NOTEBOOKS LIST */

// TODO This is now stored locally, lets store it somewhere central 😈
export const update_stored_recent_notebooks = (recent_path, also_delete = undefined) => {
    if (recent_path != null && recent_path !== default_path) {
        const stored_string = localStorage.getItem("recent notebooks")
        const stored_list = stored_string != null ? JSON.parse(stored_string) : []
        const oldpaths = stored_list

        const newpaths = [recent_path, ...oldpaths.filter((path) => path !== recent_path && path !== also_delete)]
        if (!_.isEqual(oldpaths, newpaths)) {
            localStorage.setItem("recent notebooks", JSON.stringify(newpaths.slice(0, 50)))
        }
    }
}<|MERGE_RESOLUTION|>--- conflicted
+++ resolved
@@ -619,7 +619,14 @@
             set_and_run_multiple: async (cell_ids) => {
                 // TODO: this function is called with an empty list sometimes, where?
                 if (cell_ids.length > 0) {
-<<<<<<< HEAD
+                    window.dispatchEvent(
+                        new CustomEvent("set_waiting_to_run_smart", {
+                            detail: {
+                                cell_ids,
+                            },
+                        })
+                    )
+
                     // await update_notebook((notebook) => {
                     //     for (let cell_id of cell_ids) {
                     //         if (this.state.cell_inputs_local[cell_id]) {
@@ -628,23 +635,6 @@
                     //     }
                     // })
 
-=======
-                    window.dispatchEvent(
-                        new CustomEvent("set_waiting_to_run_smart", {
-                            detail: {
-                                cell_ids,
-                            },
-                        })
-                    )
-
-                    await update_notebook((notebook) => {
-                        for (let cell_id of cell_ids) {
-                            if (this.state.cell_inputs_local[cell_id]) {
-                                notebook.cell_inputs[cell_id].code = this.state.cell_inputs_local[cell_id].code
-                            }
-                        }
-                    })
->>>>>>> 4bf9d604
                     // This is a "dirty" trick, as this should actually be stored in some shared request_status => status state
                     // But for now... this is fine 😼
                     await this.setStatePromise(
