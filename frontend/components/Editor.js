--- conflicted
+++ resolved
@@ -31,12 +31,9 @@
 import { slider_server_actions, nothing_actions } from "../common/SliderServerClient.js"
 import { ProgressBar } from "./ProgressBar.js"
 import { IsolatedCell } from "./Cell.js"
-<<<<<<< HEAD
 import { available as vscode_available, api as vscode } from "../common/VSCodeApi.js"
-=======
 import { RawHTMLContainer } from "./CellOutput.js"
 import { RecordingPlaybackUI, RecordingUI } from "./RecordingUI.js"
->>>>>>> 41664ef4
 
 const default_path = "..."
 import { alert, confirm } from "../common/alert_confirm.js"
@@ -1202,13 +1199,9 @@
                             <div class="flex_grow_1"></div>
                             ${
                                 status.binder
-<<<<<<< HEAD
-                                    ? html`<pluto-filepicker><a href=${export_url("notebookfile")} target="_blank">Save notebook...</a></pluto-filepicker>`
+                                    ? html`<pluto-filepicker><a href=${this.export_url("notebookfile")} target="_blank">Save notebook...</a></pluto-filepicker>`
                                     : vscode_available
                                     ? null
-=======
-                                    ? html`<pluto-filepicker><a href=${this.export_url("notebookfile")} target="_blank">Save notebook...</a></pluto-filepicker>`
->>>>>>> 41664ef4
                                     : html`<${FilePicker}
                                           client=${this.client}
                                           value=${notebook.in_temp_dir ? "" : notebook.path}
