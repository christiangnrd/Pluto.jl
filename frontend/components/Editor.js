import { html, Component, useState, useEffect, useMemo } from "../imports/Preact.js"
import immer, { applyPatches, produceWithPatches } from "../imports/immer.js"
import _ from "../imports/lodash.js"

import { create_pluto_connection, resolvable_promise, ws_address_from_base } from "../common/PlutoConnection.js"
import { create_counter_statistics, send_statistics_if_enabled, store_statistics_sample, finalize_statistics, init_feedback } from "../common/Feedback.js"

import { FilePicker } from "./FilePicker.js"
import { NotebookMemo as Notebook } from "./Notebook.js"
import { LiveDocs } from "./LiveDocs.js"
import { DropRuler } from "./DropRuler.js"
import { SelectionArea } from "./SelectionArea.js"
import { UndoDelete } from "./UndoDelete.js"
import { SlideControls } from "./SlideControls.js"
import { Scroller } from "./Scroller.js"
import { ExportBanner } from "./ExportBanner.js"

import { slice_utf8, length_utf8 } from "../common/UnicodeTools.js"
import { has_ctrl_or_cmd_pressed, ctrl_or_cmd_name, is_mac_keyboard, in_textarea_or_input } from "../common/KeyboardShortcuts.js"
import { handle_log } from "../common/Logging.js"
import { PlutoContext, PlutoBondsContext } from "../common/PlutoContext.js"
<<<<<<< HEAD
import { pack, unpack } from "../common/MsgPack.js"
=======
>>>>>>> dff84f0d

const default_path = "..."
const DEBUG_DIFFING = false
let pending_local_updates = 0
// from our friends at https://stackoverflow.com/a/2117523
// i checked it and it generates Julia-legal UUIDs and that's all we need -SNOF
const uuidv4 = () =>
    //@ts-ignore
    "10000000-1000-4000-8000-100000000000".replace(/[018]/g, (c) => (c ^ (crypto.getRandomValues(new Uint8Array(1))[0] & (15 >> (c / 4)))).toString(16))

/**
 * @typedef {import('../imports/immer').Patch} Patch
 * */

/**
 * Serialize an array of cells into a string form (similar to the .jl file).
 *
 * Used for implementing clipboard functionality. This isn't in topological
 * order, so you won't necessarily be able to run it directly.
 *
 * @param {Array<CellInputData>} cells
 * @return {String}
 */
function serialize_cells(cells) {
    return cells.map((cell) => `# ╔═╡ ${cell.cell_id}\n` + cell.code + "\n").join("\n")
}

/**
 * Deserialize a Julia program or output from `serialize_cells`.
 *
 * If a Julia program, it will return a single String containing it. Otherwise,
 * it will split the string into cells based on the special delimiter.
 *
 * @param {String} serialized_cells
 * @return {Array<String>}
 */
function deserialize_cells(serialized_cells) {
    const segments = serialized_cells.replace(/\r\n/g, "\n").split(/# ╔═╡ \S+\n/)
    return segments.map((s) => s.trim()).filter((s) => s !== "")
}

/**
 * @typedef CellInputData
 * @type {{
 *  cell_id: string,
 *  code: string,
 *  code_folded: boolean,
 * }}
 */

/**
 * @typedef CellResultData
 * @type {{
 *  cell_id: string,
 *  queued: boolean,
 *  running: boolean,
 *  errored: boolean,
 *  runtime?: number,
 *  output: {
 *      body: string,
 *      persist_js_state: boolean,
 *      last_run_timestamp: number,
 *      mime: string,
 *      rootassignee: ?string,
 *  }
 * }}
 */

/**
 * @typedef NotebookData
 * @type {{
 *  path: string,
 *  shortpath: string,
 *  in_temp_dir: boolean,
 *  notebook_id: string,
 *  cell_inputs: { [uuid: string]: CellInputData },
 *  cell_results: { [uuid: string]: CellResultData }
 *  cell_order: Array<string>,
 *  bonds: { [name: string]: any },
 * }}
 */
<<<<<<< HEAD

const BinderPhase = {
    wait_for_user: 0,
    requesting: 0.1,
    created: 0.6,
    notebook_running: 0.9,

    ready: 1.0,
}
=======
>>>>>>> dff84f0d

import { request_binder } from "../common/Binder.js"
// fake placeholder
// const request_binder = (binder_url) => {
//     return new Promise((resolve) => {
//         setTimeout(() => {
//             resolve({
//                 binder_session_url: "https://hub.gke2.mybinder.org/user/fonsp-pluto-on-binder-ubl5bnuf/proxy/1235/",
//                 binder_session_token: "sTOcyIaiRzWN6ueJGNHTiQ",
//             })
//         }, 5000)
//     })
// }

export class Editor extends Component {
    constructor() {
        super()

        const url_params = new URLSearchParams(window.location.search)

        this.state = {
            notebook: /** @type {NotebookData} */ ({
<<<<<<< HEAD
                notebook_id: url_params.get("id"),
=======
                notebook_id: new URLSearchParams(window.location.search).get("id"),
>>>>>>> dff84f0d
                path: default_path,
                shortpath: "",
                in_temp_dir: true,
                cell_inputs: {},
                cell_results: {},
                cell_order: [],
            }),
            cell_inputs_local: /** @type {{ [id: string]: CellInputData }} */ ({}),
            desired_doc_query: null,
            recently_deleted: /** @type {Array<{ index: number, cell: CellInputData }>} */ (null),
<<<<<<< HEAD

            static_preview: url_params.has("statefile"),
            offer_binder: !url_params.has("id"),
            binder_phase: null,
            connected: false,
            initializing: true,

=======
            connected: false,
            initializing: true,
>>>>>>> dff84f0d
            moving_file: false,
            scroller: {
                up: false,
                down: false,
            },
            export_menu_open: false,

            last_created_cell: null,
            selected_cells: [],

            update_is_ongoing: false,
        }

        // statistics that are accumulated over time
        this.counter_statistics = create_counter_statistics()

        // these are things that can be done to the local notebook
        this.actions = {
            send: (...args) => this.client.send(...args),
            update_notebook: (...args) => this.update_notebook(...args),
            set_doc_query: (query) => this.setState({ desired_doc_query: query }),
            set_local_cell: (cell_id, new_val) => {
                this.setState(
                    immer((state) => {
                        state.cell_inputs_local[cell_id] = {
                            code: new_val,
                        }
                        state.selected_cells = []
                    })
                )
            },
            focus_on_neighbor: (cell_id, delta, line = delta === -1 ? Infinity : -1, ch) => {
                const i = this.state.notebook.cell_order.indexOf(cell_id)
                const new_i = i + delta
                if (new_i >= 0 && new_i < this.state.notebook.cell_order.length) {
                    window.dispatchEvent(
                        new CustomEvent("cell_focus", {
                            detail: {
                                cell_id: this.state.notebook.cell_order[new_i],
                                line: line,
                                ch: ch,
                            },
                        })
                    )
                }
            },
            set_scroller: (enabled) => {
                this.setState({ scroller: enabled })
            },
            // Not really an action, but sure - DRAL
            serialize_selected: (cell_id) => {
                const cells_to_serialize = cell_id == null || this.state.selected_cells.includes(cell_id) ? this.state.selected_cells : [cell_id]
                if (cells_to_serialize.length) {
                    return serialize_cells(cells_to_serialize.map((id) => this.state.notebook.cell_inputs[id]))
                }
            },
            add_deserialized_cells: async (data, index) => {
                let new_codes = deserialize_cells(data)
                /** @type {Array<CellInputData>} */
                let new_cells = new_codes.map((code) => ({
                    cell_id: uuidv4(),
                    code: code,
                    code_folded: false,
                }))
                if (index === -1) {
                    index = this.state.notebook.cell_order.length
                }

                await new Promise((resolve) =>
                    this.setState(
                        immer((state) => {
                            for (let cell of new_cells) {
                                state.cell_inputs_local[cell.cell_id] = cell
                            }
                            state.last_created_cell = new_cells[0]?.cell_id
                        }),
                        resolve
                    )
                )

                await update_notebook((notebook) => {
                    for (const cell of new_cells) {
                        notebook.cell_inputs[cell.cell_id] = {
                            ...cell,
                            // Fill the cell with empty code remotely, so it doesn't run unsafe code
                            code: "",
                        }
                    }
                    notebook.cell_order = [
                        ...notebook.cell_order.slice(0, index),
                        ...new_cells.map((x) => x.cell_id),
                        ...notebook.cell_order.slice(index, Infinity),
                    ]
                })
            },
            change_remote_cell: async (cell_id, new_code, create_promise = false) => {
                this.counter_statistics.numEvals++
                this.actions.set_and_run_multiple([cell_id])
            },
            wrap_remote_cell: (cell_id, block = "begin") => {
                const cell = this.state.notebook.cell_inputs[cell_id]
                const new_code = block + "\n\t" + cell.code.replace(/\n/g, "\n\t") + "\n" + "end"
                this.actions.change_remote_cell(cell_id, new_code)
            },
            split_remote_cell: async (cell_id, boundaries, submit = false) => {
                const cell = this.state.notebook.cell_inputs[cell_id]

                const old_code = cell.code
                const padded_boundaries = [0, ...boundaries]
                /** @type {Array<String>} */
                const parts = boundaries.map((b, i) => slice_utf8(old_code, padded_boundaries[i], b).trim()).filter((x) => x !== "")
                /** @type {Array<CellInputData>} */
                const cells_to_add = parts.map((code) => {
                    return {
                        cell_id: uuidv4(),
                        code: code,
                        code_folded: false,
                    }
                })

                this.setState(
                    immer((state) => {
                        for (let cell of cells_to_add) {
                            state.cell_inputs_local[cell.cell_id] = cell
                        }
                    })
                )
                await update_notebook((notebook) => {
                    // delete the old cell
                    delete notebook.cell_inputs[cell_id]

                    // add the new ones
                    for (let cell of cells_to_add) {
                        notebook.cell_inputs[cell.cell_id] = cell
                    }
                    notebook.cell_order = notebook.cell_order.flatMap((c) => {
                        if (cell_id === c) {
                            return cells_to_add.map((x) => x.cell_id)
                        } else {
                            return [c]
                        }
                    })
                })

                if (submit) {
                    await this.actions.set_and_run_multiple(cells_to_add.map((x) => x.cell_id))
                }
            },
            interrupt_remote: (cell_id) => {
                // TODO Make this cooler
                // set_notebook_state((prevstate) => {
                //     return {
                //         cells: prevstate.cells.map((c) => {
                //             return { ...c, errored: c.errored || c.running || c.queued }
                //         }),
                //     }
                // })
                this.client.send("interrupt_all", {}, { notebook_id: this.state.notebook.notebook_id }, false)
            },
            move_remote_cells: (cell_ids, new_index) => {
                update_notebook((notebook) => {
                    let before = notebook.cell_order.slice(0, new_index).filter((x) => !cell_ids.includes(x))
                    let after = notebook.cell_order.slice(new_index, Infinity).filter((x) => !cell_ids.includes(x))
                    notebook.cell_order = [...before, ...cell_ids, ...after]
                })
            },
            add_remote_cell_at: async (index) => {
                let id = uuidv4()
                this.setState({ last_created_cell: id })
                await update_notebook((notebook) => {
                    notebook.cell_inputs[id] = {
                        cell_id: id,
                        code: "",
                        code_folded: false,
                    }
                    notebook.cell_order = [...notebook.cell_order.slice(0, index), id, ...notebook.cell_order.slice(index, Infinity)]
                })
                await this.client.send("run_multiple_cells", { cells: [id] }, { notebook_id: this.state.notebook.notebook_id })
            },
            add_remote_cell: async (cell_id, before_or_after) => {
                const index = this.state.notebook.cell_order.indexOf(cell_id)
                const delta = before_or_after == "before" ? 0 : 1

                await this.actions.add_remote_cell_at(index + delta)
            },
            confirm_delete_multiple: async (verb, cell_ids) => {
                if (cell_ids.length <= 1 || confirm(`${verb} ${cell_ids.length} cells?`)) {
                    if (cell_ids.some((cell_id) => this.state.notebook.cell_results[cell_id].running || this.state.notebook.cell_results[cell_id].queued)) {
                        if (confirm("This cell is still running - would you like to interrupt the notebook?")) {
                            this.actions.interrupt_remote(cell_ids[0])
                        }
                    } else {
                        this.setState({
                            recently_deleted: cell_ids.map((cell_id) => {
                                return {
                                    index: this.state.notebook.cell_order.indexOf(cell_id),
                                    cell: this.state.notebook.cell_inputs[cell_id],
                                }
                            }),
                        })
                        await update_notebook((notebook) => {
                            for (let cell_id of cell_ids) {
                                delete notebook.cell_inputs[cell_id]
                            }
                            notebook.cell_order = notebook.cell_order.filter((cell_id) => !cell_ids.includes(cell_id))
                        })
                        await this.client.send("run_multiple_cells", { cells: [] }, { notebook_id: this.state.notebook.notebook_id })
                    }
                }
            },
            fold_remote_cell: async (cell_id, newFolded) => {
                if (!newFolded) {
                    this.setState({ last_created_cell: cell_id })
                }
                await update_notebook((notebook) => {
                    notebook.cell_inputs[cell_id].code_folded = newFolded
                })
            },
            set_and_run_all_changed_remote_cells: () => {
                const changed = this.state.notebook.cell_order.filter(
                    (cell_id) =>
                        this.state.cell_inputs_local[cell_id] != null &&
                        this.state.notebook.cell_inputs[cell_id].code !== this.state.cell_inputs_local[cell_id]?.code
                )
                this.actions.set_and_run_multiple(changed)
                return changed.length > 0
            },
            set_and_run_multiple: async (cell_ids) => {
                // TODO: this function is called with an empty list sometimes, where?
                if (cell_ids.length > 0) {
                    await update_notebook((notebook) => {
                        for (let cell_id of cell_ids) {
                            if (this.state.cell_inputs_local[cell_id]) {
                                notebook.cell_inputs[cell_id].code = this.state.cell_inputs_local[cell_id].code
                            }
                        }
                    })
                    // This is a "dirty" trick, as this should actually be stored in some shared request_status => status state
                    // But for now... this is fine 😼
                    this.setState(
                        immer((state) => {
                            for (let cell_id of cell_ids) {
                                if (state.notebook.cell_results[cell_id]) {
                                    state.notebook.cell_results[cell_id].queued = true
                                } else {
                                    // nothing
                                }
                            }
                        })
                    )
                    await this.client.send("run_multiple_cells", { cells: cell_ids }, { notebook_id: this.state.notebook.notebook_id })
                }
            },
            set_bond: async (symbol, value, is_first_value) => {
                // For now I discard is_first_value, basing it on if there
                // is a value already present in the state.
                // Keep an eye on https://github.com/fonsp/Pluto.jl/issues/275

                this.counter_statistics.numBondSets++

                // Wrap the bond value in an object so immer assumes it is changed
                await update_notebook((notebook) => {
                    notebook.bonds[symbol] = { value: value }
                })
            },
            reshow_cell: (cell_id, objectid, dim) => {
                this.client.send(
                    "reshow_cell",
                    {
                        objectid: objectid,
                        dim: dim,
                        cell_id: cell_id,
                    },
                    { notebook_id: this.state.notebook.notebook_id },
                    false
                )
            },
        }

        // these are update message that are _not_ a response to a `send(*, *, {create_promise: true})`
        const on_update = (update, by_me) => {
            if (this.state.notebook.notebook_id === update.notebook_id) {
                const message = update.message
                switch (update.type) {
                    case "notebook_diff":
                        if (message.patches.length !== 0) {
                            this.setState((state) => {
                                let new_notebook = applyPatches(state.notebook, message.patches)

                                if (DEBUG_DIFFING) {
                                    console.group("Update!")
                                    for (let patch of message.patches) {
                                        console.group(`Patch :${patch.op}`)
                                        console.log(patch.path)
                                        console.log(patch.value)
                                        console.groupEnd()
                                    }
                                    console.groupEnd()
                                }

                                let cells_stuck_in_limbo = new_notebook.cell_order.filter((cell_id) => new_notebook.cell_inputs[cell_id] == null)
                                if (cells_stuck_in_limbo.length !== 0) {
                                    console.warn(`cells_stuck_in_limbo:`, cells_stuck_in_limbo)
                                    new_notebook.cell_order = new_notebook.cell_order.filter((cell_id) => new_notebook.cell_inputs[cell_id] != null)
                                }

                                return {
                                    notebook: new_notebook,
                                }
                            })
                        }
                        break
                    case "log":
                        handle_log(message, this.state.notebook.path)
                        break
                    default:
                        console.error("Received unknown update type!", update)
                        // alert("Something went wrong 🙈\n Try clearing your browser cache and refreshing the page")
                        break
                }
            } else {
                // Update for a different notebook, TODO maybe log this as it shouldn't happen
            }
        }

        const on_establish_connection = async (client) => {
            // nasty
            Object.assign(this.client, client)

            // @ts-ignore
            window.version_info = this.client.version_info // for debugging

            await this.client.send("update_notebook", { updates: [] }, { notebook_id: this.state.notebook.notebook_id }, false)

<<<<<<< HEAD
            this.setState({ initializing: false, binder_phase: this.state.binder_phase == null ? null : BinderPhase.ready })
=======
            this.setState({ initializing: false })
>>>>>>> dff84f0d

            // do one autocomplete to trigger its precompilation
            // TODO Do this from julia itself
            await this.client.send("complete", { query: "sq" }, { notebook_id: this.state.notebook.notebook_id })

            setTimeout(() => {
                init_feedback()
                finalize_statistics(this.state, this.client, this.counter_statistics).then(store_statistics_sample)

                setInterval(() => {
                    finalize_statistics(this.state, this.client, this.counter_statistics).then((statistics) => {
                        store_statistics_sample(statistics)
                        send_statistics_if_enabled(statistics)
                    })
                    this.counter_statistics = create_counter_statistics()
                }, 10 * 60 * 1000) // 10 minutes - statistics interval
            }, 5 * 1000) // 5 seconds - load feedback a little later for snappier UI
        }

        const on_connection_status = (val) => this.setState({ connected: val })

        const on_reconnect = () => {
            console.warn("Reconnected! Checking states")

            return true
        }

        this.client = {}
<<<<<<< HEAD

        this.connect = (ws_address = undefined) =>
            create_pluto_connection({
                ws_address: ws_address,
                on_unrequested_update: on_update,
                on_connection_status: on_connection_status,
                on_reconnect: on_reconnect,
                connect_metadata: { notebook_id: this.state.notebook.notebook_id },
            }).then(on_establish_connection)

        if (this.state.static_preview) {
            ;(async () => {
                const r = await fetch(url_params.get("statefile"))
                const buffer = await r.arrayBuffer()
                this.setState({
                    notebook: unpack(new Uint8Array(buffer)),
                    initializing: false,
                    binder_phase: this.state.offer_binder ? BinderPhase.wait_for_user : null,
                })
            })()
        } else {
            this.connect()
        }

        const timeout = (t) => new Promise((r) => setTimeout(r, t))

        this.start_binder = async () => {
            this.setState({
                loading: true,
                binder_phase: BinderPhase.requesting,
            })
            const { binder_session_url, binder_session_token } = await request_binder("https://mybinder.org/build/gh/fonsp/pluto-on-binder/static-to-live-1")

            // you can hard-code a running session:
            // const binder_session_url = "https://hub.gke2.mybinder.org/user/fonsp-pluto-on-binder-ftygd6yr/pluto/"
            // const binder_session_token = "qSfpRzyXTx6A20HSvoSnoA"

            console.log("Binder URL:", `${binder_session_url}?token=${binder_session_token}`)

            this.setState({
                binder_phase: BinderPhase.created,
            })
            // fetch once to say hello
            const with_token = (u) => {
                const new_url = new URL(u)
                new_url.searchParams.set("token", binder_session_token)
                return String(new_url)
            }
            await fetch(with_token(binder_session_url), {
                // headers: {
                //     Authorization: `token ${binder_session_token}`,
                // },
            })

            const open_url = new URL("open", binder_session_url)
            open_url.searchParams.set("url", url_params.get("notebookfile"))
            // await timeout(2000)
            console.log("open_url: ", String(open_url))
            const open_reponse = await fetch(with_token(String(open_url)), {
                method: "POST",
                // headers: {
                //     Authorization: `token ${binder_session_token}`,
                // },
            })

            const new_notebook_id = await open_reponse.text()
            console.info("notebook_id:", new_notebook_id)
            this.setState(
                (old_state) => ({
                    notebook: {
                        ...old_state.notebook,
                        notebook_id: new_notebook_id,
                    },
                    binder_phase: BinderPhase.notebook_running,
                }),
                async () => {
                    // await timeout(2000)

                    this.connect(with_token(ws_address_from_base(binder_session_url) + "channels"))
                }
            )
        }

        // Not completely happy with this yet, but it will do for now - DRAL
        this.bonds_changes_to_apply_when_done = []
        this.notebook_is_idle = () =>
            !Object.values(this.state.notebook.cell_results).some((cell) => cell.running || cell.queued) && !this.state.update_is_ongoing

        /** @param {(notebook: NotebookData) => void} mutate_fn */
        let update_notebook = async (mutate_fn) => {
            // if (this.state.initializing) {
            //     console.error("Update notebook done during initializing, strange")
            //     return
            // }

            let [new_notebook, changes, inverseChanges] = produceWithPatches(this.state.notebook, (notebook) => {
                mutate_fn(notebook)
            })

            // If "notebook is not idle" I seperate and store the bonds updates,
            // to send when the notebook is idle. This delays the updating of the bond for performance,
            // but when the server can discard bond updates itself (now it executes them one by one, even if there is a newer update ready)
            // this will no longer be necessary
            if (!this.notebook_is_idle()) {
                let changes_involving_bonds = changes.filter((x) => x.path[0] === "bonds")
                this.bonds_changes_to_apply_when_done = [...this.bonds_changes_to_apply_when_done, ...changes_involving_bonds]
                changes = changes.filter((x) => x.path[0] !== "bonds")
            }

            if (DEBUG_DIFFING) {
                try {
                    let previous_function_name = new Error().stack.split("\n")[2].trim().split(" ")[1]
                    console.log(`Changes to send to server from "${previous_function_name}":`, changes)
                } catch (error) {}
            }
            if (changes.length === 0) {
                return
            }

=======
        create_pluto_connection({
            on_unrequested_update: on_update,
            on_connection_status: on_connection_status,
            on_reconnect: on_reconnect,
            connect_metadata: { notebook_id: this.state.notebook.notebook_id },
        }).then(on_establish_connection)

        // Not completely happy with this yet, but it will do for now - DRAL
        this.bonds_changes_to_apply_when_done = []
        this.notebook_is_idle = () =>
            !Object.values(this.state.notebook.cell_results).some((cell) => cell.running || cell.queued) && !this.state.update_is_ongoing

        console.log("asdf")
        /** @param {(notebook: NotebookData) => void} mutate_fn */
        let update_notebook = async (mutate_fn) => {
            // if (this.state.initializing) {
            //     console.error("Update notebook done during initializing, strange")
            //     return
            // }

            let [new_notebook, changes, inverseChanges] = produceWithPatches(this.state.notebook, (notebook) => {
                mutate_fn(notebook)
            })

            // If "notebook is not idle" I seperate and store the bonds updates,
            // to send when the notebook is idle. This delays the updating of the bond for performance,
            // but when the server can discard bond updates itself (now it executes them one by one, even if there is a newer update ready)
            // this will no longer be necessary
            if (!this.notebook_is_idle()) {
                let changes_involving_bonds = changes.filter((x) => x.path[0] === "bonds")
                this.bonds_changes_to_apply_when_done = [...this.bonds_changes_to_apply_when_done, ...changes_involving_bonds]
                changes = changes.filter((x) => x.path[0] !== "bonds")
            }

            if (DEBUG_DIFFING) {
                try {
                    let previous_function_name = new Error().stack.split("\n")[2].trim().split(" ")[1]
                    console.log(`Changes to send to server from "${previous_function_name}":`, changes)
                } catch (error) {}
            }
            if (changes.length === 0) {
                return
            }

>>>>>>> dff84f0d
            for (let change of changes) {
                if (change.path.some((x) => typeof x === "number")) {
                    throw new Error("This sounds like it is editting an array!!!")
                }
            }
            pending_local_updates++
            this.setState({ update_is_ongoing: pending_local_updates > 0 })
            try {
                await Promise.all([
                    this.client.send("update_notebook", { updates: changes }, { notebook_id: this.state.notebook.notebook_id }, false).then((response) => {
                        if (response.message.response.update_went_well === "👎") {
                            // We only throw an error for functions that are waiting for this
                            // Notebook state will already have the changes reversed
                            throw new Error(`Pluto update_notebook error: ${response.message.response.why_not})`)
                        }
                    }),
                    new Promise((resolve) => {
                        this.setState(
                            {
                                notebook: new_notebook,
                            },
                            resolve
                        )
                    }),
                ])
            } finally {
                pending_local_updates--
                this.setState({ update_is_ongoing: pending_local_updates > 0 })
            }
        }
        this.update_notebook = update_notebook

        this.submit_file_change = async (new_path, reset_cm_value) => {
            const old_path = this.state.notebook.path
            if (old_path === new_path) {
                return
            }
            if (!this.state.notebook.in_temp_dir) {
                if (!confirm("Are you sure? Will move from\n\n" + old_path + "\n\nto\n\n" + new_path)) {
                    throw new Error("Declined by user")
                }
            }

            this.setState({ moving_file: true })

            try {
                await update_notebook((notebook) => {
                    notebook.in_temp_dir = false
                    notebook.path = new_path
                })
                document.activeElement?.blur()
            } catch (error) {
                alert("Failed to move file:\n\n" + error.message)
            } finally {
                this.setState({ moving_file: false })
            }
        }

        this.delete_selected = (verb) => {
            if (this.state.selected_cells.length > 0) {
                this.actions.confirm_delete_multiple(verb, this.state.selected_cells)
                return true
            }
        }

        this.run_selected = () => {
            return this.actions.set_and_run_multiple(this.state.selected_cells)
        }

        document.addEventListener("keydown", (e) => {
            // if (e.defaultPrevented) {
            //     return
            // }
            if (e.key === "q" && has_ctrl_or_cmd_pressed(e)) {
                // This one can't be done as cmd+q on mac, because that closes chrome - Dral
                if (Object.values(this.state.notebook.cell_results).some((c) => c.running || c.queued)) {
                    this.actions.interrupt_remote()
                }
                e.preventDefault()
            } else if (e.key === "s" && has_ctrl_or_cmd_pressed(e)) {
                const some_cells_ran = this.actions.set_and_run_all_changed_remote_cells()
                if (!some_cells_ran) {
                    // all cells were in sync allready
                    // TODO: let user know that the notebook autosaves
                }
                e.preventDefault()
            } else if (e.key === "Backspace" || e.key === "Delete") {
                if (this.delete_selected("Delete")) {
                    e.preventDefault()
                }
            } else if (e.key === "Enter" && e.shiftKey) {
                this.run_selected()
            } else if ((e.key === "?" && has_ctrl_or_cmd_pressed(e)) || e.key === "F1") {
                // On mac "cmd+shift+?" is used by chrome, so that is why this needs to be ctrl as well on mac
                // Also pressing "ctrl+shift" on mac causes the key to show up as "/", this madness
                // I hope we can find a better solution for this later - Dral
                alert(
                    `Shortcuts 🎹

    Shift+Enter:   run cell
    ${ctrl_or_cmd_name}+Enter:   run cell and add cell below
    Delete or Backspace:   delete empty cell

    PageUp or fn+Up:   select cell above
    PageDown or fn+Down:   select cell below

    ${ctrl_or_cmd_name}+Q:   interrupt notebook
    ${ctrl_or_cmd_name}+S:   submit all changes

    ${ctrl_or_cmd_name}+C:   copy selected cells
    ${ctrl_or_cmd_name}+X:   cut selected cells
    ${ctrl_or_cmd_name}+V:   paste selected cells

    The notebook file saves every time you run`
                )
                e.preventDefault()
            }
        })

        document.addEventListener("copy", (e) => {
            if (!in_textarea_or_input()) {
                const serialized = this.actions.serialize_selected()
                if (serialized) {
                    navigator.clipboard.writeText(serialized).catch((err) => {
                        alert(`Error copying cells: ${e}`)
                    })
                }
            }
        })

        // Disabled because we don't want to accidentally delete cells
        // or we can enable it with a prompt
        // Even better would be excel style: grey out until you paste it. If you paste within the same notebook, then it is just a move.
        // document.addEventListener("cut", (e) => {
        //     if (!in_textarea_or_input()) {
        //         const serialized = this.actions.serialize_selected()
        //         if (serialized) {
        //             navigator.clipboard
        //                 .writeText(serialized)
        //                 .then(() => this.delete_selected("Cut"))
        //                 .catch((err) => {
        //                     alert(`Error cutting cells: ${e}`)
        //                 })
        //         }
        //     }
        // })

        document.addEventListener("paste", async (e) => {
            if (!in_textarea_or_input()) {
                // Deselect everything first, to clean things up
                this.setState({
                    selected_cells: [],
                })

                // Paste in the cells at the end of the notebook
                const data = e.clipboardData.getData("text/plain")
                this.actions.add_deserialized_cells(data, -1)
                e.preventDefault()
            }
        })

        window.addEventListener("beforeunload", (event) => {
            const unsaved_cells = this.state.notebook.cell_order.filter(
                (id) => this.state.cell_inputs_local[id] && this.state.notebook.cell_inputs[id].code !== this.state.cell_inputs_local[id].code
            )
            const first_unsaved = unsaved_cells[0]
            if (first_unsaved != null) {
                window.dispatchEvent(new CustomEvent("cell_focus", { detail: { cell_id: first_unsaved } }))
                // } else if (this.state.notebook.in_temp_dir) {
                //     window.scrollTo(0, 0)
                //     // TODO: focus file picker
                console.log("Preventing unload")
                event.stopImmediatePropagation()
                event.preventDefault()
                event.returnValue = ""
            } else {
                console.warn("unloading 👉 disconnecting websocket")
                // and don't prevent the unload
            }
        })
    }

    componentDidUpdate(old_props, old_state) {
        document.title = "🎈 " + this.state.notebook.shortpath + " ⚡ Pluto.jl ⚡"

        if (old_state?.notebook?.path !== this.state.notebook.path) {
            update_stored_recent_notebooks(this.state.notebook.path, old_state?.notebook?.path)
        }

        const any_code_differs = this.state.notebook.cell_order.some(
            (cell_id) =>
                this.state.cell_inputs_local[cell_id] != null && this.state.notebook.cell_inputs[cell_id].code !== this.state.cell_inputs_local[cell_id].code
        )
<<<<<<< HEAD

        // this class is used to tell our frontend tests that the updates are done
        document.body.classList.toggle("update_is_ongoing", pending_local_updates > 0)
        document.body.classList.toggle("binder", this.state.offer_binder || this.state.binder_phase != null)
        document.body.classList.toggle("static_preview", this.state.static_preview)
        document.body.classList.toggle("code_differs", any_code_differs)
        document.body.classList.toggle(
            "loading",
            (BinderPhase.wait_for_user < this.state.binder_phase && this.state.binder_phase < BinderPhase.ready) ||
                this.state.initializing ||
                this.state.moving_file
        )
        if (this.state.connected || this.state.initializing || this.state.static_preview) {
=======
        document.body.classList.toggle("code_differs", any_code_differs)
        // this class is used to tell our frontend tests that the updates are done
        document.body.classList.toggle("update_is_ongoing", pending_local_updates > 0)
        document.body.classList.toggle("loading", this.state.initializing || this.state.moving_file)
        if (this.state.connected) {
>>>>>>> dff84f0d
            // @ts-ignore
            document.querySelector("meta[name=theme-color]").content = "#fff"
            document.body.classList.remove("disconnected")
        } else {
            // @ts-ignore
            document.querySelector("meta[name=theme-color]").content = "#DEAF91"
            document.body.classList.add("disconnected")
        }

        if (this.notebook_is_idle() && this.bonds_changes_to_apply_when_done.length !== 0) {
            let bonds_patches = this.bonds_changes_to_apply_when_done
            this.bonds_changes_to_apply_when_done = []
            this.update_notebook((notebook) => {
                applyPatches(notebook, bonds_patches)
            })
<<<<<<< HEAD
        }

        if (old_state.binder_phase !== this.state.binder_phase && this.state.binder_phase != null) {
            const phase = Object.entries(BinderPhase).find(([k, v]) => v == this.state.binder_phase)[0]
            console.info(`Binder: ${phase} at ${new Date().toLocaleTimeString()}`)
=======
>>>>>>> dff84f0d
        }

        window.notebook = this.state.notebook
        window.pack = pack
        window.unpack = unpack
    }

    render() {
        let { export_menu_open } = this.state

        return html`
            <${PlutoContext.Provider} value=${this.actions}>
                <${PlutoBondsContext.Provider} value=${this.state.notebook.bonds}>
                    <${Scroller} active=${this.state.scroller} />
                    <header className=${export_menu_open ? "show_export" : ""}>
<<<<<<< HEAD

=======
>>>>>>> dff84f0d
                        <${ExportBanner}
                            pluto_version=${this.client?.version_info?.pluto}
                            notebook=${this.state.notebook}
                            open=${export_menu_open}
                            onClose=${() => this.setState({ export_menu_open: false })}
                        />
<<<<<<< HEAD
                        <loading-bar style=${`width: ${100 * this.state.binder_phase}vw`}></loading-bar>
                        <div id="binder_spinners">
                    <binder-spinner id="ring_1"></binder-spinner>
                    <binder-spinner id="ring_2"></binder-spinner>
                    <binder-spinner id="ring_3"></binder-spinner>
                    </div>

=======
>>>>>>> dff84f0d
                        <nav id="at_the_top">
                            <a href="./">
                                <h1><img id="logo-big" src="img/logo.svg" alt="Pluto.jl" /><img id="logo-small" src="img/favicon_unsaturated.svg" /></h1>
                            </a>
                            <${FilePicker}
                                client=${this.client}
                                value=${this.state.notebook.in_temp_dir ? "" : this.state.notebook.path}
                                on_submit=${this.submit_file_change}
                                suggest_new_file=${{
                                    base: this.client.session_options == null ? "" : this.client.session_options.server.notebook_path_suggestion,
                                    name: this.state.notebook.shortpath,
                                }}
                                placeholder="Save notebook..."
                                button_label=${this.state.notebook.in_temp_dir ? "Choose" : "Move"}
                            />
<<<<<<< HEAD
                            <button class="toggle_export" title="Export..." onClick=${() => {
                                console.log(export_menu_open)
                                this.setState({ export_menu_open: !export_menu_open })
                            }}>
=======
                            <button class="toggle_export" title="Export..." onClick=${() => this.setState({ export_menu_open: !export_menu_open })}>
>>>>>>> dff84f0d
                                <span></span>
                            </button>
                        </nav>
                    </header>
<<<<<<< HEAD
                    ${
                        this.state.binder_phase === BinderPhase.wait_for_user
                            ? html`<button id="launch_binder" onClick=${this.start_binder}>
                                  <span>Run with </span
                                  ><img src="https://cdn.jsdelivr.net/gh/jupyterhub/binderhub@0.2.0/binderhub/static/logo.svg" height="30" alt="binder" />
                              </button>`
                            : null
                    }
=======
>>>>>>> dff84f0d
                    <main>
                        <preamble>
                            <button
                                onClick=${() => {
                                    this.actions.set_and_run_all_changed_remote_cells()
                                }}
                                class="runallchanged"
                                title="Save and run all changed cells"
                            >
                                <span></span>
                            </button>
                        </preamble>
                        <${Notebook}
                            is_initializing=${this.state.initializing}
                            notebook=${this.state.notebook}
                            selected_cells=${this.state.selected_cells}
                            cell_inputs_local=${this.state.cell_inputs_local}
                            on_update_doc_query=${this.actions.set_doc_query}
                            on_cell_input=${this.actions.set_local_cell}
                            on_focus_neighbor=${this.actions.focus_on_neighbor}
<<<<<<< HEAD
                            disable_input=${!this.state.connected && this.state.binder_phase == null}
=======
                            disable_input=${!this.state.connected}
>>>>>>> dff84f0d
                            last_created_cell=${this.state.last_created_cell}
                        />

                        <${DropRuler} actions=${this.actions} selected_cells=${this.state.selected_cells} />

                        <${SelectionArea}
                            actions=${this.actions}
                            cell_order=${this.state.notebook.cell_order}
                            selected_cell_ids=${this.state.selected_cell_ids}
                            on_selection=${(selected_cell_ids) => {
                                // @ts-ignore
                                if (
                                    selected_cell_ids.length !== this.state.selected_cells ||
                                    _.difference(selected_cell_ids, this.state.selected_cells).length !== 0
                                ) {
                                    this.setState({
                                        selected_cells: selected_cell_ids,
                                    })
                                }
                            }}
                        />
                    </main>
                    <${LiveDocs}
                        desired_doc_query=${this.state.desired_doc_query}
                        on_update_doc_query=${this.actions.set_doc_query}
                        notebook=${this.state.notebook}
                    />
                    <${UndoDelete}
                        recently_deleted=${this.state.recently_deleted}
                        on_click=${() => {
                            this.update_notebook((notebook) => {
                                for (let { index, cell } of this.state.recently_deleted) {
                                    notebook.cell_inputs[cell.cell_id] = cell
                                    notebook.cell_order = [...notebook.cell_order.slice(0, index), cell.cell_id, ...notebook.cell_order.slice(index, Infinity)]
                                }
                            }).then(() => {
                                this.actions.set_and_run_multiple(this.state.recently_deleted.map(({ cell }) => cell.cell_id))
                            })
                        }}
                    />
                    <${SlideControls} />
                    <footer>
                        <div id="info">
                            <form id="feedback" action="#" method="post">
                                <a href="statistics-info">Statistics</a>
                                <a href="https://github.com/fonsp/Pluto.jl/wiki">FAQ</a>
                                <span style="flex: 1"></span>
                                <label for="opinion">🙋 How can we make <a href="https://github.com/fonsp/Pluto.jl">Pluto.jl</a> better?</label>
                                <input type="text" name="opinion" id="opinion" autocomplete="off" placeholder="Instant feedback..." />
                                <button>Send</button>
                            </form>
                        </div>
                    </footer>
                </${PlutoBondsContext.Provider}>
            </${PlutoContext.Provider}>
        `
    }
}

/* LOCALSTORAGE NOTEBOOKS LIST */

// TODO This is now stored locally, lets store it somewhere central 😈
export const update_stored_recent_notebooks = (recent_path, also_delete = undefined) => {
    console.log(also_delete)
    const storedString = localStorage.getItem("recent notebooks")
    const storedList = storedString != null ? JSON.parse(storedString) : []
    const oldpaths = storedList
    const newpaths = [recent_path].concat(
        oldpaths.filter((path) => {
            return path !== recent_path && path !== also_delete
        })
    )
    localStorage.setItem("recent notebooks", JSON.stringify(newpaths.slice(0, 50)))
}<|MERGE_RESOLUTION|>--- conflicted
+++ resolved
@@ -19,10 +19,7 @@
 import { has_ctrl_or_cmd_pressed, ctrl_or_cmd_name, is_mac_keyboard, in_textarea_or_input } from "../common/KeyboardShortcuts.js"
 import { handle_log } from "../common/Logging.js"
 import { PlutoContext, PlutoBondsContext } from "../common/PlutoContext.js"
-<<<<<<< HEAD
 import { pack, unpack } from "../common/MsgPack.js"
-=======
->>>>>>> dff84f0d
 
 const default_path = "..."
 const DEBUG_DIFFING = false
@@ -104,7 +101,6 @@
  *  bonds: { [name: string]: any },
  * }}
  */
-<<<<<<< HEAD
 
 const BinderPhase = {
     wait_for_user: 0,
@@ -114,8 +110,6 @@
 
     ready: 1.0,
 }
-=======
->>>>>>> dff84f0d
 
 import { request_binder } from "../common/Binder.js"
 // fake placeholder
@@ -138,11 +132,7 @@
 
         this.state = {
             notebook: /** @type {NotebookData} */ ({
-<<<<<<< HEAD
                 notebook_id: url_params.get("id"),
-=======
-                notebook_id: new URLSearchParams(window.location.search).get("id"),
->>>>>>> dff84f0d
                 path: default_path,
                 shortpath: "",
                 in_temp_dir: true,
@@ -153,7 +143,6 @@
             cell_inputs_local: /** @type {{ [id: string]: CellInputData }} */ ({}),
             desired_doc_query: null,
             recently_deleted: /** @type {Array<{ index: number, cell: CellInputData }>} */ (null),
-<<<<<<< HEAD
 
             static_preview: url_params.has("statefile"),
             offer_binder: !url_params.has("id"),
@@ -161,10 +150,6 @@
             connected: false,
             initializing: true,
 
-=======
-            connected: false,
-            initializing: true,
->>>>>>> dff84f0d
             moving_file: false,
             scroller: {
                 up: false,
@@ -499,11 +484,7 @@
 
             await this.client.send("update_notebook", { updates: [] }, { notebook_id: this.state.notebook.notebook_id }, false)
 
-<<<<<<< HEAD
             this.setState({ initializing: false, binder_phase: this.state.binder_phase == null ? null : BinderPhase.ready })
-=======
-            this.setState({ initializing: false })
->>>>>>> dff84f0d
 
             // do one autocomplete to trigger its precompilation
             // TODO Do this from julia itself
@@ -532,7 +513,6 @@
         }
 
         this.client = {}
-<<<<<<< HEAD
 
         this.connect = (ws_address = undefined) =>
             create_pluto_connection({
@@ -652,52 +632,6 @@
                 return
             }
 
-=======
-        create_pluto_connection({
-            on_unrequested_update: on_update,
-            on_connection_status: on_connection_status,
-            on_reconnect: on_reconnect,
-            connect_metadata: { notebook_id: this.state.notebook.notebook_id },
-        }).then(on_establish_connection)
-
-        // Not completely happy with this yet, but it will do for now - DRAL
-        this.bonds_changes_to_apply_when_done = []
-        this.notebook_is_idle = () =>
-            !Object.values(this.state.notebook.cell_results).some((cell) => cell.running || cell.queued) && !this.state.update_is_ongoing
-
-        console.log("asdf")
-        /** @param {(notebook: NotebookData) => void} mutate_fn */
-        let update_notebook = async (mutate_fn) => {
-            // if (this.state.initializing) {
-            //     console.error("Update notebook done during initializing, strange")
-            //     return
-            // }
-
-            let [new_notebook, changes, inverseChanges] = produceWithPatches(this.state.notebook, (notebook) => {
-                mutate_fn(notebook)
-            })
-
-            // If "notebook is not idle" I seperate and store the bonds updates,
-            // to send when the notebook is idle. This delays the updating of the bond for performance,
-            // but when the server can discard bond updates itself (now it executes them one by one, even if there is a newer update ready)
-            // this will no longer be necessary
-            if (!this.notebook_is_idle()) {
-                let changes_involving_bonds = changes.filter((x) => x.path[0] === "bonds")
-                this.bonds_changes_to_apply_when_done = [...this.bonds_changes_to_apply_when_done, ...changes_involving_bonds]
-                changes = changes.filter((x) => x.path[0] !== "bonds")
-            }
-
-            if (DEBUG_DIFFING) {
-                try {
-                    let previous_function_name = new Error().stack.split("\n")[2].trim().split(" ")[1]
-                    console.log(`Changes to send to server from "${previous_function_name}":`, changes)
-                } catch (error) {}
-            }
-            if (changes.length === 0) {
-                return
-            }
-
->>>>>>> dff84f0d
             for (let change of changes) {
                 if (change.path.some((x) => typeof x === "number")) {
                     throw new Error("This sounds like it is editting an array!!!")
@@ -891,7 +825,6 @@
             (cell_id) =>
                 this.state.cell_inputs_local[cell_id] != null && this.state.notebook.cell_inputs[cell_id].code !== this.state.cell_inputs_local[cell_id].code
         )
-<<<<<<< HEAD
 
         // this class is used to tell our frontend tests that the updates are done
         document.body.classList.toggle("update_is_ongoing", pending_local_updates > 0)
@@ -905,13 +838,6 @@
                 this.state.moving_file
         )
         if (this.state.connected || this.state.initializing || this.state.static_preview) {
-=======
-        document.body.classList.toggle("code_differs", any_code_differs)
-        // this class is used to tell our frontend tests that the updates are done
-        document.body.classList.toggle("update_is_ongoing", pending_local_updates > 0)
-        document.body.classList.toggle("loading", this.state.initializing || this.state.moving_file)
-        if (this.state.connected) {
->>>>>>> dff84f0d
             // @ts-ignore
             document.querySelector("meta[name=theme-color]").content = "#fff"
             document.body.classList.remove("disconnected")
@@ -927,14 +853,11 @@
             this.update_notebook((notebook) => {
                 applyPatches(notebook, bonds_patches)
             })
-<<<<<<< HEAD
         }
 
         if (old_state.binder_phase !== this.state.binder_phase && this.state.binder_phase != null) {
             const phase = Object.entries(BinderPhase).find(([k, v]) => v == this.state.binder_phase)[0]
             console.info(`Binder: ${phase} at ${new Date().toLocaleTimeString()}`)
-=======
->>>>>>> dff84f0d
         }
 
         window.notebook = this.state.notebook
@@ -950,17 +873,12 @@
                 <${PlutoBondsContext.Provider} value=${this.state.notebook.bonds}>
                     <${Scroller} active=${this.state.scroller} />
                     <header className=${export_menu_open ? "show_export" : ""}>
-<<<<<<< HEAD
-
-=======
->>>>>>> dff84f0d
                         <${ExportBanner}
                             pluto_version=${this.client?.version_info?.pluto}
                             notebook=${this.state.notebook}
                             open=${export_menu_open}
                             onClose=${() => this.setState({ export_menu_open: false })}
                         />
-<<<<<<< HEAD
                         <loading-bar style=${`width: ${100 * this.state.binder_phase}vw`}></loading-bar>
                         <div id="binder_spinners">
                     <binder-spinner id="ring_1"></binder-spinner>
@@ -968,8 +886,6 @@
                     <binder-spinner id="ring_3"></binder-spinner>
                     </div>
 
-=======
->>>>>>> dff84f0d
                         <nav id="at_the_top">
                             <a href="./">
                                 <h1><img id="logo-big" src="img/logo.svg" alt="Pluto.jl" /><img id="logo-small" src="img/favicon_unsaturated.svg" /></h1>
@@ -985,19 +901,14 @@
                                 placeholder="Save notebook..."
                                 button_label=${this.state.notebook.in_temp_dir ? "Choose" : "Move"}
                             />
-<<<<<<< HEAD
                             <button class="toggle_export" title="Export..." onClick=${() => {
                                 console.log(export_menu_open)
                                 this.setState({ export_menu_open: !export_menu_open })
                             }}>
-=======
-                            <button class="toggle_export" title="Export..." onClick=${() => this.setState({ export_menu_open: !export_menu_open })}>
->>>>>>> dff84f0d
                                 <span></span>
                             </button>
                         </nav>
                     </header>
-<<<<<<< HEAD
                     ${
                         this.state.binder_phase === BinderPhase.wait_for_user
                             ? html`<button id="launch_binder" onClick=${this.start_binder}>
@@ -1006,8 +917,6 @@
                               </button>`
                             : null
                     }
-=======
->>>>>>> dff84f0d
                     <main>
                         <preamble>
                             <button
@@ -1028,11 +937,7 @@
                             on_update_doc_query=${this.actions.set_doc_query}
                             on_cell_input=${this.actions.set_local_cell}
                             on_focus_neighbor=${this.actions.focus_on_neighbor}
-<<<<<<< HEAD
                             disable_input=${!this.state.connected && this.state.binder_phase == null}
-=======
-                            disable_input=${!this.state.connected}
->>>>>>> dff84f0d
                             last_created_cell=${this.state.last_created_cell}
                         />
 
