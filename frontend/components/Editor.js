--- conflicted
+++ resolved
@@ -95,14 +95,11 @@
     loading: (BinderPhase.wait_for_user < state.binder_phase && state.binder_phase < BinderPhase.ready) || state.initializing || state.moving_file,
     process_restarting: state.notebook.process_status === ProcessStatus.waiting_to_restart,
     process_dead: state.notebook.process_status === ProcessStatus.no_process || state.notebook.process_status === ProcessStatus.waiting_to_restart,
-<<<<<<< HEAD
     nbpkg_restart_required: state.notebook.nbpkg?.restart_required_msg != null,
     nbpkg_restart_recommended: state.notebook.nbpkg?.restart_recommended_msg != null,
     nbpkg_disabled: state.notebook.nbpkg?.enabled === false,
-=======
     static_preview: state.static_preview,
     binder: state.offer_binder || state.binder_phase != null,
->>>>>>> 48770ce1
 })
 
 const first_true_key = (obj) => {
@@ -212,8 +209,6 @@
             desired_doc_query: null,
             recently_deleted: /** @type {Array<{ index: number, cell: CellInputData }>} */ (null),
 
-<<<<<<< HEAD
-=======
             disable_ui: this.launch_params.disable_ui,
             static_preview: this.launch_params.statefile != null,
             statefile_download_progress: null,
@@ -221,7 +216,6 @@
             binder_phase: null,
             binder_session_url: null,
             binder_session_token: null,
->>>>>>> 48770ce1
             connected: false,
             initializing: true,
 
@@ -996,9 +990,7 @@
             })
         }
 
-<<<<<<< HEAD
         console.log(this.state.notebook.nbpkg)
-=======
         if (old_state.binder_phase !== this.state.binder_phase && this.state.binder_phase != null) {
             const phase = Object.entries(BinderPhase).find(([k, v]) => v == this.state.binder_phase)[0]
             console.info(`Binder phase: ${phase} at ${new Date().toLocaleTimeString()}`)
@@ -1007,7 +999,6 @@
         if (old_state.disable_ui !== this.state.disable_ui) {
             this.on_disable_ui()
         }
->>>>>>> 48770ce1
     }
 
     render() {
@@ -1016,7 +1007,6 @@
         const status = statusmap(this.state)
         const statusval = first_true_key(status)
 
-<<<<<<< HEAD
         const restart_button = (text) => html`<a
             href="#"
             onClick=${() => {
@@ -1030,12 +1020,10 @@
             }}
             >${text}</a
         >`
-=======
         const notebook_export_url =
             this.state.binder_session_url == null
                 ? `./notebookfile?id=${this.state.notebook.notebook_id}`
                 : `${this.state.binder_session_url}notebookfile?id=${this.state.notebook.notebook_id}&token=${this.state.binder_session_token}`
->>>>>>> 48770ce1
 
         return html`
             <${PlutoContext.Provider} value=${this.actions}>
@@ -1144,29 +1132,6 @@
                             selected_cells=${this.state.selected_cells} 
                             set_scroller=${(enabled) => {
                                 this.setState({ scroller: enabled })
-<<<<<<< HEAD
-                            }} 
-                            serialize_selected=${this.serialize_selected}
-                        />
-                        <${SelectionArea}
-                            actions=${this.actions}
-                            cell_order=${this.state.notebook.cell_order}
-                            selected_cell_ids=${this.state.selected_cell_ids}
-                            set_scroller=${(enabled) => {
-                                this.setState({ scroller: enabled })
-                            }}
-                            on_selection=${(selected_cell_ids) => {
-                                // @ts-ignore
-                                if (
-                                    selected_cell_ids.length !== this.state.selected_cells ||
-                                    _.difference(selected_cell_ids, this.state.selected_cells).length !== 0
-                                ) {
-                                    this.setState({
-                                        selected_cells: selected_cell_ids,
-                                    })
-                                }
-=======
->>>>>>> 48770ce1
                             }}
                             serialize_selected=${this.serialize_selected}
                         />
