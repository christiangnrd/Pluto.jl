import { html, Component, useState, useEffect, useMemo } from "../imports/Preact.js"
import immer, { applyPatches, produceWithPatches } from "../imports/immer.js"
import _ from "../imports/lodash.js"

import { create_pluto_connection, resolvable_promise } from "../common/PlutoConnection.js"
import { create_counter_statistics, send_statistics_if_enabled, store_statistics_sample, finalize_statistics, init_feedback } from "../common/Feedback.js"

import { FilePicker } from "./FilePicker.js"
import { NotebookMemo as Notebook } from "./Notebook.js"
import { LiveDocs } from "./LiveDocs.js"
import { DropRuler } from "./DropRuler.js"
import { SelectionArea } from "./SelectionArea.js"
import { UndoDelete } from "./UndoDelete.js"
import { SlideControls } from "./SlideControls.js"
import { Scroller } from "./Scroller.js"
import { ExportBanner } from "./ExportBanner.js"
import { PkgPopup } from "./PkgPopup.js"

import { slice_utf8, length_utf8 } from "../common/UnicodeTools.js"
import { has_ctrl_or_cmd_pressed, ctrl_or_cmd_name, is_mac_keyboard, in_textarea_or_input } from "../common/KeyboardShortcuts.js"
import { handle_log } from "../common/Logging.js"
import { PlutoContext, PlutoBondsContext } from "../common/PlutoContext.js"
import { useDropHandler } from "./useDropHandler.js"

const default_path = "..."
const DEBUG_DIFFING = false
let pending_local_updates = 0
// from our friends at https://stackoverflow.com/a/2117523
// i checked it and it generates Julia-legal UUIDs and that's all we need -SNOF
const uuidv4 = () =>
    //@ts-ignore
    "10000000-1000-4000-8000-100000000000".replace(/[018]/g, (c) => (c ^ (crypto.getRandomValues(new Uint8Array(1))[0] & (15 >> (c / 4)))).toString(16))

/**
 * @typedef {import('../imports/immer').Patch} Patch
 * */

/**
 * Serialize an array of cells into a string form (similar to the .jl file).
 *
 * Used for implementing clipboard functionality. This isn't in topological
 * order, so you won't necessarily be able to run it directly.
 *
 * @param {Array<CellInputData>} cells
 * @return {String}
 */
function serialize_cells(cells) {
    return cells.map((cell) => `# ╔═╡ ${cell.cell_id}\n` + cell.code + "\n").join("\n")
}

/**
 * Deserialize a Julia program or output from `serialize_cells`.
 *
 * If a Julia program, it will return a single String containing it. Otherwise,
 * it will split the string into cells based on the special delimiter.
 *
 * @param {String} serialized_cells
 * @return {Array<String>}
 */
function deserialize_cells(serialized_cells) {
    const segments = serialized_cells.replace(/\r\n/g, "\n").split(/# ╔═╡ \S+\n/)
    return segments.map((s) => s.trim()).filter((s) => s !== "")
}

const Main = ({ children }) => {
    const { handler } = useDropHandler()
    useEffect(() => {
        document.body.addEventListener("drop", handler)
        document.body.addEventListener("dragover", handler)
        document.body.addEventListener("dragenter", handler)
        document.body.addEventListener("dragleave", handler)
        return () => {
            document.body.removeEventListener("drop", handler)
            document.body.removeEventListener("dragover", handler)
            document.body.removeEventListener("dragenter", handler)
            document.body.removeEventListener("dragleave", handler)
        }
    })
    return html`<main>${children}</main>`
}

const statusmap = (state) => ({
    disconnected: !(state.connected || state.initializing),
    loading: state.initializing || state.moving_file,
})

const first_true_key = (obj) => {
    for (let [k, v] of Object.entries(obj)) {
        if (v) {
            return k
        }
    }
}

/**
 * @typedef CellInputData
 * @type {{
 *  cell_id: string,
 *  code: string,
 *  code_folded: boolean,
 * }}
 */

/**
 * @typedef CellResultData
 * @type {{
 *  cell_id: string,
 *  queued: boolean,
 *  running: boolean,
 *  errored: boolean,
 *  runtime?: number,
 *  output: {
 *      body: string,
 *      persist_js_state: boolean,
 *      last_run_timestamp: number,
 *      mime: string,
 *      rootassignee: ?string,
 *  }
 * }}
 */

/**
 * @typedef NotebookData
 * @type {{
 *  path: string,
 *  shortpath: string,
 *  in_temp_dir: boolean,
 *  notebook_id: string,
 *  cell_inputs: { [uuid: string]: CellInputData },
 *  cell_results: { [uuid: string]: CellResultData }
 *  cell_order: Array<string>,
 *  bonds: { [name: string]: any },
 *  nbpkg: Object,
 * }}
 */

/**
 *
 * @returns {NotebookData}
 */
const initial_notebook = () => ({
    notebook_id: new URLSearchParams(window.location.search).get("id"),
    path: default_path,
    shortpath: "",
    in_temp_dir: true,
    cell_inputs: {},
    cell_results: {},
    cell_order: [],
    bonds: {},
})

export class Editor extends Component {
    constructor() {
        super()

        this.state = {
<<<<<<< HEAD
            notebook: /** @type {NotebookData} */ ({
                notebook_id: new URLSearchParams(window.location.search).get("id"),
                path: default_path,
                shortpath: "",
                in_temp_dir: true,
                cell_inputs: {},
                cell_results: {},
                cell_order: [],
                nbpkg: null,
            }),
=======
            notebook: /** @type {NotebookData} */ initial_notebook(),
>>>>>>> 670cd7c6
            cell_inputs_local: /** @type {{ [id: string]: CellInputData }} */ ({}),
            desired_doc_query: null,
            recently_deleted: /** @type {Array<{ index: number, cell: CellInputData }>} */ (null),

            connected: false,
            initializing: true,
            moving_file: false,
            scroller: {
                up: false,
                down: false,
            },
            export_menu_open: false,

            last_created_cell: null,
            selected_cells: [],

            nbpkg_local_local: {
                is_pluto_managed: true,
                packages: {
                    PlutoUI: {
                        running_version: "0.5.1",
                        type: "version_range",
                        version_range: "0.5",
                    },
                    Plots: {
                        running_version: "1.2.3",
                        type: "version_range",
                        version_range: "1",
                    },
                },
            },

            update_is_ongoing: false,
        }

        // statistics that are accumulated over time
        this.counter_statistics = create_counter_statistics()

        // these are things that can be done to the local notebook
        this.actions = {
            send: (...args) => this.client.send(...args),
            update_notebook: (...args) => this.update_notebook(...args),
            set_doc_query: (query) => this.setState({ desired_doc_query: query }),
            set_local_cell: (cell_id, new_val, callback) => {
                return this.setState(
                    immer((state) => {
                        state.cell_inputs_local[cell_id] = {
                            code: new_val,
                        }
                        state.selected_cells = []
                    }),
                    callback
                )
            },
            focus_on_neighbor: (cell_id, delta, line = delta === -1 ? Infinity : -1, ch) => {
                const i = this.state.notebook.cell_order.indexOf(cell_id)
                const new_i = i + delta
                if (new_i >= 0 && new_i < this.state.notebook.cell_order.length) {
                    window.dispatchEvent(
                        new CustomEvent("cell_focus", {
                            detail: {
                                cell_id: this.state.notebook.cell_order[new_i],
                                line: line,
                                ch: ch,
                            },
                        })
                    )
                }
            },
            add_deserialized_cells: async (data, index) => {
                let new_codes = deserialize_cells(data)
                /** @type {Array<CellInputData>} */
                /** Create copies of the cells with fresh ids */
                let new_cells = new_codes.map((code) => ({
                    cell_id: uuidv4(),
                    code: code,
                    code_folded: false,
                }))
                if (index === -1) {
                    index = this.state.notebook.cell_order.length
                }

                /** Update local_code. Local code doesn't force CM to update it's state
                 * (the usual flow is keyboard event -> cm -> local_code and not the opposite )
                 * See ** 1 **
                 */
                await new Promise((resolve) =>
                    this.setState(
                        immer((state) => {
                            for (let cell of new_cells) {
                                state.cell_inputs_local[cell.cell_id] = cell
                            }
                            state.last_created_cell = new_cells[0]?.cell_id
                        }),
                        resolve
                    )
                )

                /**
                 * Create an empty cell in the julia-side.
                 * Code will differ, until the user clicks 'run' on the new code
                 */
                await update_notebook((notebook) => {
                    for (const cell of new_cells) {
                        notebook.cell_inputs[cell.cell_id] = {
                            ...cell,
                            // Fill the cell with empty code remotely, so it doesn't run unsafe code
                            code: "",
                        }
                    }
                    notebook.cell_order = [
                        ...notebook.cell_order.slice(0, index),
                        ...new_cells.map((x) => x.cell_id),
                        ...notebook.cell_order.slice(index, Infinity),
                    ]
                })
                /** ** 1 **
                 * Notify codemirrors that the code is updated
                 *
                 *  */

                for (const cell of new_cells) {
                    const cm = document.querySelector(`[id="${cell.cell_id}"] .CodeMirror`).CodeMirror
                    cm.setValue(cell.code) // Update codemirror synchronously
                }
            },
            wrap_remote_cell: async (cell_id, block_start = "begin", block_end = "end") => {
                const cell = this.state.notebook.cell_inputs[cell_id]
                const new_code = `${block_start}\n\t${cell.code.replace(/\n/g, "\n\t")}\n${block_end}`
                await new Promise((resolve) => {
                    this.setState(
                        immer((state) => {
                            state.cell_inputs_local[cell_id] = {
                                ...cell,
                                ...state.cell_inputs_local[cell_id],
                                code: new_code,
                            }
                        }),
                        resolve
                    )
                })
                await this.actions.set_and_run_multiple([cell_id])
            },
            split_remote_cell: async (cell_id, boundaries, submit = false) => {
                const cell = this.state.notebook.cell_inputs[cell_id]

                const old_code = cell.code
                const padded_boundaries = [0, ...boundaries]
                /** @type {Array<String>} */
                const parts = boundaries.map((b, i) => slice_utf8(old_code, padded_boundaries[i], b).trim()).filter((x) => x !== "")
                /** @type {Array<CellInputData>} */
                const cells_to_add = parts.map((code) => {
                    return {
                        cell_id: uuidv4(),
                        code: code,
                        code_folded: false,
                    }
                })

                this.setState(
                    immer((state) => {
                        for (let cell of cells_to_add) {
                            state.cell_inputs_local[cell.cell_id] = cell
                        }
                    })
                )
                await update_notebook((notebook) => {
                    // delete the old cell
                    delete notebook.cell_inputs[cell_id]

                    // add the new ones
                    for (let cell of cells_to_add) {
                        notebook.cell_inputs[cell.cell_id] = cell
                    }
                    notebook.cell_order = notebook.cell_order.flatMap((c) => {
                        if (cell_id === c) {
                            return cells_to_add.map((x) => x.cell_id)
                        } else {
                            return [c]
                        }
                    })
                })

                if (submit) {
                    await this.actions.set_and_run_multiple(cells_to_add.map((x) => x.cell_id))
                }
            },
            interrupt_remote: (cell_id) => {
                // TODO Make this cooler
                // set_notebook_state((prevstate) => {
                //     return {
                //         cells: prevstate.cells.map((c) => {
                //             return { ...c, errored: c.errored || c.running || c.queued }
                //         }),
                //     }
                // })
                this.client.send("interrupt_all", {}, { notebook_id: this.state.notebook.notebook_id }, false)
            },
            move_remote_cells: (cell_ids, new_index) => {
                update_notebook((notebook) => {
                    let before = notebook.cell_order.slice(0, new_index).filter((x) => !cell_ids.includes(x))
                    let after = notebook.cell_order.slice(new_index, Infinity).filter((x) => !cell_ids.includes(x))
                    notebook.cell_order = [...before, ...cell_ids, ...after]
                })
            },
            add_remote_cell_at: async (index, code = "") => {
                let id = uuidv4()
                this.setState({ last_created_cell: id })
                await update_notebook((notebook) => {
                    notebook.cell_inputs[id] = {
                        cell_id: id,
                        code,
                        code_folded: false,
                    }
                    notebook.cell_order = [...notebook.cell_order.slice(0, index), id, ...notebook.cell_order.slice(index, Infinity)]
                })
                await this.client.send("run_multiple_cells", { cells: [id] }, { notebook_id: this.state.notebook.notebook_id })
                return id
            },
            add_remote_cell: async (cell_id, before_or_after, code) => {
                const index = this.state.notebook.cell_order.indexOf(cell_id)
                const delta = before_or_after == "before" ? 0 : 1
                return await this.actions.add_remote_cell_at(index + delta, code)
            },
            confirm_delete_multiple: async (verb, cell_ids) => {
                if (cell_ids.length <= 1 || confirm(`${verb} ${cell_ids.length} cells?`)) {
                    if (cell_ids.some((cell_id) => this.state.notebook.cell_results[cell_id].running || this.state.notebook.cell_results[cell_id].queued)) {
                        if (confirm("This cell is still running - would you like to interrupt the notebook?")) {
                            this.actions.interrupt_remote(cell_ids[0])
                        }
                    } else {
                        this.setState({
                            recently_deleted: cell_ids.map((cell_id) => {
                                return {
                                    index: this.state.notebook.cell_order.indexOf(cell_id),
                                    cell: this.state.notebook.cell_inputs[cell_id],
                                }
                            }),
                        })
                        await update_notebook((notebook) => {
                            for (let cell_id of cell_ids) {
                                delete notebook.cell_inputs[cell_id]
                            }
                            notebook.cell_order = notebook.cell_order.filter((cell_id) => !cell_ids.includes(cell_id))
                        })
                        await this.client.send("run_multiple_cells", { cells: [] }, { notebook_id: this.state.notebook.notebook_id })
                    }
                }
            },
            fold_remote_cell: async (cell_id, newFolded) => {
                if (!newFolded) {
                    this.setState({ last_created_cell: cell_id })
                }
                await update_notebook((notebook) => {
                    notebook.cell_inputs[cell_id].code_folded = newFolded
                })
            },
            set_and_run_all_changed_remote_cells: () => {
                const changed = this.state.notebook.cell_order.filter(
                    (cell_id) =>
                        this.state.cell_inputs_local[cell_id] != null &&
                        this.state.notebook.cell_inputs[cell_id].code !== this.state.cell_inputs_local[cell_id]?.code
                )
                this.actions.set_and_run_multiple(changed)
                return changed.length > 0
            },
            set_and_run_multiple: async (cell_ids) => {
                // TODO: this function is called with an empty list sometimes, where?
                if (cell_ids.length > 0) {
                    this.counter_statistics.numEvals++
                    await update_notebook((notebook) => {
                        for (let cell_id of cell_ids) {
                            if (this.state.cell_inputs_local[cell_id]) {
                                notebook.cell_inputs[cell_id].code = this.state.cell_inputs_local[cell_id].code
                            }
                        }
                    })
                    // This is a "dirty" trick, as this should actually be stored in some shared request_status => status state
                    // But for now... this is fine 😼
                    this.setState(
                        immer((state) => {
                            for (let cell_id of cell_ids) {
                                if (state.notebook.cell_results[cell_id]) {
                                    state.notebook.cell_results[cell_id].queued = true
                                } else {
                                    // nothing
                                }
                            }
                        })
                    )
                    await this.client.send("run_multiple_cells", { cells: cell_ids }, { notebook_id: this.state.notebook.notebook_id })
                }
            },
            update_local_nbpkg_local: (mutator) => {
                this.setState(({ notebook }) => ({
                    notebook: {
                        ...notebook,
                        nbpkg_local_local: immer(notebook.nbpkg_local_local, mutator),
                    },
                }))
            },
            set_bond: async (symbol, value, is_first_value) => {
                // For now I discard is_first_value, basing it on if there
                // is a value already present in the state.
                // Keep an eye on https://github.com/fonsp/Pluto.jl/issues/275

                this.counter_statistics.numBondSets++

                // Wrap the bond value in an object so immer assumes it is changed
                await update_notebook((notebook) => {
                    notebook.bonds[symbol] = { value: value }
                })
            },
            reshow_cell: (cell_id, objectid, dim) => {
                this.client.send(
                    "reshow_cell",
                    {
                        objectid: objectid,
                        dim: dim,
                        cell_id: cell_id,
                    },
                    { notebook_id: this.state.notebook.notebook_id },
                    false
                )
            },
            write_file: (cell_id, { file, name, type }) => {
                this.counter_statistics.numFileDrops++
                return this.client.send(
                    "write_file",
                    { file, name, type, path: this.state.notebook.path },
                    {
                        notebook_id: this.state.notebook.notebook_id,
                        cell_id: cell_id,
                    },
                    true
                )
            },
        }

        const apply_notebook_patches = (patches, old_state = undefined) =>
            new Promise((resolve) => {
                console.info("Applying patches", { patches })
                if (patches.length !== 0) {
                    this.setState(
                        immer((state) => {
                            let new_notebook
                            try {
                                // To test this, uncomment the lines below:
                                // if (Math.random() < 0.25) {
                                //     throw new Error(`Error: [Immer] minified error nr: 15 '${patches?.[0]?.path?.join("/")}'    .`)
                                // }
                                new_notebook = applyPatches(old_state ?? state.notebook, patches)
                            } catch (exception) {
                                const failing_path = String(exception).match(".*'(.*)'.*")[1].replace(/\//gi, ".")
                                const path_value = _.get(this.state.notebook, failing_path, "Not Found")
                                console.log(String(exception).match(".*'(.*)'.*")[1].replace(/\//gi, "."), failing_path, typeof failing_path)
                                alert(`PlutoState failed to sync with the browser!
Please report this: https://github.com/fonsp/Pluto.jl/issues
adding the info you can find in the JS Console (F12)`)
                                console.error(
                                    `
                                            ########################-Please send these lines-########################
                                            PlutoError: StateOutOfSync: Failed to apply patches.
                                            failing path: ${failing_path}
                                            notebook previous value: ${path_value}
                                            patch: ${JSON.stringify(
                                                patches?.find(({ path }) => path.join("") === failing_path),
                                                null,
                                                1
                                            )}
                                            #######################**************************########################
                                        `,
                                    exception
                                )
                                console.log("Trying to recover: Refetching notebook...")
                                this.client.send(
                                    "reset_shared_state",
                                    {},
                                    {
                                        notebook_id: this.state.notebook.notebook_id,
                                    },
                                    false
                                )
                                return
                            }

                            if (DEBUG_DIFFING) {
                                console.group("Update!")
                                for (let patch of patches) {
                                    console.group(`Patch :${patch.op}`)
                                    console.log(patch.path)
                                    console.log(patch.value)
                                    console.groupEnd()
                                }
                                console.groupEnd()
                            }

                            let cells_stuck_in_limbo = new_notebook.cell_order.filter((cell_id) => new_notebook.cell_inputs[cell_id] == null)
                            if (cells_stuck_in_limbo.length !== 0) {
                                console.warn(`cells_stuck_in_limbo:`, cells_stuck_in_limbo)
                                new_notebook.cell_order = new_notebook.cell_order.filter((cell_id) => new_notebook.cell_inputs[cell_id] != null)
                            }
                            state.notebook = new_notebook
                        }),
                        resolve
                    )
                } else {
                    resolve()
                }
            })

        // these are update message that are _not_ a response to a `send(*, *, {create_promise: true})`
        const on_update = (update, by_me) => {
            if (this.state.notebook.notebook_id === update.notebook_id) {
                const message = update.message
                switch (update.type) {
                    case "notebook_diff":
                        if (message?.response?.from_reset) {
                            console.log("Trying to reset state after failure")
                            try {
                                apply_notebook_patches(message.patches, initial_notebook())
                            } catch (exception) {
                                alert("Cannot recover from broken state. Please open an issue!")
                            }
                        } else if (message.patches.length !== 0) {
                            apply_notebook_patches(message.patches)
                        }
                        break
                    case "log":
                        handle_log(message, this.state.notebook.path)
                        break
                    default:
                        console.error("Received unknown update type!", update)
                        // alert("Something went wrong 🙈\n Try clearing your browser cache and refreshing the page")
                        break
                }
            } else {
                // Update for a different notebook, TODO maybe log this as it shouldn't happen
            }
        }

        const on_establish_connection = async (client) => {
            // nasty
            Object.assign(this.client, client)

            // @ts-ignore
            window.version_info = this.client.version_info // for debugging

            await this.client.send("update_notebook", { updates: [] }, { notebook_id: this.state.notebook.notebook_id }, false)

            this.setState({ initializing: false })

            // do one autocomplete to trigger its precompilation
            // TODO Do this from julia itself
            await this.client.send("complete", { query: "sq" }, { notebook_id: this.state.notebook.notebook_id })

            setTimeout(() => {
                init_feedback()
                finalize_statistics(this.state, this.client, this.counter_statistics).then(store_statistics_sample)

                setInterval(() => {
                    finalize_statistics(this.state, this.client, this.counter_statistics).then((statistics) => {
                        store_statistics_sample(statistics)
                        send_statistics_if_enabled(statistics)
                    })
                    this.counter_statistics = create_counter_statistics()
                }, 10 * 60 * 1000) // 10 minutes - statistics interval
            }, 5 * 1000) // 5 seconds - load feedback a little later for snappier UI
        }

        const on_connection_status = (val) => this.setState({ connected: val })

        const on_reconnect = () => {
            console.warn("Reconnected! Checking states")

            return true
        }

        this.client = {}
        create_pluto_connection({
            on_unrequested_update: on_update,
            on_connection_status: on_connection_status,
            on_reconnect: on_reconnect,
            connect_metadata: { notebook_id: this.state.notebook.notebook_id },
        }).then(on_establish_connection)

        // Not completely happy with this yet, but it will do for now - DRAL
        this.bonds_changes_to_apply_when_done = []
        this.notebook_is_idle = () =>
            !Object.values(this.state.notebook.cell_results).some((cell) => cell.running || cell.queued) && !this.state.update_is_ongoing

        console.log("asdf")
        /** @param {(notebook: NotebookData) => void} mutate_fn */
        let update_notebook = async (mutate_fn) => {
            // if (this.state.initializing) {
            //     console.error("Update notebook done during initializing, strange")
            //     return
            // }

            let [new_notebook, changes, inverseChanges] = produceWithPatches(this.state.notebook, (notebook) => {
                mutate_fn(notebook)
            })

            // If "notebook is not idle" I seperate and store the bonds updates,
            // to send when the notebook is idle. This delays the updating of the bond for performance,
            // but when the server can discard bond updates itself (now it executes them one by one, even if there is a newer update ready)
            // this will no longer be necessary
            if (!this.notebook_is_idle()) {
                let changes_involving_bonds = changes.filter((x) => x.path[0] === "bonds")
                this.bonds_changes_to_apply_when_done = [...this.bonds_changes_to_apply_when_done, ...changes_involving_bonds]
                changes = changes.filter((x) => x.path[0] !== "bonds")
            }

            if (DEBUG_DIFFING) {
                try {
                    let previous_function_name = new Error().stack.split("\n")[2].trim().split(" ")[1]
                    console.log(`Changes to send to server from "${previous_function_name}":`, changes)
                } catch (error) {}
            }
            if (changes.length === 0) {
                return
            }

            for (let change of changes) {
                if (change.path.some((x) => typeof x === "number")) {
                    throw new Error("This sounds like it is editing an array...")
                }
            }
            pending_local_updates++
            this.setState({ update_is_ongoing: pending_local_updates > 0 })
            try {
                await Promise.all([
                    this.client.send("update_notebook", { updates: changes }, { notebook_id: this.state.notebook.notebook_id }, false).then((response) => {
                        if (response.message.response.update_went_well === "👎") {
                            // We only throw an error for functions that are waiting for this
                            // Notebook state will already have the changes reversed
                            throw new Error(`Pluto update_notebook error: ${response.message.response.why_not})`)
                        }
                    }),
                    new Promise((resolve) => {
                        this.setState(
                            {
                                notebook: new_notebook,
                            },
                            resolve
                        )
                    }),
                ])
            } finally {
                pending_local_updates--
                this.setState({ update_is_ongoing: pending_local_updates > 0 })
            }
        }
        this.update_notebook = update_notebook

        this.submit_file_change = async (new_path, reset_cm_value) => {
            const old_path = this.state.notebook.path
            if (old_path === new_path) {
                return
            }
            if (!this.state.notebook.in_temp_dir) {
                if (!confirm("Are you sure? Will move from\n\n" + old_path + "\n\nto\n\n" + new_path)) {
                    throw new Error("Declined by user")
                }
            }

            this.setState({ moving_file: true })

            try {
                await update_notebook((notebook) => {
                    notebook.in_temp_dir = false
                    notebook.path = new_path
                })
                // @ts-ignore
                document.activeElement?.blur()
            } catch (error) {
                alert("Failed to move file:\n\n" + error.message)
            } finally {
                this.setState({ moving_file: false })
            }
        }

        this.delete_selected = (verb) => {
            if (this.state.selected_cells.length > 0) {
                this.actions.confirm_delete_multiple(verb, this.state.selected_cells)
                return true
            }
        }

        this.run_selected = () => {
            return this.actions.set_and_run_multiple(this.state.selected_cells)
        }

        this.serialize_selected = (cell_id = null) => {
            const cells_to_serialize = cell_id == null || this.state.selected_cells.includes(cell_id) ? this.state.selected_cells : [cell_id]
            if (cells_to_serialize.length) {
                return serialize_cells(cells_to_serialize.map((id) => this.state.notebook.cell_inputs[id]))
            }
        }

        document.addEventListener("keydown", (e) => {
            // if (e.defaultPrevented) {
            //     return
            // }
            if (e.key === "q" && has_ctrl_or_cmd_pressed(e)) {
                // This one can't be done as cmd+q on mac, because that closes chrome - Dral
                if (Object.values(this.state.notebook.cell_results).some((c) => c.running || c.queued)) {
                    this.actions.interrupt_remote()
                }
                e.preventDefault()
            } else if (e.key === "s" && has_ctrl_or_cmd_pressed(e)) {
                const some_cells_ran = this.actions.set_and_run_all_changed_remote_cells()
                if (!some_cells_ran) {
                    // all cells were in sync allready
                    // TODO: let user know that the notebook autosaves
                }
                e.preventDefault()
            } else if (e.key === "Backspace" || e.key === "Delete") {
                if (this.delete_selected("Delete")) {
                    e.preventDefault()
                }
            } else if (e.key === "Enter" && e.shiftKey) {
                this.run_selected()
            } else if ((e.key === "?" && has_ctrl_or_cmd_pressed(e)) || e.key === "F1") {
                // On mac "cmd+shift+?" is used by chrome, so that is why this needs to be ctrl as well on mac
                // Also pressing "ctrl+shift" on mac causes the key to show up as "/", this madness
                // I hope we can find a better solution for this later - Dral
                alert(
                    `Shortcuts 🎹

    Shift+Enter:   run cell
    ${ctrl_or_cmd_name}+Enter:   run cell and add cell below
    Delete or Backspace:   delete empty cell

    PageUp or fn+Up:   select cell above
    PageDown or fn+Down:   select cell below

    ${ctrl_or_cmd_name}+Q:   interrupt notebook
    ${ctrl_or_cmd_name}+S:   submit all changes

    ${ctrl_or_cmd_name}+C:   copy selected cells
    ${ctrl_or_cmd_name}+X:   cut selected cells
    ${ctrl_or_cmd_name}+V:   paste selected cells

    The notebook file saves every time you run`
                )
                e.preventDefault()
            }
        })

        document.addEventListener("copy", (e) => {
            if (!in_textarea_or_input()) {
                const serialized = this.serialize_selected()
                if (serialized) {
                    navigator.clipboard.writeText(serialized).catch((err) => {
                        alert(`Error copying cells: ${e}`)
                    })
                }
            }
        })

        // Disabled because we don't want to accidentally delete cells
        // or we can enable it with a prompt
        // Even better would be excel style: grey out until you paste it. If you paste within the same notebook, then it is just a move.
        // document.addEventListener("cut", (e) => {
        //     if (!in_textarea_or_input()) {
        //         const serialized = this.serialize_selected()
        //         if (serialized) {
        //             navigator.clipboard
        //                 .writeText(serialized)
        //                 .then(() => this.delete_selected("Cut"))
        //                 .catch((err) => {
        //                     alert(`Error cutting cells: ${e}`)
        //                 })
        //         }
        //     }
        // })

        document.addEventListener("paste", async (e) => {
            const topaste = e.clipboardData.getData("text/plain")
            console.log("paste", topaste)
            if (!in_textarea_or_input() || topaste.match(/# ╔═╡ ........-....-....-....-............/g)?.length) {
                // Deselect everything first, to clean things up
                this.setState({
                    selected_cells: [],
                })

                // Paste in the cells at the end of the notebook
                const data = e.clipboardData.getData("text/plain")
                this.actions.add_deserialized_cells(data, -1)
                e.preventDefault()
            }
        })

        window.addEventListener("beforeunload", (event) => {
            const unsaved_cells = this.state.notebook.cell_order.filter(
                (id) => this.state.cell_inputs_local[id] && this.state.notebook.cell_inputs[id].code !== this.state.cell_inputs_local[id].code
            )
            const first_unsaved = unsaved_cells[0]
            if (first_unsaved != null) {
                window.dispatchEvent(new CustomEvent("cell_focus", { detail: { cell_id: first_unsaved } }))
                // } else if (this.state.notebook.in_temp_dir) {
                //     window.scrollTo(0, 0)
                //     // TODO: focus file picker
                console.log("Preventing unload")
                event.stopImmediatePropagation()
                event.preventDefault()
                event.returnValue = ""
            } else {
                console.warn("unloading 👉 disconnecting websocket")
                // and don't prevent the unload
            }
        })
    }

    componentDidUpdate(old_props, old_state) {
        window.editor_state = this.state

        document.title = "🎈 " + this.state.notebook.shortpath + " — Pluto.jl"
        if (old_state?.notebook?.path !== this.state.notebook.path) {
            update_stored_recent_notebooks(this.state.notebook.path, old_state?.notebook?.path)
        }

        const status = statusmap(this.state)
        Object.entries(status).forEach((e) => {
            document.body.classList.toggle(...e)
        })

        const any_code_differs = this.state.notebook.cell_order.some(
            (cell_id) =>
                this.state.cell_inputs_local[cell_id] != null && this.state.notebook.cell_inputs[cell_id].code !== this.state.cell_inputs_local[cell_id].code
        )
        document.body.classList.toggle("code_differs", any_code_differs)

        // this class is used to tell our frontend tests that the updates are done
        document.body.classList.toggle("update_is_ongoing", pending_local_updates > 0)

        document.body.classList.toggle("nbpkg_disabled", this.state.notebook.nbpkg?.enabled === false)
        document.body.classList.toggle("nbpkg_restart_recommended", this.state.notebook.nbpkg?.restart_recommended_msg != null)
        document.body.classList.toggle("nbpkg_restart_required", this.state.notebook.nbpkg?.restart_required_msg != null)

        if (this.notebook_is_idle() && this.bonds_changes_to_apply_when_done.length !== 0) {
            let bonds_patches = this.bonds_changes_to_apply_when_done
            this.bonds_changes_to_apply_when_done = []
            this.update_notebook((notebook) => {
                applyPatches(notebook, bonds_patches)
            })
        }

        console.log(this.state.notebook.nbpkg)
    }

    render() {
        let { export_menu_open, notebook } = this.state

        const status = statusmap(this.state)
        const statusval = first_true_key(status)

        return html`
            <${PlutoContext.Provider} value=${this.actions}>
                <${PlutoBondsContext.Provider} value=${this.state.notebook.bonds}>
                    <${Scroller} active=${this.state.scroller} />
                    <header className=${export_menu_open ? "show_export" : ""}>
                        <${ExportBanner}
                            pluto_version=${this.client?.version_info?.pluto}
                            notebook=${this.state.notebook}
                            open=${export_menu_open}
                            onClose=${() => this.setState({ export_menu_open: false })}
                        />
                        <nav id="at_the_top">
                            <a href="./">
                                <h1><img id="logo-big" src="img/logo.svg" alt="Pluto.jl" /><img id="logo-small" src="img/favicon_unsaturated.svg" /></h1>
                            </a>
                            <${FilePicker}
                                client=${this.client}
                                value=${notebook.in_temp_dir ? "" : notebook.path}
                                on_submit=${this.submit_file_change}
                                suggest_new_file=${{
                                    base: this.client.session_options == null ? "" : this.client.session_options.server.notebook_path_suggestion,
                                    name: notebook.shortpath,
                                }}
                                placeholder="Save notebook..."
                                button_label=${notebook.in_temp_dir ? "Choose" : "Move"}
                            />
                            <button class="toggle_export" title="Export..." onClick=${() => this.setState({ export_menu_open: !export_menu_open })}>
                                <span></span>
                            </button>
                            <div id="process_status">${statusval === "disconnected" ? "Reconnecting..." : statusval === "loading" ? "Loading..." : null}</div>
                        </nav>
                    </header>
                    <${Main}>
                        <preamble>
                            <button
                                onClick=${() => {
                                    this.actions.set_and_run_all_changed_remote_cells()
                                }}
                                class="runallchanged"
                                title="Save and run all changed cells"
                            >
                                <span></span>
                            </button>
                        </preamble>
                        <${Notebook}
                            is_initializing=${this.state.initializing}
                            notebook=${this.state.notebook}
                            selected_cells=${this.state.selected_cells}
                            cell_inputs_local=${this.state.cell_inputs_local}
                            on_update_doc_query=${this.actions.set_doc_query}
                            on_cell_input=${this.actions.set_local_cell}
                            on_focus_neighbor=${this.actions.focus_on_neighbor}
                            disable_input=${!this.state.connected}
                            last_created_cell=${this.state.last_created_cell}
                            nbpkg_local=${this.state.nbpkg_local_local}
                        />
                        <${DropRuler} 
                            actions=${this.actions}
                            selected_cells=${this.state.selected_cells} 
                            set_scroller=${(enabled) => {
                                this.setState({ scroller: enabled })
                            }} 
                            serialize_selected=${this.serialize_selected}
                        />
                        <${SelectionArea}
                            actions=${this.actions}
                            cell_order=${this.state.notebook.cell_order}
                            selected_cell_ids=${this.state.selected_cell_ids}
                            set_scroller=${(enabled) => {
                                this.setState({ scroller: enabled })
                            }}
                            on_selection=${(selected_cell_ids) => {
                                // @ts-ignore
                                if (
                                    selected_cell_ids.length !== this.state.selected_cells ||
                                    _.difference(selected_cell_ids, this.state.selected_cells).length !== 0
                                ) {
                                    this.setState({
                                        selected_cells: selected_cell_ids,
                                    })
                                }
                            }}
                        />
                    </${Main}>
                    <${LiveDocs}
                        desired_doc_query=${this.state.desired_doc_query}
                        on_update_doc_query=${this.actions.set_doc_query}
                        notebook=${this.state.notebook}
                    />
                    <${PkgPopup} notebook=${this.state.notebook}/>
                    <${UndoDelete}
                        recently_deleted=${this.state.recently_deleted}
                        on_click=${() => {
                            this.update_notebook((notebook) => {
                                for (let { index, cell } of this.state.recently_deleted) {
                                    notebook.cell_inputs[cell.cell_id] = cell
                                    notebook.cell_order = [...notebook.cell_order.slice(0, index), cell.cell_id, ...notebook.cell_order.slice(index, Infinity)]
                                }
                            }).then(() => {
                                this.actions.set_and_run_multiple(this.state.recently_deleted.map(({ cell }) => cell.cell_id))
                            })
                        }}
                    />
                    <${SlideControls} />
                    <footer>
                        <div id="info">
                            <form id="feedback" action="#" method="post">
                                <a href="statistics-info">Statistics</a>
                                <a href="https://github.com/fonsp/Pluto.jl/wiki">FAQ</a>
                                <span style="flex: 1"></span>
                                <label for="opinion">🙋 How can we make <a href="https://github.com/fonsp/Pluto.jl">Pluto.jl</a> better?</label>
                                <input type="text" name="opinion" id="opinion" autocomplete="off" placeholder="Instant feedback..." />
                                <button>Send</button>
                            </form>
                        </div>
                    </footer>
                </${PlutoBondsContext.Provider}>
            </${PlutoContext.Provider}>
        `
    }
}

/* LOCALSTORAGE NOTEBOOKS LIST */

// TODO This is now stored locally, lets store it somewhere central 😈
export const update_stored_recent_notebooks = (recent_path, also_delete = undefined) => {
    const storedString = localStorage.getItem("recent notebooks")
    const storedList = storedString != null ? JSON.parse(storedString) : []
    const oldpaths = storedList
    const newpaths = [recent_path].concat(
        oldpaths.filter((path) => {
            return path !== recent_path && path !== also_delete
        })
    )
    localStorage.setItem("recent notebooks", JSON.stringify(newpaths.slice(0, 50)))
}<|MERGE_RESOLUTION|>--- conflicted
+++ resolved
@@ -82,6 +82,9 @@
 const statusmap = (state) => ({
     disconnected: !(state.connected || state.initializing),
     loading: state.initializing || state.moving_file,
+    nbpkg_restart_required: state.notebook.nbpkg?.restart_required_msg != null,
+    nbpkg_restart_recommended: state.notebook.nbpkg?.restart_recommended_msg != null,
+    nbpkg_disabled: state.notebook.nbpkg?.enabled === false,
 })
 
 const first_true_key = (obj) => {
@@ -147,6 +150,7 @@
     cell_results: {},
     cell_order: [],
     bonds: {},
+    nbpkg: null,
 })
 
 export class Editor extends Component {
@@ -154,20 +158,7 @@
         super()
 
         this.state = {
-<<<<<<< HEAD
-            notebook: /** @type {NotebookData} */ ({
-                notebook_id: new URLSearchParams(window.location.search).get("id"),
-                path: default_path,
-                shortpath: "",
-                in_temp_dir: true,
-                cell_inputs: {},
-                cell_results: {},
-                cell_order: [],
-                nbpkg: null,
-            }),
-=======
             notebook: /** @type {NotebookData} */ initial_notebook(),
->>>>>>> 670cd7c6
             cell_inputs_local: /** @type {{ [id: string]: CellInputData }} */ ({}),
             desired_doc_query: null,
             recently_deleted: /** @type {Array<{ index: number, cell: CellInputData }>} */ (null),
@@ -905,10 +896,6 @@
         // this class is used to tell our frontend tests that the updates are done
         document.body.classList.toggle("update_is_ongoing", pending_local_updates > 0)
 
-        document.body.classList.toggle("nbpkg_disabled", this.state.notebook.nbpkg?.enabled === false)
-        document.body.classList.toggle("nbpkg_restart_recommended", this.state.notebook.nbpkg?.restart_recommended_msg != null)
-        document.body.classList.toggle("nbpkg_restart_required", this.state.notebook.nbpkg?.restart_required_msg != null)
-
         if (this.notebook_is_idle() && this.bonds_changes_to_apply_when_done.length !== 0) {
             let bonds_patches = this.bonds_changes_to_apply_when_done
             this.bonds_changes_to_apply_when_done = []
@@ -955,7 +942,17 @@
                             <button class="toggle_export" title="Export..." onClick=${() => this.setState({ export_menu_open: !export_menu_open })}>
                                 <span></span>
                             </button>
-                            <div id="process_status">${statusval === "disconnected" ? "Reconnecting..." : statusval === "loading" ? "Loading..." : null}</div>
+                            <div id="process_status">${
+                                statusval === "disconnected"
+                                    ? "Reconnecting..."
+                                    : statusval === "loading"
+                                    ? "Loading..."
+                                    : statusval === "nbpkg_restart_required"
+                                    ? "Notebook restart required"
+                                    : statusval === "nbpkg_restart_recommended"
+                                    ? "Notebook restart recommended"
+                                    : null
+                            }</div>
                         </nav>
                     </header>
                     <${Main}>
