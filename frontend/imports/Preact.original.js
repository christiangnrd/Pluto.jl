--- conflicted
+++ resolved
@@ -25,9 +25,6 @@
 
 const html = htm.bind(h)
 
-<<<<<<< HEAD
-export { html, render, Component, useEffect, useLayoutEffect, useState, useRef, useMemo, createContext, useContext, h, cloneElement, hydrate, createRef }
-=======
 export {
     //
     html,
@@ -45,5 +42,4 @@
     h,
     cloneElement,
     hydrate,
-}
->>>>>>> 63235861
+}