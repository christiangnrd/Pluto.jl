--- conflicted
+++ resolved
@@ -8,11 +8,7 @@
     createContext,
     createRef,
     hydrate,
-<<<<<<< HEAD
-} from "https://esm.sh/preact@10.6.6?target=es2020"
-=======
 } from "https://esm.sh/v66/preact@10.6.6?target=es2020"
->>>>>>> 1d3ae220
 import {
     //
     useEffect,
@@ -22,15 +18,9 @@
     useMemo,
     useCallback,
     useContext,
-<<<<<<< HEAD
-} from "https://esm.sh/preact@10.6.6/hooks?target=es2020"
-
-import htm from "https://esm.sh/htm@3.0.4?target=es2020"
-=======
 } from "https://esm.sh/v66/preact@10.6.6/hooks?target=es2020"
 
 import htm from "https://esm.sh/v66/htm@3.1.0?target=es2020"
->>>>>>> 1d3ae220
 
 const html = htm.bind(h)
 
