import { Promises } from "../common/SetupCellEnvironment.js"
import { pack, unpack } from "./MsgPack.js"
import "./Polyfill.js"

// https://github.com/denysdovhan/wtfjs/issues/61
const different_Infinity_because_js_is_yuck = 2147483646

const reconnect_after_close_delay = 500
const retry_after_connect_failure_delay = 5000

/**
 * Return a promise that resolves to:
 *  - the resolved value of `promise`
 *  - an error after `time_ms` milliseconds
 * whichever comes first.
 * @template T
 * @param {Promise<T>} promise
 * @param {number} time_ms
 * @returns {Promise<T>}
 */
export const timeout_promise = (promise, time_ms) =>
    Promise.race([
        promise,
        new Promise((resolve, reject) => {
            setTimeout(() => {
                reject(new Error("Promise timed out."))
            }, time_ms)
        }),
    ])

/**
 * Keep calling @see f until it resolves, with a delay before each try.
 * @param {Function} f Function that returns a promise
 * @param {Number} time_ms Timeout for each call to @see f
 */
const retry_until_resolved = (f, time_ms) =>
    timeout_promise(f(), time_ms).catch((e) => {
        console.error(e)
        console.error("godverdomme")
        return retry_until_resolved(f, time_ms)
    })

/**
 * @template T
 * @returns {{current: Promise<T>, resolve: (value: T) => void, reject: (error: any) => void }}
 */
export const resolvable_promise = () => {
    let resolve = () => {}
    let reject = () => {}
    const p = new Promise((_resolve, _reject) => {
        //@ts-ignore
        resolve = _resolve
        reject = _reject
    })
    return {
        current: p,
        resolve: resolve,
        reject: reject,
    }
}

/**
 * @returns {string}
 */
const get_unique_short_id = () => crypto.getRandomValues(new Uint32Array(1))[0].toString(36)

const socket_is_alright = (socket) => socket.readyState == WebSocket.OPEN || socket.readyState == WebSocket.CONNECTING

const socket_is_alright_with_grace_period = (socket) =>
    new Promise((res) => {
        if (socket_is_alright(socket)) {
            res(true)
        } else {
            setTimeout(() => {
                res(socket_is_alright(socket))
            }, 1000)
        }
    })

const try_close_socket_connection = (socket) => {
    socket.onopen = () => {
        try_close_socket_connection(socket)
    }
    socket.onmessage = socket.onclose = socket.onerror = undefined
    try {
        socket.close(1000, "byebye")
    } catch (ex) {}
}

/**
 * Open a 'raw' websocket connection to an API with MessagePack serialization. The method is asynchonous, and resolves to a @see WebsocketConnection when the connection is established.
 * @typedef {{socket: WebSocket, send: Function}} WebsocketConnection
 * @param {string} address The WebSocket URL
 * @param {{on_message: Function, on_socket_close:Function}} callbacks
 * @return {Promise<WebsocketConnection>}
 */
const create_ws_connection = (address, { on_message, on_socket_close }, timeout_ms = 30 * 1000) => {
    return new Promise((resolve, reject) => {
        const socket = new WebSocket(address)

        var has_been_open = false

        const timeout_handle = setTimeout(() => {
            console.warn("Creating websocket timed out", new Date().toLocaleTimeString())
            try_close_socket_connection(socket)
            reject("Socket timeout")
        }, timeout_ms)

        const send_encoded = (message) => {
            const encoded = pack(message)
            socket.send(encoded)
        }

        let last_task = Promise.resolve()
        socket.onmessage = (event) => {
            // we read and deserialize the incoming messages asynchronously
            // they arrive in order (WS guarantees this), i.e. this socket.onmessage event gets fired with the message events in the right order
            // but some message are read and deserialized much faster than others, because of varying sizes, so _after_ async read & deserialization, messages are no longer guaranteed to be in order
            //
            // the solution is a task queue, where each task includes the deserialization and the update handler
            last_task.then(async () => {
                try {
                    const buffer = await event.data.arrayBuffer()
                    const message = unpack(new Uint8Array(buffer))

                    try {
                        on_message(message)
                    } catch (process_err) {
                        console.error("Failed to process message from websocket", process_err, { message })
                        // prettier-ignore
                        alert(`Something went wrong! You might need to refresh the page.\n\nPlease open an issue on https://github.com/fonsp/Pluto.jl with this info:\n\nFailed to process update\n${process_err.message}\n\n${JSON.stringify(event)}`)
                    }
                } catch (unpack_err) {
                    console.error("Failed to unpack message from websocket", unpack_err, { event })

                    // prettier-ignore
                    alert(`Something went wrong! You might need to refresh the page.\n\nPlease open an issue on https://github.com/fonsp/Pluto.jl with this info:\n\nFailed to unpack message\n${unpack_err}\n\n${JSON.stringify(event)}`)
                }
            })
        }

        socket.onerror = async (e) => {
            console.error(`Socket did an oopsie - ${e.type}`, new Date().toLocaleTimeString(), "was open:", has_been_open, e)

            if (await socket_is_alright_with_grace_period(socket)) {
                console.log("The socket somehow recovered from an error?! Onbegrijpelijk")
                console.log(socket)
                console.log(socket.readyState)
            } else {
                if (has_been_open) {
                    on_socket_close()
                    try_close_socket_connection(socket)
                } else {
                    reject(e)
                }
            }
        }
        socket.onclose = async (e) => {
            console.error(`Socket did an oopsie - ${e.type}`, new Date().toLocaleTimeString(), "was open:", has_been_open, e)

            if (has_been_open) {
                on_socket_close()
                try_close_socket_connection(socket)
            } else {
                reject(e)
            }
        }
        socket.onopen = () => {
            console.log("Socket opened", new Date().toLocaleTimeString())
            clearInterval(timeout_handle)
            has_been_open = true
            resolve({
                socket: socket,
                send: send_encoded,
            })
        }
        console.log("Waiting for socket to open...", new Date().toLocaleTimeString())
    })
}

export const ws_address_from_base = (base_url) => {
    const ws_url = new URL("./", base_url)
    ws_url.protocol = ws_url.protocol.replace("http", "ws")
    return String(ws_url)
}

const default_ws_address = () => ws_address_from_base(window.location.href)

/**
 * @typedef PlutoConnection
 * @type {{
 *  session_options: Object,
 *  send: () => void,
 *  kill: () => void,
 *  version_info: {
 *      julia: string,
 *      pluto: string,
 *  },
 * }}
 */

/**
 * @typedef PlutoMessage
 * @type {any}
 */

/**
 * Open a connection with Pluto, that supports a question-response mechanism. The method is asynchonous, and resolves to a @see PlutoConnection when the connection is established.
 *
 * The server can also send messages to all clients, without being requested by them. These end up in the @see on_unrequested_update callback.
 *
<<<<<<< HEAD
 * @typedef {{session_options: Object, send: Function, kill: Function, version_info: {julia: String, pluto: String}}} PlutoConnection
 * @param {{ws_address?: String, on_unrequested_update: Function, on_reconnect: Function, on_connection_status: Function, connect_metadata?: Object}} callbacks
=======
 * @param {{
 *  on_unrequested_update: (message: PlutoMessage, by_me: boolean) => void,
 *  on_reconnect: () => boolean,
 *  on_connection_status: (connection_status: boolean) => void,
 *  connect_metadata?: Object,
 * }} options
>>>>>>> 6e188730
 * @return {Promise<PlutoConnection>}
 */
export const create_pluto_connection = async ({
    on_unrequested_update,
    on_reconnect,
    on_connection_status,
    connect_metadata = {},
    ws_address = default_ws_address(),
}) => {
    var ws_connection = null // will be defined later i promise
    const client = {
        send: null,
        kill: null,
        session_options: null,
        version_info: {
            julia: "unknown",
            pluto: "unknown",
        },
    } // same

    const client_id = get_unique_short_id()
    const sent_requests = {}

    /**
     * Send a message to the Pluto backend, and return a promise that resolves when the backend sends a response. Not all messages receive a response.
     * @param {string} message_type
     * @param {Object} body
     * @param {{notebook_id?: string, cell_id?: string}} metadata
     * @param {boolean} no_broadcast if false, the message will be emitteed to on_update
     * @returns {(undefined|Promise<Object>)}
     */
    const send = (message_type, body = {}, metadata = {}, no_broadcast = true) => {
        const request_id = get_unique_short_id()

        const message = {
            type: message_type,
            client_id: client_id,
            request_id: request_id,
            body: body,
            ...metadata,
        }

        var p = resolvable_promise()

        sent_requests[request_id] = (response_message) => {
            p.resolve(response_message)
            if (no_broadcast === false) {
                on_unrequested_update(response_message, true)
            }
        }

        ws_connection.send(message)
        return p.current
    }
    client.send = send

    const connect = async () => {
        let update_url_with_binder_token = async () => {
            try {
                const url = new URL(window.location.href)
                const response = await fetch("possible_binder_token_please")
                if (!response.ok) {
                    return
                }
                const possible_binder_token = await response.text()
                if (possible_binder_token !== "" && url.searchParams.get("token") !== possible_binder_token) {
                    url.searchParams.set("token", possible_binder_token)
                    history.replaceState({}, "", url.toString())
                }
            } catch (error) {
                console.warn("Error while setting binder url:", error)
            }
        }
        update_url_with_binder_token()

        try {
            ws_connection = await create_ws_connection(String(ws_address), {
                on_message: (update) => {
                    const by_me = update.initiator_id == client_id
                    const request_id = update.request_id

                    if (by_me && request_id) {
                        const request = sent_requests[request_id]
                        if (request) {
                            request(update)
                            delete sent_requests[request_id]
                            return
                        }
                    }
                    on_unrequested_update(update, by_me)
                },
                on_socket_close: async () => {
                    on_connection_status(false)

                    console.log(`Starting new websocket`, new Date().toLocaleTimeString())
                    await Promises.delay(reconnect_after_close_delay)
                    await connect() // reconnect!

                    console.log(`Starting state sync`, new Date().toLocaleTimeString())
                    const accept = on_reconnect()
                    console.log(`State sync ${accept ? "" : "not "}successful`, new Date().toLocaleTimeString())
                    on_connection_status(accept)
                    if (!accept) {
                        alert("Connection out of sync 😥\n\nRefresh the page to continue")
                    }
                },
            })

            // let's say hello
            console.log("Hello?")
            const u = await send("connect", {}, connect_metadata)
            console.log("Hello!")
            client.session_options = u.message.options
            client.version_info = u.message.version_info

            console.log(client)

            if (connect_metadata.notebook_id != null && !u.message.notebook_exists) {
                // https://github.com/fonsp/Pluto.jl/issues/55
                if (confirm("A new server was started - this notebook session is no longer running.\n\nWould you like to go back to the main menu?")) {
                    window.location.href = "./"
                }
                on_connection_status(false)
                return {}
            }
            on_connection_status(true)

            const ping = () => {
                send("ping", {}, {})
                    .then(() => {
                        setTimeout(ping, 30 * 1000)
                    })
                    .catch()
            }
            ping()

            return u.message
        } catch (ex) {
            console.error("connect() failed", ex)
            await Promises.delay(retry_after_connect_failure_delay)
            return await connect()
        }
    }
    await connect()

    return client
}

export const fetch_latest_pluto_version = async () => {
    let response = await fetch("https://api.github.com/repos/fonsp/Pluto.jl/releases", {
        method: "GET",
        mode: "cors",
        cache: "no-cache",
        headers: {
            "Content-Type": "application/json",
        },
        redirect: "follow",
        referrerPolicy: "no-referrer",
    })
    let json = await response.json()
    return json[0].tag_name
}<|MERGE_RESOLUTION|>--- conflicted
+++ resolved
@@ -209,17 +209,13 @@
  *
  * The server can also send messages to all clients, without being requested by them. These end up in the @see on_unrequested_update callback.
  *
-<<<<<<< HEAD
- * @typedef {{session_options: Object, send: Function, kill: Function, version_info: {julia: String, pluto: String}}} PlutoConnection
- * @param {{ws_address?: String, on_unrequested_update: Function, on_reconnect: Function, on_connection_status: Function, connect_metadata?: Object}} callbacks
-=======
  * @param {{
  *  on_unrequested_update: (message: PlutoMessage, by_me: boolean) => void,
  *  on_reconnect: () => boolean,
  *  on_connection_status: (connection_status: boolean) => void,
  *  connect_metadata?: Object,
+ *  ws_address?: String,
  * }} options
->>>>>>> 6e188730
  * @return {Promise<PlutoConnection>}
  */
 export const create_pluto_connection = async ({
