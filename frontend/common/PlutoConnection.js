--- conflicted
+++ resolved
@@ -46,16 +46,11 @@
  */
 export const resolvable_promise = () => {
     let resolve = () => {}
-<<<<<<< HEAD
     let reject = () => {}
     const p = new Promise((_resolve, _reject) => {
+        //@ts-ignore
         resolve = _resolve
         reject = _reject
-=======
-    const p = new Promise((r) => {
-        //@ts-ignore
-        resolve = r
->>>>>>> 9c5e80b1
     })
     return {
         current: p,
@@ -138,16 +133,8 @@
                 } catch (ex) {
                     console.error("Failed to unpack message from websocket", ex, { event })
 
-<<<<<<< HEAD
                     // prettier-ignore
                     alert(`Something went wrong!\n\nPlease open an issue on https://github.com/fonsp/Pluto.jl with this info:\n\nFailed to process update\n${ex}\n\n${JSON.stringify(event)}`)
-=======
-                    alert(
-                        `Something went wrong!\n\nPlease open an issue on https://github.com/fonsp/Pluto.jl with this info:\n\nFailed to process update\n${ex}\n\n${JSON.stringify(
-                            event
-                        )}`
-                    )
->>>>>>> 9c5e80b1
                 }
             })
         }
