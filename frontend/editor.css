--- conflicted
+++ resolved
@@ -462,13 +462,9 @@
     margin-left: auto;
     height: 60px;
 }
-<<<<<<< HEAD
-body.loading button.toggle_export,
 body.static_preview button.toggle_export {
     display: none;
 }
-=======
->>>>>>> c441f956
 
 nav#at_the_top h1 {
     color: black;
@@ -520,11 +516,7 @@
     display: none;
 }
 
-<<<<<<< HEAD
-@media (max-width: 680px) {
-=======
 @media (max-width: 800px) {
->>>>>>> c441f956
     nav#at_the_top img#logo-small {
         display: unset;
     }
@@ -632,7 +624,6 @@
     }
 }
 
-<<<<<<< HEAD
 body.binder > header > nav#at_the_top > pluto-filepicker > * {
     display: none;
 }
@@ -645,9 +636,7 @@
 }
 
 body.binder.loading > header,
-=======
 body.process_dead > header,
->>>>>>> c441f956
 body.disconnected > header {
     position: sticky;
     top: 0;
