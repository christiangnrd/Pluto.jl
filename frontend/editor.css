--- conflicted
+++ resolved
@@ -2691,11 +2691,7 @@
     float: right;
     margin-right: 0.5em;
     font-size: 0.8em;
-<<<<<<< HEAD
-    font-family: "JuliaMono";
-=======
     font-family: var(--julia-mono-font-stack);
->>>>>>> 89e10b8c
     font-style: normal;
 }
 
