--- conflicted
+++ resolved
@@ -659,16 +659,8 @@
     z-index: 1;
 }
 
-<<<<<<< HEAD
-body.disconnected > header > nav#at_the_top:after {
-    content: "Reconnecting...";
-}
-
-body.loading > header > nav:after {
-    content: "Loading...";
-}
-body.binder.loading > header > nav:after {
-    content: "Loading binder...";
+#process_status:empty {
+    display: none;
 }
 
 loading-bar {
@@ -793,10 +785,6 @@
     font-style: normal;
     color: black;
     font-weight: 900;
-=======
-#process_status:empty {
-    display: none;
->>>>>>> 5c44e065
 }
 
 /* PREAMBLE */
