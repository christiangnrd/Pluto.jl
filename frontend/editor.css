--- conflicted
+++ resolved
@@ -687,7 +687,6 @@
     padding-bottom: 3px;
 }
 
-<<<<<<< HEAD
 pluto-output > code.assignee {
     display: inline;
 }
@@ -695,12 +694,11 @@
     padding: initial;
     border-radius: initial;
     background-color: initial;
-=======
+}
 pluto-output > assignee {
     font-family: JuliaMono, monospace;
     font-size: 0.75rem;
-    font-variant-ligatures: none;
->>>>>>> 0d0be044
+    font-variant-ligatures: --pluto-operator-ligatures;
 }
 
 pluto-output > code.assignee::after {
@@ -713,11 +711,8 @@
 }
 
 pluto-output > div {
-<<<<<<< HEAD
     flex: 1;
-=======
     flex-shrink: 0;
->>>>>>> 0d0be044
     overflow-x: auto;
     overflow-y: hidden;
 }
