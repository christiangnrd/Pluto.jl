/* @import url("https://fonts.googleapis.com/css?family=Roboto+Mono:400,400i,500,700&display=swap&subset=cyrillic,cyrillic-ext,greek,greek-ext,latin-ext"); */
@import url("https://cdn.jsdelivr.net/npm/@fontsource/roboto-mono@4.4.5/400.css");
@import url("https://cdn.jsdelivr.net/npm/@fontsource/roboto-mono@4.4.5/400-italic.css");
@import url("https://cdn.jsdelivr.net/npm/@fontsource/roboto-mono@4.4.5/500.css");
@import url("https://cdn.jsdelivr.net/npm/@fontsource/roboto-mono@4.4.5/700.css");

/* @import url("https://fonts.googleapis.com/css?family=Alegreya+Sans:400,400i,500,500i,700,700i&display=swap&subset=cyrillic,cyrillic-ext,greek,greek-ext,latin-ext,vietnamese"); */
@import url("https://cdn.jsdelivr.net/npm/@fontsource/alegreya-sans@4.4.5/400.css");
@import url("https://cdn.jsdelivr.net/npm/@fontsource/alegreya-sans@4.4.5/500.css");
@import url("https://cdn.jsdelivr.net/npm/@fontsource/alegreya-sans@4.4.5/700.css");
@import url("https://cdn.jsdelivr.net/npm/@fontsource/alegreya-sans@4.4.5/400-italic.css");
@import url("https://cdn.jsdelivr.net/npm/@fontsource/alegreya-sans@4.4.5/500-italic.css");
@import url("https://cdn.jsdelivr.net/npm/@fontsource/alegreya-sans@4.4.5/700-italic.css");

@import url("juliamono.css");
@import url("vollkorn.css");
/* @import url("https://fonts.googleapis.com/css2?family=Lato&display=swap"); */
@import url("https://cdn.jsdelivr.net/npm/@fontsource/lato@4.4.5/400.css");
@import url("https://cdn.jsdelivr.net/npm/@fontsource/lato@4.4.5/400-italic.css");

@import url("light_color.css");
@import url("dark_color.css");

/* VARIABLES */

:root {
    --pluto-cell-spacing: 17px;
    /* use the value "contextual" to enable contextual ligatures `document.documentElement.style.setProperty('--pluto-operator-ligatures', 'contextual');`
        for julia mono see here: https://cormullion.github.io/pages/2020-07-26-JuliaMono/#contextual_and_stylistic_alternates_and_ligatures */
    --pluto-operator-ligatures: none;
    --sans-serif-font-stack: -apple-system, BlinkMacSystemFont, "Segoe UI", Roboto, Oxygen, Ubuntu, Cantarell, "Open Sans", "Helvetica Neue", sans-serif;
}

/* GENERAL PAGE LAYOUT */
html {
    font-size: 17px;
}

* {
    box-sizing: border-box;
}

body {
    margin: 0px;
    overflow-anchor: none;
    overflow-x: hidden;
    position: relative;
    min-height: 100vh;
    display: flex;
    flex-direction: column;
    align-items: center;
    background-color: var(--main-bg-color);
}

main {
    flex: 1;

    max-width: calc(700px + 25px + 6px); /* 700px + both paddings */
    padding-top: 0px;
    padding-bottom: 4rem;
    padding-left: 25px;
    padding-right: 6px;
    align-content: center;
    width: 100%;
}

body:not(.disable_ui) main {
    padding-bottom: 16rem;
}

body:not(.disable_ui) {
    overscroll-behavior-x: contain;
}

/* | main=25px+700px+6px=731px | pluto-helpbox=350px - 500px | */
/* min-width: 731px+ */

@media screen and (min-width: calc(700px + 25px + 6px)) and (max-width: calc(700px + 25px + 6px + 500px)) {
    body:not(.disable_ui) main {
        margin-left: 0px;
        align-self: flex-start;
    }
}
@media screen and (min-width: calc(700px + 25px + 6px + 500px)) and (max-width: calc(700px + 25px + 6px + 500px + 500px)) {
    body:not(.disable_ui) main {
        margin-right: 500px;
        align-self: flex-end;
    }
}

pluto-notebook {
    display: block;
}

/* STANDARD HTML ELEMENTS */

/* (can be overriden by custom style) */

pluto-output {
    font-family: "Alegreya Sans", sans-serif;
    font-size: 1em;
    font-weight: 400;
    color: var(--pluto-output-color);
}

pluto-output h1,
pluto-output h2,
pluto-output h3,
pluto-output h4,
pluto-output h5,
pluto-output h6 {
    font-family: "Vollkorn", serif;
    font-feature-settings: "lnum", "pnum";
    font-weight: 600;
    color: var(--pluto-output-h-color);
    margin-block-start: 1rem;
    margin-block-end: 0rem;
}

pluto-output h1,
pluto-output h2 {
    font-weight: 700;
    margin-block-start: 2rem;
}

pluto-output h1:first-child,
pluto-output h2:first-child {
    margin-block-start: calc(2rem - var(--pluto-cell-spacing));
}

pluto-output h1 {
    font-size: 2.2rem;
    border-bottom: 3px solid var(--rule-color);
    margin-bottom: 0.5rem;
}

pluto-output h2 {
    font-size: 1.8rem;
    border-bottom: 2px dotted var(--rule-color);
    margin-bottom: 0.5rem;
}

pluto-output h1:empty,
pluto-output h2:empty {
    border-bottom: none;
}

pluto-output h3 {
    font-size: 1.6rem;
    /* border-bottom: 2px dotted rgba(0,0,0,.15); */
}

pluto-output h4 {
    font-size: 1.4rem;
}

pluto-output h5 {
    font-size: 1.2rem;
}

pluto-output h6 {
    font-size: 1rem;
}

pluto-output h3:first-child,
pluto-output h4:first-child,
pluto-output h5:first-child,
pluto-output h6:first-child {
    margin-block-start: 0px;
}

pluto-output br,
pluto-output p {
    margin-block-start: 0px;
    margin-block-end: var(--pluto-cell-spacing);
    word-spacing: 0.053em;
    line-height: 1.45em;
}

pluto-output p:first-child {
    margin-block-start: 0px;
}

/* I actually just want to get rid of the margin-block-start on the p tag,
    but css doesn't allow that. So I have to move the list up, instead of not moving it up */
pluto-output li p + ul,
pluto-output li p + ol {
    margin-block-start: calc(var(--pluto-cell-spacing) * -1);
}
pluto-output p:last-child {
    margin-block-end: 0px;
}

pluto-output img,
pluto-output video {
    max-width: 100%;
}

a {
    color: var(--atag-color);
    font-weight: bold;
}

.cm-cursor {
    border-left: 1.2px solid var(--cursor-color) !important;
}


pluto-output code {
    font-family: JuliaMono, monospace;
    font-size: 0.75em; /* not rem */
    font-variant-ligatures: none; 
}

pluto-output code .cm-editor .cm-line {
    font-family: JuliaMono, monospace;
}

pluto-output pre > code {
    font-size: inherit;
}

pluto-output.rich_output code {
    padding: 3px;
    border-radius: 8px;
    background-color: var(--pluto-output-bg-color);
}
pluto-output.rich_output pre > code {
    padding: 0px;
}

pluto-output pre {
    display: inline-block;
    margin: 0px;
    white-space: pre-wrap;
    word-break: break-all;
    tab-size: 4;
    -moz-tab-size: 4; /* https://bugzilla.mozilla.org/show_bug.cgi?id=737785 */
    font-family: JuliaMono, monospace;
    font-size: 0.75rem;
    font-variant-ligatures: none;
}

pluto-display pre {
    white-space: pre;
    word-break: normal;
}

pluto-output hr {
    border: none;
    border-top: 3px solid var(--rule-color);
    margin-left: 0;
    margin-right: 0;
}

pluto-output blockquote {
    margin-left: 1rem;
    margin-right: 1rem;
}

pluto-output.rich_output pre:not(.no-block),
pluto-output blockquote {
    margin-block-start: 0px;
    margin-block-end: var(--pluto-cell-spacing);
    display: block;
    padding: 15px;

    border-radius: 15px;
    background-color: var(--pluto-output-bg-color);
    color: var(--blockquote-color);
}
pluto-output.rich_output pre:not(.no-block):last-child,
pluto-output blockquote:last-child {
    margin-block-end: 0px;
}

pluto-output div.admonition {
    border-radius: 8px;
    margin-block-start: 1em;
    margin-block-end: 1em;
}
pluto-output div.admonition .admonition-title {
    font-family: "Vollkorn", sans-serif;
    font-feature-settings: "lnum", "pnum";
    color: var(--admonition-title-color);
    font-weight: 600;
    margin-block-end: 0px;
    padding-left: 0.3em;
}
pluto-output div.admonition .admonition-title ~ * {
    margin-block-end: 0.5em;
    margin-block-start: 0.5em;
    transition: filter linear 0.1s;
}

pluto-output div.admonition {
<<<<<<< HEAD
    background: var(--admonition-bg-color);
    border: 5px solid var(--admonition-focus-color);
=======
    padding-left: 0.5rem;
    background: rgba(68, 149, 28, 0.2);
    border: 5px solid rgb(158, 200, 137);
>>>>>>> 41664ef4
}
pluto-output div.admonition .admonition-title {
    background: var(--admonition-focus-color);
    margin: -1px; /* Fixes a rendering glitch in Chrome */
    margin-left: -0.55rem;
}
pluto-output div.admonition.note,
pluto-output div.admonition.info,
pluto-output div.admonition.hint {
    background: var(--admonition-note-main-color);
    border: 5px solid var(--admonition-note-focus-color);
}
pluto-output div.admonition.note .admonition-title,
pluto-output div.admonition.info .admonition-title,
pluto-output div.admonition.hint .admonition-title {
    background: var(--admonition-note-focus-color);
}
pluto-output div.admonition.warning {
    background: var(--admonition-warn-main-color);
    border: 5px solid var(--admonition-warn-focus-color);
}
pluto-output div.admonition.warning .admonition-title {
    background: var(--admonition-warn-focus-color);
}
pluto-output div.admonition.danger {
    background: var(--admonition-danger-main-color);
    border: 5px solid var(--admonition-danger-focus-color);
}
pluto-output div.admonition.danger .admonition-title {
    background: var(--admonition-danger-focus-color);
}

pluto-output div.admonition.hint .admonition-title ~ * {
    filter: blur(0.25em);
}
pluto-output div.admonition.hint:hover .admonition-title ~ *,
pluto-output div.admonition.hint:focus-within .admonition-title ~ * {
    filter: blur(0em);
}

pluto-output div.footnote {
    margin-block-start: 1em;
    margin-block-end: 1em;
}

pluto-output div.footnote p.footnote-title::before {
    content: "[";
}
pluto-output div.footnote p.footnote-title::after {
    content: "]: ";
}
pluto-output a.footnote,
pluto-output div.footnote p.footnote-title {
    font-family: "Roboto Mono", monospace;
    font-size: 0.75rem;
    font-weight: 700;
    margin-block-end: 0px;
    letter-spacing: -0.05em;
    /* font-variant: small-caps; */
}

pluto-output div.footnote p.footnote-title ~ * {
    margin-left: 0.1em;
    padding-left: 0.4em;
    border-left: 5px solid var(--footnote-border-color);
    padding-bottom: var(--pluto-cell-spacing);
    margin-block-end: 0px;
}
pluto-output div.footnote p:last-child {
    padding-bottom: 0px;
}

pluto-output.scroll_y {
    max-height: 80vh;
    max-height: 502px;
    overflow: auto;
}

pluto-output table {
    border-collapse: collapse;
    border: 2px solid var(--table-border-color);
    border-left: none;
    border-right: none;
    margin: 0 auto;
    margin-block-start: var(--pluto-cell-spacing);
    margin-block-end: var(--pluto-cell-spacing);
}

pluto-output table > thead {
    border-bottom: 1px solid var(--table-border-color);
}

pluto-output table > tbody td {
    font-family: JuliaMono, monospace;
    font-size: 0.75rem;
    font-variant-ligatures: none;
}
pluto-output table > tbody td code {
    font-size: 0.75rem;
}

pluto-output table td,
pluto-output table th {
    padding: 0.2rem 0.5rem;
}

pluto-output table > tbody tr:hover {
    background-color: var(--table-bg-hover-color);
}
pluto-output table pre {
    white-space: pre;
}

pluto-output kbd,
kbd {
    font-family: "Space Mono", monospace;
    font-size: 0.7rem;
    letter-spacing: -0.7px;
    border: 1px solid var(--kbd-border-color);
    padding: 0px 2px;
    border-radius: 3px;
}

/* Avoid scrollbar in in-line latex with markdown, see https://github.com/fonsp/Pluto.jl/issues/1309 */
pluto-output mjx-assistive-mml {
    height: 1px;
}

/* HEADER */

body > header {
    /* position: absolute;
    top: 0px; */
    width: 100%;
    min-height: 60px;
    z-index: 50;
    background-color: var(--main-bg-color);
    transform: translateY(0px);
    transition: background-color 0.5s ease-in-out, transform 0.25s cubic-bezier(0.18, 0.89, 0.49, 1.13);
    border-bottom: solid 1px var(--header-border-color);
    font-family: "Roboto Mono", monospace;
    font-weight: 400;
    font-size: 0.75rem;
}

body > header.show_export {
    position: sticky;
    top: 0;
    transform: translateY(130px);
}

aside#export {
    position: absolute;
    top: 0;
    width: 100%;
    height: 130px;
    background: var(--export-bg-color);
    color: var(--export-color);
    transform: translateY(-101%);
}
aside#export::before {
    content: "";
    position: absolute;
    bottom: 100%;
    left: 0;
    right: 0;
    height: 100px;
    background: inherit;
}
aside#export div#container {
    flex-direction: row;
    display: flex;
    max-width: 1000px;
    padding-right: 20px;
    margin: 0 auto;
}
header aside#export div#container {
    /* to prevent the div from taking up horizontal page when the export pane is closed. On small screen this causes overscroll on the right. */
    overflow-x: hidden;
}
header.show_export aside#export div#container {
    overflow-x: auto;
}
a.export_card {
    margin: 20px 5px;
    flex: 0 0 auto;
    width: 160px;
    height: 90px;

    border: 5px solid transparent;
    background: var(--export-card-bg-color);
    border-radius: 8px;
    color: var(--export-card-title-color);
    box-shadow: 0px 2px 10px var(--export-card-shadow-color);
    text-decoration: none;
}
div.export_title {
    height: 90px;
    flex: 0 0 auto;
    border-radius: 8px;
    text-orientation: sideways-right;
    /* Not supported by Chrome: */
    /* writing-mode: sideways-lr; */
    writing-mode: vertical-lr;
    transform: rotate(180deg);

    margin-top: 10px;
    font-weight: 700;
    font-size: 1rem;
}
a.export_card header {
    margin-block: 0px;
    font-family: "Vollkorn", sans;
    font-feature-settings: "lnum", "pnum";
    font-size: 1rem;
}
a.export_card section {
    color: var(--export-card-text-color);
    font-weight: 500;
}
aside#export button.toggle_export {
    margin-left: auto;
    height: 60px;
}
body.static_preview button.toggle_export {
    display: none;
}

nav#at_the_top h1 {
    color: var(--nav-h1-text-color);
    letter-spacing: 2px;
}

nav#at_the_top {
    margin: 0 auto;
    max-width: 1000px;
    padding-left: 20px;
    padding-right: 20px;
    flex-wrap: wrap;
    min-height: 60px;
    display: flex;
    flex-direction: row;
    z-index: 100;
}

nav#at_the_top > * {
    flex: 0 0 auto;
    align-self: center;
    margin: 10px 0px;
}

nav#at_the_top > .flex_grow_1 {
    flex-grow: 1;
}
nav#at_the_top > .flex_grow_2 {
    flex-grow: 2;
}

nav#at_the_top > a {
    /* margin-right: 5rem; */
}

nav#at_the_top img {
    height: 39px;
    margin-bottom: -8px;
    filter: var(--image-filters);
}

nav#at_the_top h1 {
    font-weight: 700;
    font-size: 1.8rem;
    display: inline;
    border-bottom: none;
}

nav#at_the_top img#logo-small {
    display: none;
}

@media (max-width: 800px) {
    nav#at_the_top img#logo-small {
        display: unset;
    }
    nav#at_the_top img#logo-big {
        display: none;
    }
    nav#at_the_top > a {
        /* margin-right: 1rem; */
    }
}

nav#at_the_top > pluto-filepicker {
    width: 210px;
    flex-grow: 1;

    display: flex;
    flex-direction: row;
}

nav#at_the_top > pluto-filepicker .cm-editor {
    height: calc(1rem + 4px + 4px + 4px);
    display: inline-block;
    min-width: 10rem;
    font-style: normal;
    font-weight: 500;
    font-family: inherit;
    font-size: 0.8rem;
    letter-spacing: 1px;
    background: none;
    color: var(--nav-filepicker-color);
    border: 2px solid var(--nav-filepicker-border-color);
    border-radius: 3px;
    border-right: none;
    border-top-right-radius: 0;
    border-bottom-right-radius: 0;
}

pluto-filepicker .cm-scroller {
    scrollbar-width: none; /* Firefox */
}
pluto-filepicker .cm-scroller::-webkit-scrollbar {
    display: none; /* Safari and Chrome */
}

nav#at_the_top > pluto-filepicker button {
    cursor: pointer;
}

button.start_stop_recording,
button.toggle_export {
    border: none;
    background: none;
    cursor: pointer;
    opacity: 0.5;
}
button.start_stop_recording span,
button.toggle_export span {
    display: block;
    content: " " !important;
    background-size: 25px 25px;
    height: 25px;
    width: 25px;
}

nav#at_the_top button.start_stop_recording span {
    background-image: url("https://cdn.jsdelivr.net/gh/ionic-team/ionicons@5.5.1/src/svg/radio-button-on-outline.svg");
}
nav#at_the_top button.start_stop_recording.stop span {
    background-image: url("https://cdn.jsdelivr.net/gh/ionic-team/ionicons@5.5.1/src/svg/stop-circle-outline.svg");
}
nav#at_the_top button.toggle_export span {
    background-image: url(https://cdn.jsdelivr.net/gh/ionic-team/ionicons@5.5.1/src/svg/shapes-outline.svg);
    filter: var(--image-filters);

}
aside#export button.toggle_export span {
    background-image: url(https://cdn.jsdelivr.net/gh/ionic-team/ionicons@5.5.1/src/svg/close-outline.svg);
    filter: var(--image-filters);
}
nav#at_the_top:after {
    margin-left: auto;
    align-self: center;
}

.cm-tooltip-autocomplete li.file.new:before {
    content: "👉";
    color: black;
}

.cm-tooltip-autocomplete li.file:before {
    content: "📄";
    color: black;
}

.cm-tooltip-autocomplete li.dir:before {
    content: "📁";
    color: black;
}

@media (any-pointer: fine) {
    nav#at_the_top > pluto-filepicker .cm-editor {
        border: 2px solid transparent;
        border-right: none;
        transition: border 0.15s ease-in-out;
    }
    nav#at_the_top > pluto-filepicker button {
        opacity: 0;
        transition: opacity 0.15s ease-in-out;
    }
    header:hover > nav#at_the_top > pluto-filepicker .cm-editor,
    header:focus-within > nav#at_the_top > pluto-filepicker .cm-editor {
        border: 2px solid var(--nav-filepicker-border-color);
        border-right: none;
    }
    header:hover > nav#at_the_top > pluto-filepicker button,
    header:focus-within > nav#at_the_top > pluto-filepicker button {
        opacity: 1;
    }
}

body.binder > header > nav#at_the_top > pluto-filepicker > * {
    display: none;
}
body.binder > header > nav#at_the_top > pluto-filepicker > a {
    display: block;
    font-size: 16px;
    font-family: JuliaMono, monospace;
    opacity: 0.8;
    text-decoration: none;
}

body.nbpkg_restart_recommended > header,
body.nbpkg_restart_required > header,
body.binder.loading > header,
body.process_dead > header,
body.disconnected > header {
    position: sticky;
    top: 0;
    backdrop-filter: blur(10px);
    -webkit-backdrop-filter: blur(10px);
}

body.nbpkg_restart_recommended > header {
    background-color: var(--restart-recc-header-color);
}
body.nbpkg_restart_required > header {
    background-color: var(--restart-req-header-color);
}
body.process_dead > header {
    background-color: var(--dead-process-header-color);
}
body.loading > header {
    background-color: var(--loading-header-color);
}
body.disconnected > header {
    background-color: var(--disconnected-header-color);
}
body.binder.loading > header {
    background-color: var(--binder-loading-header-color);
}

nav#at_the_top > #process_status {
    font-size: 1rem;
    font-weight: 500;
    padding: 5px 10px;
    margin: 5px;
    background: var(--nav-process-status-bg-color);
    color: var(--nav-process-status-color);
    border-radius: 10px;
    z-index: 10;
    margin-left: 1em;
}

nav#at_the_top > #process_status:empty {
    display: none;
}

loading-bar {
    height: 6px;
    width: 10vw;
    /* background-color: #b1c9dd; */
    background: linear-gradient(90deg, var(--loading-grad-color-1), var(--loading-grad-color-2), var(--loading-grad-color-1));
    background-size: 100vw 100%;
    position: fixed;
    top: 0px;
    left: 0px;
    display: block;
    transition: width cubic-bezier(0.14, 0.71, 0, 0.99) 2s, opacity linear 0.2s;
    opacity: 0;
    z-index: 12000;
    animation: move-background 2s ease-in-out infinite;
}
loading-bar.slow {
    transition: width cubic-bezier(0.14, 0.71, 0, 0.99) 10s, opacity linear 0.5s;
}
@media (prefers-reduced-motion) {
    loading-bar {
        transition: none;
    }
}

body.binder.loading #binder_spinners {
    opacity: 0.25;
}

@keyframes move-background {
    0% {
        background-position-x: 0vw;
    }
    100% {
        background-position-x: 100vw;
    }
}

.outline-frame {
    z-index: 9990;
    pointer-events: none;
    position: fixed;
    top: 0px;
    left: 0px;
    width: 100vw;
    height: 100vh;
    /* outline: red inset 15px; */
    box-sizing: border-box;
}

body.recording_waiting_to_start .outline-frame.recording {
    border: 12px solid #be6f6fba;
}
body.is_recording .outline-frame.recording {
    border: 12px solid #dc3535ba;
}
.outline-frame.playback {
    opacity: 1;
    position: absolute;
    transition: top 0.3s ease-in-out, opacity 0.3s ease-in-out;
    border: 12px solid #357ddcba;
    /* background: #7b77ff12; */
    box-shadow: inset 0px 0px 20px 20px #919bff2b;
}

body.recording_waiting_to_start > header,
body.is_recording > header {
    display: none;
}

#record-ui-container {
    position: fixed;
    top: 3px;
    z-index: 9999;
    display: flex;
    flex-direction: row;
    flex-wrap: wrap;
}

#record-ui-container > .overlay-button {
    /* background: pink; */
    border-color: #e86f6c;
    margin: 0 3px;
}
#record-ui-container > .overlay-button.record-no-audio {
    border-color: #dcc6c6;
}
#record-ui-container > .overlay-button.playback {
    border-color: #c6c6dc;
}
#record-ui-container span.stop-recording-icon::after {
    background-image: url("https://cdn.jsdelivr.net/gh/ionic-team/ionicons@5.5.1/src/svg/stop-circle-outline.svg");
}
#record-ui-container span.microphone-icon::after {
    background-image: url("https://cdn.jsdelivr.net/gh/ionic-team/ionicons@5.5.1/src/svg/mic-outline.svg");
}
#record-ui-container span.mute-icon::after {
    background-image: url("https://cdn.jsdelivr.net/gh/ionic-team/ionicons@5.5.1/src/svg/mic-off-outline.svg");
}
#record-ui-container span.follow-recording-icon::after {
    background-image: url("https://cdn.jsdelivr.net/gh/ionic-team/ionicons@5.5.1/src/svg/arrow-undo-outline.svg");
}

div.recording-playback {
    width: min(500px, 90vw);
    position: fixed;
    bottom: 16px;
    z-index: 9999;
}
div.recording-playback audio {
    width: 100%;
}

/* PREAMBLE */

.raw-html-wrapper.preamble {
    width: 100%;
}

main > preamble {
    display: flex;
    height: 20px;
    position: sticky;
    top: 5px;
    margin-top: 5px;
    padding-right: 5px;
    z-index: 200;
    pointer-events: none;
}

<<<<<<< HEAD
main > preamble #saveall-container {
    margin-left: auto;
    pointer-events: all;
    right: min(0px, 700px + 25px - 100vw);
    position: relative;
    background: var(--saveall-bg-color);
=======
.overlay-button {
    background: #ffffff;
>>>>>>> 41664ef4
    padding: 5px 8px;
    border: 3px solid var(--saveall-border-color);
    border-radius: 12px;
    height: 35px;
    font-family: "Segoe UI Emoji", "Roboto Mono", monospace;
    font-size: 0.75rem;
    pointer-events: all;
}

main > preamble #saveall-container {
    margin-left: auto;
    right: min(0px, 700px + 25px - 100vw);
    position: relative;
}

@media screen and (min-width: calc(700px + 25px + 6px + 500px)) {
    main > preamble #saveall-container {
        right: -500px;
    }
}

main > preamble #saveall-container.saving,
main > preamble #saveall-container.saved {
    border-color: transparent;
}

main > preamble #saveall-container.saving > span,
main > preamble #saveall-container.saved > span {
    opacity: 0.5;
}

.overlay-button span.pluto-icon::after {
    content: "";
    display: inline-block;
    padding-right: 20px;
    /* width: 17px; */
    height: 18px;
    margin-bottom: -5px;
    background-size: 17px 17px;
    background-image: url("https://cdn.jsdelivr.net/gh/ionic-team/ionicons@5.5.1/src/svg/sync-circle-outline.svg");
    background-repeat: no-repeat;
    background-position-x: right;
    background-position-y: 1px;
    filter: var(--image-filters);
}

<<<<<<< HEAD
main > preamble span.saved-icon::after {
    background-image: url(https://cdn.jsdelivr.net/gh/ionic-team/ionicons@5.5.1/src/svg/checkmark-outline.svg);
    filter: var(--image-filters);
=======
.overlay-button span.saved-icon::after {
    background-image: url("https://cdn.jsdelivr.net/gh/ionic-team/ionicons@5.5.1/src/svg/checkmark-outline.svg");
>>>>>>> 41664ef4
}

#saveall-container .only-on-hover {
    display: none;
}
#saveall-container:hover .only-on-hover {
    display: inline;
}

/* body:not(.code_differs) > main > preamble #saveall-container {
    display: none;
} */

/* CELL */

pluto-cell {
    display: block;
    /* CodeMirror line height (defined by their JS somehow) + 1px border top + 1px border bottom */
    min-height: calc(23px + 1px + 1px);
    margin-top: var(--pluto-cell-spacing);
    position: relative;
    break-inside: avoid;
}

pluto-output {
    display: block;
    padding-left: 10px;
    padding-right: 10px;
    align-items: baseline;
    overflow-x: auto;

    background-color: var(--pluto-output-bg-color);
}

pluto-cell.depends_on_disabled_cells > pluto-output,
pluto-cell.running_disabled > pluto-output {
    opacity: 0.3;
}

pluto-cell.running_disabled > pluto-output {
    background-color: var(--disabled-cell-bg-color);
}

.scroll_y {
    overflow-y: auto;
    max-height: 80vh;
}

pluto-output:focus {
    outline: none;
}

pluto-output:not(.rich_output) {
    display: flex;
    flex-wrap: wrap;
    padding-top: 3px;
    padding-bottom: 3px;
}

pluto-output > assignee {
    font-family: JuliaMono, monospace;
    font-size: 0.75rem;
    font-variant-ligatures: none;
}

pluto-output > assignee::after {
    content: "\a0=\a0";
    opacity: 0.6;
}

pluto-output > assignee:empty {
    display: none;
}

pluto-output > div {
    flex-shrink: 0;
    overflow-y: hidden;
}

pluto-output div.raw-html-wrapper {
    display: contents;
}

pluto-output:not(.rich_output) > div > pre {
    display: flex;
}

/* as embedded display: */

pluto-display {
    display: contents;
}
pluto-display > div {
    display: contents;
}

/* isolated cell view */
.isolated-cell > pluto-output {
    padding: 0;
}
.hidden-cell {
    display: none;
}

/* SELECTION */

pluto-cell.selected {
    background: var(--selected-cell-bg-color);
    border-radius: 0 3px 3px 0;
}

pluto-cell.selected > pluto-input > div.cm-editor,
pluto-cell.selected > pluto-output {
    opacity: 0.7;
}

main {
    cursor: vertical-text;
}
pluto-cell {
    cursor: auto;
}

/* SCROLLBAR FIREFOX */

pluto-output > div {
    scrollbar-width: thin;
    scrollbar-color: transparent transparent;
}

pluto-cell:hover > pluto-output > div {
    scrollbar-color: var(--hover-scrollbar-color-1) var(--hover-scrollbar-color-2);
}

/* SCROLLBAR CHROME */

pluto-output > div::-webkit-scrollbar {
    height: 6px;
    background: transparent;
}

pluto-output > div::-webkit-scrollbar-thumb {
    background: transparent;
}

pluto-cell:hover > pluto-output > div::-webkit-scrollbar {
    background: var(--hover-scrollbar-color-2);
}

pluto-cell:hover > pluto-output > div::-webkit-scrollbar-thumb {
    background: var(--hover-scrollbar-color-1);
}

/* CELL INPUT */

pluto-input .cm-editor {
    z-index: 20;
    border-bottom-right-radius: 4px;
    border: 1px solid var(--normal-cell-color);
    border-left: none;
    transition: border-color 0.15s ease-in-out;

    /* Make sure that scrolling an editor into view gives some breathing room */
    scroll-margin-block: 20vh;
    min-height: 25px;
}
pluto-input:focus-within .cm-editor {
    /* z-index increased by 1 to make sure that the autocomplete window shows above all other editors, see https://developer.mozilla.org/en-US/docs/Web/CSS/CSS_Positioning/Understanding_z_index/The_stacking_context */
    z-index: 21;
}

pluto-cell:not(.show_input) > pluto-input {
    display: none;
}

pluto-cell.code_differs > pluto-input > .cm-editor {
    border: 1px solid var(--code-differs-cell-color);
    border-left: none;
}

pluto-cell.depends_on_disabled_cells > pluto-input .cm-editor,
pluto-cell.running_disabled > pluto-input .cm-editor {
    opacity: 0.3;
}

pluto-cell.running_disabled > pluto-input .cm-editor {
    background-color: var(--disabled-cell-bg-color);
}

/* UI */

.overlay-button button,
pluto-cell > button,
pluto-input > button,
pluto-runarea > button,
pluto-shoulder > button,
nav#slide_controls > button {
    position: absolute;
    margin: 0px;
    padding: 1px;
    opacity: 50%;
    border: none;
    background: none;
    cursor: pointer;
    /* color: hsl(204, 86%, 35%); */
    color: var(--ui-button-color);
    font-family: "Segoe UI Emoji", "Roboto Mono", monospace;
    font-size: 0.75rem;
    z-index: 30;
    /* CodeMirror is 2 */
}

.overlay-button button {
    position: relative;
}

/* CELL SHOULDER */

pluto-shoulder {
    position: absolute;
    /* top: 0px; */
    /* bottom: 0px; */
    left: -2000px;
    width: 2000px;
    cursor: move;
    display: flex;
    flex-direction: row;
    justify-content: flex-end;
    align-items: flex-start;
    /* Add an invisible border around the shoulder, to make it easier to click on. (The are between two cells is divided in two, each half belongs to the closest pluto-cell.) */
    top: calc(0px - 0.5 * var(--pluto-cell-spacing));
    bottom: calc(0px - 0.5 * var(--pluto-cell-spacing));
    border-top: calc(0.5 * var(--pluto-cell-spacing)) solid rgba(0, 0, 0, 0);
    border-bottom: calc(0.5 * var(--pluto-cell-spacing)) solid rgba(0, 0, 0, 0);
}

pluto-shoulder:hover {
    background: var(--shoulder-hover-bg-color);
    background-clip: padding-box;
}

pluto-shoulder > button {
    flex: 0 0 auto;
    position: sticky;
    top: 0px;
    margin-top: 4px;
    margin-right: 5px;
    padding: 0px 1px;
}

pluto-cell:focus-within > pluto-shoulder > button {
    /* we use padding instead of 4px extra margin to move the eye to the left so that the hitbox becomes grows - you want to be able to double click the button */
    padding-right: 4px;
}

/* pluto-cell.code_folded.inline-output > pluto-shoulder > button {
    margin-top: 3px;
} */

pluto-shoulder > button > span::after {
    background-image: url(https://cdn.jsdelivr.net/gh/ionic-team/ionicons@5.5.1/src/svg/eye-outline.svg);
    filter: var(--image-filters);
}

pluto-cell.code_folded > pluto-shoulder > button > span::after {
    background-image: url(https://cdn.jsdelivr.net/gh/ionic-team/ionicons@5.5.1/src/svg/eye-off-outline.svg);
    filter: var(--image-filters);

}

/* TRAFFIC LIGHT */

pluto-trafficlight {
    /* --patternHeight is derived from the pattern length (16px) div sin(45deg) = 16px * sqrt(2)  */
    --patternHeight: 22.62741699797px;
    box-sizing: content-box;
    margin-right: -1px; /* fix a visual glitch of imperfect alignment */
    width: 4px;
    position: absolute;
    left: -4px;
    top: 0px;
    bottom: 0px;
    pointer-events: none;
    border-top-left-radius: 4px;
    border-bottom-left-radius: 4px;
    border-left-color: var(--normal-cell-color);
    background: var(--normal-cell-color);
    overflow: hidden;
}

pluto-trafficlight::after {
    content: "";
    /* Calc needs units everywhere to work */
    top: calc(0px - 10 * var(--patternHeight));
    left: 0;
    width: 100%;
    height: calc(100% + 10 * var(--patternHeight));
    position: absolute;
    opacity: 0;
}

/*
 * This class will toggle animation.
 * Other classes will make animation visible with opacity (which is CHEAP?)
 * 
 */
pluto-cell.activate_animation pluto-trafficlight::after {
    animation: 10s linear 0s infinite running scrollbackground;
}

/* in ascending order of severity: */
/* we need the :not(.___) to fix our CSS selector specificity when `body.disable_ui` */
body:not(.___) pluto-cell.code_folded > pluto-trafficlight {
    background: none;
}

@media screen and (any-pointer: fine) {
    body:not(.disable_ui) pluto-cell:hover > pluto-trafficlight {
        background: var(--normal-cell-color);
        transition: background 0.05s ease-in;
    }
}

body:not(.___) pluto-cell:focus-within > pluto-trafficlight {
    border-left-width: 4px;
    border-left-style: solid;
    margin-left: -4px;
    background-clip: padding-box;
    background-color: var(--normal-cell-color);
}

body:not(.___) pluto-cell.selected > pluto-trafficlight {
    background: var(--selected-cell-color);
    border-left-color: var(--selected-cell-color);
    background-clip: padding-box;
}

body:not(.___) pluto-cell.code_differs > pluto-trafficlight {
    background: var(--code-differs-cell-color);
    border-left-color: var(--code-differs-cell-color);
    background-clip: padding-box;
}

body:not(.___) pluto-cell.errored > pluto-trafficlight {
    background: var(--error-cell-color);
    border-left-color: var(--error-cell-color);
    background-clip: padding-box;
}

body:not(.___) pluto-cell.queued > pluto-trafficlight::after {
    background: repeating-linear-gradient(
        -45deg, 
        rgba(0, 0, 0, 0), 
        rgba(0, 0, 0, 0) 8px, 
        var(--normal-cell-color) 8px, 
        var(--normal-cell-color) 16px
    );
    background-clip: padding-box;
    /* [1]
    Queued, Running, Errored are really fast changing props.
    We make sure to on-off the gradients with opacity and not toggle the animation
    (Which is running all this time)
    Make sure the browser won't skip creating a stacking context
    https://developer.mozilla.org/en-US/docs/Web/CSS/CSS_Positioning/Understanding_z_index/The_stacking_context
    https://www.w3.org/TR/css-color-3/#transparency
    */
    opacity: 0.99;
    background-size: 4px var(--patternHeight);
    animation-duration: 20s;
}

body:not(.___) pluto-cell.running > pluto-trafficlight::after {
    background: repeating-linear-gradient(
        -45deg,
        var(--normal-cell-color), 
        var(--normal-cell-color) 8px, 
        var(--dark-normal-cell-color) 8px, 
        var(--dark-normal-cell-color) 16px
    );
    background-clip: content-box;
    opacity: 0.99; /* [1] */
    background-size: 4px var(--patternHeight);
}

body:not(.___) pluto-cell.queued.errored > pluto-trafficlight::after {
    background: repeating-linear-gradient(
        -45deg,
        var(--light-error-cell-color),
        var(--light-error-cell-color) 8px,
        var(--bright-error-cell-color) 8px,
        var(--bright-error-cell-color) 16px
    );
    background-clip: content-box;
    opacity: 0.99; /* [1] */
    background-size: 4px var(--patternHeight); /* 16 * sqrt(2) */
}

body:not(.___) pluto-cell.running.errored > pluto-trafficlight::after {
    background: repeating-linear-gradient(
        -45deg, 
        var(--light-error-cell-color), 
        var(--light-error-cell-color) 8px, 
        var(--bright-error-cell-color) 8px, 
        var(--bright-error-cell-color) 16px
    );
    background-clip: content-box;
    opacity: 0.99; /* [1] */
    background-size: 4px var(--patternHeight); /* 16 * sqrt(2) */
}

pluto-cell.depends_on_disabled_cells > pluto-trafficlight,
pluto-cell.running_disabled > pluto-trafficlight {
    background-color: rgb(255, 0, 0);
}

pluto-cell.running_disabled:not(.asjkdhf) > pluto-trafficlight {
    background-color: var(--disabled-cell-bg-color);
    opacity: 0.3;
}

pluto-cell.drop_target {
    position: relative;
}

pluto-cell.drop_target pluto-input::after {
    position: absolute;
    top: 0;
    left: 0;
    height: 100%;
    width: 100%;
    color: var(--drop-target-text-color);
    display: flex;
    align-items: center;
    justify-content: center;
    font: 16px var(--sans-serif-font-stack);
    z-index: 20;
    background-color: var(--drop-target-bg-color);
    content: "+ Drop file here";
}

pluto-cell.drop_target.saving_file pluto-input::after {
    content: "The 💾 File you dropped is being saved... ";
    color: var(--drop-target-saving-file-color);
    background-color: var(--drop-target-saving-file-bg-color);
}

pluto-cell.drop_target.drop_invalid pluto-input::after {
    background-color: var(--drop-invalid-bg-color);
    color: var(--drop-invalid-color);
    content: "Try dropping your file in an empty cell!";
}

/* Define --patternHeight for this keyframes animation to work! */
@keyframes scrollbackground {
    0% {
        transform: translate(0px, 0px);
    }
    100% {
        transform: translate(0, calc(10 * var(--patternHeight)));
    }
}

/* BUTTONS */

pluto-cell > button > span,
pluto-input > button > span {
    pointer-events: none;
}

@media screen and (any-pointer: fine) {
    pluto-cell > button,
    pluto-input > button,
    pluto-runarea > button,
    pluto-shoulder > button,
    pluto-cell > pluto-runarea {
        opacity: 0;
        /* to make it feel smooth: */
        transition: opacity 0.25s ease-in-out;
    }
    button.toggle_export,
    button.start_stop_recording,
    pluto-cell:hover > button,
    pluto-cell:hover > pluto-input > button,
    pluto-cell > pluto-runarea > button,
    pluto-cell:hover > pluto-shoulder > button {
        opacity: 0.25;
        transition: opacity 0.25s ease-in-out;
    }
    button.toggle_export:hover,
    button.start_stop_recording:hover,
    .overlay-button button:hover,
    pluto-cell > button:hover,
    pluto-cell > pluto-input > button:hover,
    pluto-cell > pluto-runarea > button:hover,
    pluto-cell > pluto-shoulder > button:hover,
    pluto-cell:hover > pluto-runarea {
        opacity: 1;
        /* to make it feel snappy: */
        transition: opacity 0.05s ease-in-out;
    }
}

@media screen and (any-pointer: coarse) {
    pluto-cell > button,
    pluto-cell > pluto-runarea {
        opacity: 0;
        /* to make it feel smooth: */
        transition: opacity 0.25s ease-in-out;
    }
    pluto-input > button,
    pluto-shoulder > button {
        opacity: 0.25;
        transition: opacity 0.25s ease-in-out;
    }
    pluto-cell:focus-within > button,
    pluto-cell:focus-within > pluto-input > button,
    pluto-cell:focus-within > pluto-runarea,
    pluto-cell:focus-within > pluto-shoulder > button {
        opacity: 0.25;
        transition: opacity 0.25s ease-in-out;
    }
    pluto-cell > pluto-input > button:focus-within,
    pluto-cell > button:focus-within,
    pluto-cell > pluto-input > button:focus-within pluto-cell > pluto-runarea > button:focus-within,
    pluto-cell > pluto-shoulder > button:focus-within,
    pluto-cell > pluto-runarea {
        opacity: 1;
        /* to make it feel snappy: */
        transition: opacity 0.05s ease-in-out;
    }
}

pluto-cell > button > span::after,
pluto-input > button > span::after,
pluto-runarea > button > span::after,
pluto-shoulder > button > span::after {
    display: block;
    content: " " !important;
    background-size: 17px 17px;
    height: 17px;
    width: 17px;
}

pluto-cell > button.add_cell {
    left: -12px;
}

pluto-cell > button.add_cell.before {
    margin-top: calc(-19px - 0.5 * (var(--pluto-cell-spacing) - 19px)) !important;
}

pluto-cell > button.add_cell.after {
    bottom: 1px;
    margin-bottom: calc(-20px - 0.5 * (var(--pluto-cell-spacing) - 19px));
}

pluto-cell > button.add_cell > span::after {
    /* background-image: url(https://cdn.jsdelivr.net/gh/ionic-team/ionicons@5.5.1/src/svg/add-circle-outline.svg); */
    background-image: url(https://cdn.jsdelivr.net/gh/ionic-team/ionicons@5.5.1/src/svg/add-outline.svg);
    filter: var(--image-filters);
}
pluto-input > button.input_context_menu ul {
    --width: 156px;
    left: 100%;
    top: -8px;
    margin: 0;
    padding: 0px;
    border-radius: 6px;
    display: block;
    position: absolute;
    border: 1px solid var(--input-context-menu-border-color);
    background-color: var(--input-context-menu-bg-color);
}
@media screen and (min-width: 921px) {
    pluto-input > button.input_context_menu ul {
        left: calc(100% - 3px);
    }
}
@media screen and (max-width: 920px) {
    pluto-input > button.input_context_menu {
        z-index: 31;
    }
    pluto-input > button.input_context_menu ul {
        left: calc(100% - var(--width) - 36px);
    }
}
.input_context_menu li {
    font-family: "Roboto Mono", system-ui;
    font-size: 0.8rem;
    margin-block-end: 0px;
    letter-spacing: -0.02em;
    color: var(--input-context-menu-li-color);
    position: relative;
    list-style: none;
    padding: 8px;
    width: var(--width);
    height: 32px;
    display: flex;
    align-items: center;
    justify-content: flex-start;
    border-radius: 2px;
}
.input_context_menu li:last-child {
    border-bottom-left-radius: 6px;
    border-bottom-right-radius: 6px;
}
.input_context_menu li:first-child {
    border-top-left-radius: 6px;
    border-top-right-radius: 6px;
}

.input_context_menu li.coming_soon {
    color: var(--input-context-menu-soon-color);
}
.input_context_menu li.coming_soon:hover {
    cursor: not-allowed;
    background-color: var(--input-context-menu-hover-bg-color);
}

.input_context_menu li:hover {
    transition-property: background-color;
    transition-duration: 200ms;
    background-color: var(--input-context-menu-hover-bg-color);
}

.disable_cell_icon,
.delete_icon,
.enable_cell_icon,
.bandage_icon,
.icon {
    --size: 17px;
    width: var(--size);
    height: var(--size);
    margin-top: 1px;
    background-size: var(--size) var(--size);
    background-position: center;
    margin-right: calc(var(--size) / 3);
}
.bandage_icon {
    filter: opacity(0.3);
    background-image: url(https://cdn.jsdelivr.net/gh/ionic-team/ionicons@5.5.1/src/svg/bandage-outline.svg);
    filter: var(--image-filters);
}
.enable_cell_icon {
    background-image: url(https://cdn.jsdelivr.net/gh/ionic-team/ionicons@5.5.1/src/svg/caret-forward-circle-outline.svg);
    filter: var(--image-filters);
}

.disable_cell_icon {
    background-image: url("https://cdn.jsdelivr.net/gh/ionic-team/ionicons@5.5.1/src/svg/ban-outline.svg");
    background-size: 15px;
    background-repeat: no-repeat;
    filter: var(--image-filters);
}
.delete_icon {
    background-image: url(https://cdn.jsdelivr.net/gh/ionic-team/ionicons@5.5.1/src/svg/close-circle-outline.svg);
    filter: var(--image-filters);
}

pluto-input > button.input_context_menu {
    /* top: 3px; */
    /* left: -26px; */
    right: 0px;
    padding: 5px;
}

pluto-input > button.input_context_menu.open {
    opacity: 1;
}

pluto-input > button.input_context_menu > span.icon::after {
    background-image: url(https://cdn.jsdelivr.net/gh/ionic-team/ionicons@5.5.1/src/svg/ellipsis-horizontal-circle-outline.svg);
    filter: var(--image-filters);
}

/* PKG UI */

body.nbpkg_disabled pkg-status-mark:not(.disable_pkg) {
    display: none;
}

pkg-status-mark {
    width: 1em;
    height: 1em;
    margin: 0px 0.6em 0px 0.2em;
    display: inline-block;
}

pkg-status-mark > button {
    margin: 0px;
    padding: 0px;
    border: none;
    background: none;
    cursor: context-menu;
    position: relative;
    top: -0.2em;

    /* background: rgba(127, 176, 76, 0.24);
    border: 3px solid rgba(84, 182, 237, 0);
    border-radius: 5px; */
}

pkg-status-mark > button > span::after {
    display: inline-block;
    content: " " !important;
    background-size: 1.5em;
    height: 1.5em;
    width: 1.5em;

    background-image: url("https://cdn.jsdelivr.net/gh/ionic-team/ionicons@5.5.1/src/svg/time-outline.svg");
    opacity: 0.3;
    filter: var(--image-filters);
}

pkg-status-mark.installed > button > span::after {
    background-image: url(https://cdn.jsdelivr.net/gh/ionic-team/ionicons@5.5.1/src/svg/checkmark-outline.svg);
    /* background-image: url(https://cdn.jsdelivr.net/gh/ionic-team/ionicons@5.5.1/src/svg/cloud-done-outline.svg); */
    filter: var(--image-filters);
}
pkg-status-mark.busy > button > span::after {
    background-image: url("https://cdn.jsdelivr.net/gh/ionic-team/ionicons@5.5.1/src/svg/sync-outline.svg");
    animation: loadspin 3s ease-in-out infinite;
    filter: var(--image-filters)
}
pkg-status-mark.not_found > button > span::after {
    background-image: url("https://cdn.jsdelivr.net/gh/ionic-team/ionicons@5.5.1/src/svg/cloud-offline-outline.svg");
    opacity: 0.6;
    filter: var(--image-filters);
}
pkg-status-mark.will_be_installed > button > span::after {
    background-image: url("https://cdn.jsdelivr.net/gh/ionic-team/ionicons@5.5.1/src/svg/cloud-download-outline.svg");
    opacity: 0.6;
    filter: var(--image-filters);
}
pkg-status-mark.disable_pkg > button > span::after {
    background-image: url("https://cdn.jsdelivr.net/gh/ionic-team/ionicons@5.5.1/src/svg/chatbox-ellipses-outline.svg");
    opacity: 0.6;
    filter: var(--image-filters);
}
pkg-status-mark select {
    width: 100%;
    white-space: nowrap;
    border: none;
    background-color: transparent;
    font-size: 0.65rem;
    font-family: "Space Mono", monospace;
    font-weight: 500;
    text-align: center;
    text-align-last: center;
}

pkg-status-mark option {
    background: var(--pkg-status-bg-color);
    color: var(--pkg-status-color);
}
pkg-status-mark option.installed {
    background: unset;
    color: var(--pkg-status-mark-option-color);
}

pkg-popup {
    display: block;
    position: absolute;
    z-index: 50;
    /* left: 1.5em; */
    /* top: calc((1.5em - 200px) * 0.5); */
    width: min(90vw, 251px);
    /* min-height: 80px; */
    margin-left: 1.1rem;
    margin-top: calc(0.5 * (1rem - 80px));
    background: var(--pkg-popup-bg-color);
    border: 3px solid var(--pkg-popup-border-color);
    color: var(--pkg-popup-color);
    border-radius: 10px;
    padding: 8px;
    overflow-wrap: break-word;
    font-family: "Lato", -apple-system, BlinkMacSystemFont, "Segoe UI", "Helvetica Neue", "Helvetica", "Arial", sans-serif;
    opacity: 0;
    transform: scale(0.2);
    transform-origin: left;
    transition: transform 0.5s ease-in-out, opacity 0.1s ease-in-out;
    pointer-events: none;
}

pkg-popup.visible {
    opacity: 1;
    transform: scale(1);
    transition: transform 0.2s ease-in-out, opacity 0.2s ease-in-out;
    pointer-events: initial;
}

pkg-popup.busy {
    border: 3px solid hsl(282deg 31% 62%);
}

pkg-version {
    font-family: "Space Mono", monospace;
    font-size: 0.75rem;
    opacity: 0.5;
}

pkg-popup .pkg-buttons {
    float: right;
    /* position: absolute; */
    /* right: 0px; */
    /* bottom: 0px; */
    display: inline-flex;
    height: 1em;
    flex-direction: row;
}

pkg-popup .pkg-buttons img {
    filter: var(--image-filters);

}

pkg-popup .pkg-buttons > * {
    display: block;
    height: 17px;
    padding: 4px;
    box-sizing: content-box;
    background: var(--pkg-popup-buttons-bg-color);
    border-radius: 10px;
    z-index: 52;
    margin-left: -4px;
}

pkg-popup .toggle-terminal {
    right: 20px;
}

pkg-terminal {
    display: block;
    /* width: 20rem; */
    cursor: text;
    margin-top: 6px;
    background: var(--pkg-terminal-bg-color);
    color: var(--pkg-terminal-color);
    border-radius: 6px;
    border: 3px solid var(--pkg-terminal-border-color);
    padding: 3px;
}

pkg-terminal > .scroller {
    max-height: 10rem;
    overflow-y: auto;
    padding: 4px;
    width: 100%;
}

pkg-terminal pre {
    white-space: pre-wrap;
    word-break: break-all;
    font-size: 0.6rem;
    font-family: "Space Mono", monospace;
    margin: 0;
}

pkg-popup pkg-terminal {
    display: none;
}

pkg-popup.showterminal pkg-terminal {
    display: block;
}

@keyframes loadspin {
    0% {
        transform: rotate(0deg);
    }
    25% {
        transform: rotate(180deg);
    }
    50% {
        transform: rotate(180deg);
    }
    75% {
        transform: rotate(360deg);
    }
    100% {
        transform: rotate(360deg);
    }
}

/* RUNAREA */

pluto-runarea {
    margin-right: 3px;
    display: block;
    height: 17px;
    position: absolute;
    right: 0px;
    min-width: 75px;
    background-color: var(--pluto-runarea-bg-color);
    /* border: 2px solid hsla(0, 0%, 0%, 0.1); */
    border-bottom-left-radius: 5px;
    border-bottom-right-radius: 5px;
    border-top: none;
}

pluto-runarea > span {
    display: inline-block;
    position: absolute;
    top: 1px;
    left: 22px;
    width: 45px;

    font-family: "Roboto Mono", monospace;
    font-size: 0.6em;
    font-style: italic;
    color: var(--pluto-runarea-span-color);
    text-align: center;
}

pluto-runarea > button.runcell {
    top: -1px;
    left: 1px;
}

pluto-runarea > button.runcell > span::after {
    background-image: url(https://cdn.jsdelivr.net/gh/ionic-team/ionicons@5.5.1/src/svg/caret-forward-circle-outline.svg);
    filter: var(--image-filters);
}

pluto-runarea.interrupt > button.runcell > span::after {
    background-image: url(https://cdn.jsdelivr.net/gh/ionic-team/ionicons@5.5.1/src/svg/stop-circle-outline.svg);
    filter: var(--image-filters);
}

pluto-runarea.jump > button.runcell > span::after {
    background-image: url(https://cdn.jsdelivr.net/gh/ionic-team/ionicons@5.5.1/src/svg/arrow-redo-circle-outline.svg);
    filter: var(--image-filters);
}
pluto-runarea.save > button.runcell > span::after {
    background-image: url(https://cdn.jsdelivr.net/gh/ionic-team/ionicons@5.5.1/src/svg/chevron-forward-circle-outline.svg);
    filter: var(--image-filters);
}

pluto-cell:not(.show_input) > pluto-runarea {
    display: none;
}

pluto-cell:focus-within > pluto-runarea,
pluto-cell.code_differs > pluto-runarea {
    opacity: 100%;
}

pluto-cell.code_differs > pluto-runarea > button {
    animation-name: 👀;
    animation-duration: 4s;
    animation-iteration-count: infinite;
}

@keyframes 👀 {
    0%,
    80%,
    100% {
        transform: scale(1);
        opacity: 50%;
    }
    90% {
        transform: scale(1.2);
        opacity: 100%;
    }
}

/* DRAG DROP */

dropruler {
    position: absolute;
    display: none;
    left: 0px;
    right: 0px;
    height: 4px;
    margin-top: calc(-2px - 0.5 * var(--pluto-cell-spacing));
    background: var(--dropruler-bg-color);
}

/* LIVE DOCS */

#helpbox-wrapper {
    display: none;
    position: sticky;
    bottom: 0px;
    height: 0px;
    width: 100%;
    z-index: 50;
}

@media (min-width: 500px) {
    #helpbox-wrapper {
        display: block;
    }
}
pluto-helpbox {
    bottom: 0px;
    right: 20px;
    position: absolute;
    display: flex;
    flex-direction: column;
    width: calc(100vw - 50px - (700px + 25px + 6px)); /* compat */
    width: clamp(300px, calc(100vw - 50px - (700px + 25px + 6px)), 450px);
    height: 70vh; /* compat */
    height: min(70vh, 900px);
    /* overflow: hidden; */
    background-color: var(--helpbox-bg-color);
    color: var(--helpbox-text-color);
    /* border: 2px solid darkgray; */
    border-right: none;
    border-bottom: none;
    border-top-left-radius: 9px;
    border-top-right-radius: 9px;
    box-shadow: 0 0 11px 0px var(--helpbox-box-shadow-color);
}
pluto-helpbox > header {
    display: flex;
    padding: 15px;
    background-color: var(--helpbox-header-bg-color);
    color: var(--helpbox-header-color);
    font-family: "Roboto Mono", monospace;
    font-size: 0.9rem;
    font-weight: 700;
    border-top-left-radius: 6px;
    border-top-right-radius: 6px;
    /* border-top: 4px solid #8a8a8a; */
}
pluto-helpbox > header::before {
    content: "📖 ";
    margin-right: 10px;
}
/* pluto-helpbox.loading>header::before{
    content: "⌛ ";
    margin-right: 10px;
} */
pluto-helpbox.hidden > header::before {
    content: "📚 ";
    margin-right: 10px;
}
pluto-helpbox > header > input {
    flex-grow: 1;
    background-color: inherit;
    color: inherit;
    font-family: inherit;
    font-weight: inherit;
    font-size: inherit;
    border: none;
}
pluto-helpbox.notfound > header > input {
    color: var(--helpbox-notfound-header-color);
}
pluto-helpbox > header > input:focus {
    outline: none;
}
pluto-helpbox > header > button {
    border: none;
    background: none;
    cursor: pointer;

    /* for bigger hitbox */
    margin: -15px;
    border: 15px solid transparent;
}
pluto-helpbox > header > button > span {
    display: block;
    content: " " !important;
    background-size: 1em 1em;
    height: 1em;
    width: 1em;
    background-image: url("https://cdn.jsdelivr.net/gh/ionic-team/ionicons@5.5.1/src/svg/chevron-down-outline.svg");
    filter: var(--image-filters);
}
pluto-helpbox.hidden {
    height: initial;
    cursor: pointer;
}
pluto-helpbox.hidden > section {
    display: none;
}

/* NOTE */
/* We try to match the visual style of Documenter.jl, so we have copied over some rules from */
/* https://docs.julialang.org/en/v1/assets/themes/documenter-light.css */
/* see https://github.com/JuliaDocs/Documenter.jl for author information */

pluto-helpbox {
    font-family: "Lato", -apple-system, BlinkMacSystemFont, "Segoe UI", "Helvetica Neue", "Helvetica", "Arial", sans-serif;
    line-height: 1.5;
    font-size: 0.9rem;
}
pluto-helpbox pre,
pluto-helpbox code,
pluto-helpbox .cm-line {
    /* from https://docs.julialang.org/en/v1/assets/themes/documenter-light.css */
    font-family: "Roboto Mono", "SFMono-Regular", "Menlo", "Consolas", "Liberation Mono", "DejaVu Sans Mono", monospace;
    font-size: 0.95em;
}
pluto-helpbox pre code {
    font-size: 1em;
}

pluto-helpbox pre code.hljs {
    padding: 0;
    background: none;
}

pluto-helpbox code .cm-editor .cm-content {
    padding: 0px;
}

pluto-helpbox img {
    max-width: 100%;
}

pluto-helpbox > section {
    height: 100%;
    overflow: auto;
    padding: 10px;
}
pluto-helpbox > section h1,
pluto-helpbox > section h2,
pluto-helpbox > section h3,
pluto-helpbox > section h4,
pluto-helpbox > section h5,
pluto-helpbox > section h6 {
    font-family: inherit;
    border-bottom: none;
    font-size: 1rem;
}
pluto-helpbox > section h1 {
    font-size: 1.3rem;
}
pluto-helpbox > section pre {
    padding: 0.7rem 0.5rem;
    -webkit-overflow-scrolling: touch;
    overflow-x: auto;
    background: var(--code-section-bg-color);
    border: 1px solid var(--code-section-border-color);
    white-space: pre;
    word-wrap: normal;
}
/* pluto-helpbox > section code {
    background-color: whitesmoke;
    padding: 0.1em;
} */
pluto-helpbox > section hr {
    border: none;
    border-top: 3px solid var(--rule-color);
}

.pluto-docs-binding {
    background: var(--docs-binding-bg-color) !important;
    color: var(--docs-binding-color) !important;
}

.pluto-docs-binding > span {
    background: var(--docs-binding-title-bg-color) !important;
    color: var(--docs-binding-title-color) !important;
}

/* FOOTER */

footer {
    width: 100%;
    height: 3.5rem;
    font-family: "Roboto Mono", monospace;
    font-size: 0.75rem;
    background-color: var(--footer-bg-color);
    color: var(--footer-color);
    z-index: 70;
}

footer form {
    height: 1.5rem;

    opacity: 1;
    transition: opacity 5s;
}

footer form > * {
    flex: 0 0 auto;
}

footer form > a,
footer form > label {
    align-self: center;
}

footer form > label {
    margin-right: 1em;
}

footer form > a {
    margin-right: 1em;
}

footer a {
    color: var(--footer-atag-color);
    opacity: 0.6;
    font-weight: 700;
}

@media (max-width: 650px) {
    footer form > label {
        display: none;
    }
}

footer input {
    margin: 0px;
    border: 2px solid var(--footer-input-border-color);
    font-family: inherit;
    font-size: inherit;
    border-radius: 3px 0 0 3px;
    padding: 3px;
    border-right: none;
}

body > header pluto-filepicker button,
footer button {
    margin: 0px;
    background: var(--footer-filepicker-focus-color);
    border-radius: 0 3px 3px 0;
    border: 3px solid var(--footer-filepicker-focus-color);
    color: var(--footer-filepicker-button-color);
    /* border: none; */
    font-family: inherit;
    font-weight: 600;
    height: 100%;
    font-size: 0.75rem;
}

#info {
    max-width: 9400px;
    margin: 0 auto;
    padding: 1rem;
    text-align: right;

    /* height: 1.5rem; */
    display: flex;
    flex-direction: row;
    justify-content: flex-end;
    align-items: center;
}

/* UNDO DELETED CELL */

nav#undo_delete {
    z-index: 1000;
    display: block;
    position: fixed;
    bottom: 0px;
    left: 0px;
    margin: 0.75rem;
    padding: 0.5rem;
    
    font-family: "Roboto Mono", monospace;
    font-size: 0.75rem;

    background-color: var(--undo-delete-bg-color);
    border-radius: 3px;
    color: var(--undo-delete-color);

    box-shadow: 00px 00px 10px 2px var(--undo-delete-box-shadow-color);
    opacity: 1;
    transition: 0.2s linear box-shadow, 0.2s ease-out margin-bottom, 0.05s linear opacity;
}

nav#undo_delete.hidden {
    margin-bottom: 0px;
    box-shadow: 00px 00px 10px -5px var(--undo-delete-box-shadow-color);
    opacity: 0;
    pointer-events: none;
}

@keyframes shadow-fadeout {
    0% {
        box-shadow: 00px 00px 10px 2px var(--undo-delete-box-shadow-color);
        opacity: 1;
    }
    80% {
        opacity: 1;
    }
    100% {
        opacity: 0;
    }
}

/* PRESENTATION MODE */

body.presentation pluto-output h1,
body.presentation pluto-output h2 {
    margin-top: 100vh;
}
body.presentation pluto-notebook {
    padding-bottom: 100vh;
}
body.presentation #helpbox-wrapper {
    display: none !important;
}

body > nav#slide_controls {
    display: none;
}
body.presentation > nav#slide_controls {
    display: flex;
    position: fixed;
    bottom: 0px;
    right: 0px;
    z-index: 100;
}

body > nav#slide_controls > button {
    position: static;
    padding: 5px;
}

body > nav#slide_controls > button > span::after {
    content: " " !important;
    display: block;
    height: 30px;
    width: 30px;
    background-size: 30px 30px;
}
body > nav#slide_controls > button.prev > span::after {
    background-image: url(https://cdn.jsdelivr.net/gh/ionic-team/ionicons@5.5.1/src/svg/arrow-back-outline.svg);
    filter: var(--image-filters);
}
body > nav#slide_controls > button.next > span::after {
    background-image: url(https://cdn.jsdelivr.net/gh/ionic-team/ionicons@5.5.1/src/svg/arrow-forward-outline.svg);
    filter: var(--image-filters);
}

/* CODEMIRROR HINTS */

.cm-editor .cm-tooltip {
    border: 1px solid var(--cm-editor-tooltip-border-color);
    box-shadow: 3px 3px 4px rgb(0 0 0 / 20%);
    border-radius: 4px;
}

.cm-tooltip-autocomplete {
    max-height: calc(20 * 16px);
    box-sizing: content-box;
    z-index: 100;
}

.cm-tooltip.cm-completionInfo.cm-completionInfo-right:empty {
    /* https://github.com/codemirror/codemirror.next/issues/574 */
    display: none;
}

.cm-editor .cm-tooltip.cm-tooltip-autocomplete > ul > li {
    /* this is the line height rounded to an integer to prevent jiggle */
    height: 16px;
    /* font-size: 16px; */
    line-height: 16px;
    border-radius: 3px;
}
pluto-input .cm-editor .cm-tooltip.cm-tooltip-autocomplete > ul > li {
    height: unset;
}

.cm-editor .cm-tooltip.cm-tooltip-autocomplete > ul > li[aria-selected] {
    color: var(--cm-editor-li-aria-selected-color);
    background: var(--cm-editor-li-aria-selected-bg-color);
}
.cm-editor .cm-tooltip.cm-tooltip-autocomplete > ul > li[aria-selected] .cm-completionLabel {
    border-color: transparent;
}

.cm-editor .cm-tooltip.cm-tooltip-autocomplete li.c_notexported {
    color: var(--cm-editor-li-notexported-color);
}

.cm-editor .cm-completionIcon {
    opacity: 1;
    width: 1em;
    transform: translateY(-1.5px);
}

.cm-completionIcon::before {
    /* TODO This loses all color when it's not font-family: JuliaMono, which can happen */
    content: "⚫";
    font-family: JuliaMono, monospace !important;
    color: transparent;
    font-size: 0.75rem;
    margin-right: 0.5em;
    opacity: 1;
}

/* CODEMIRROR STYLE */

/*
Based on "Paraíso (Light)" by Jan T. Sott:
    Color scheme by Jan T. Sott (https://github.com/idleberg/Paraiso-CodeMirror)
    Inspired by the art of Rubens LP (http://www.rubenslp.com.br)
*/

[data-pluto-variable] {
    /* text-decoration-thickness: 3px; */
    font-weight: inherit;
}

[data-pluto-variable],
.cm-editor .cm-tooltip.cm-tooltip-autocomplete li.c_from_notebook .cm-completionLabel {
    font-weight: bold;
    text-decoration: underline;
    text-decoration-color: #ced2ef;
    text-decoration-thickness: 3px;
    text-decoration-skip-ink: none;
}

body.ctrl_down [data-pluto-variable],
body.ctrl_down [data-cell-variable] {
    text-decoration-color: #d177e6;
    cursor: pointer;
}
body.ctrl_down [data-pluto-variable]:hover,
body.ctrl_down [data-pluto-variable]:hover * {
    color: #af5bc3 !important;
}

/* Variable that is declared in the same cell */
[data-cell-variable] {
    /* Can give this cool styles later as well, but not for now nahhh */
    text-decoration: none;
}
body.ctrl_down [data-cell-variable]:hover * {
    color: #af5bc3 !important;
}

.cm-tooltip.cm-tooltip-autocomplete {
    padding: 0;
    margin-left: -1.5em;
    background: var(--autocomplete-menu-bg-color);
}

pluto-input .cm-editor .cm-content,
pluto-input .cm-editor .cm-scroller,
.cm-editor .cm-tooltip-autocomplete .cm-completionLabel {
    font-family: JuliaMono, monospace !important;
    font-variant-ligatures: none;
    font-size: 0.75rem;
}

pluto-input .cm-editor .cm-content {
    padding: 2px 0px;
}

.cm-editor {
    background: var(--cm-editor-bg-color);
    color: var(--cm-editor-text-color);
}
.cm-editor.cm-focused:not(.__) {
    outline: unset;
}

.cm-editor .cm-gutter {
    min-width: 29px;
}

.cm-editor .cm-gutters {
    /* background: hsla(46, 90%, 98%, 1); */
    background: transparent;
    border-right: solid 1px hsla(0, 0%, 0%, 0);
}

pluto-cell.code_differs .cm-editor .cm-gutters {
    /* background: hsla(46, 70%, 88%, 1); */
    background-color: var(--cm-code-changed-gutters-color);
}

.cm-editor .cm-lineNumbers .cm-gutterElement {
    color: var(--cm-line-numbers-color);
}

.cm-editor .cm-lineNumbers .cm-gutterElement::after {
    content: "⋅";
    font-size: 0.75rem;
}

.cm-editor .cm-lineNumbers .cm-gutterElement {
    font-size: 0px;
}

.cm-editor .cm-lineNumbers .cm-gutterElement:hover {
    font-size: 0.75rem;
}

.cm-editor .cm-lineNumbers .cm-gutterElement:hover::after {
    font-size: 0px;
}

.cm-s-default span.cm-comment {
    color: var(--cm-comment-color);
    font-style: italic;
}

.cm-s-default span.cm-atom {
    color: var(--cm-atom-color);
}

.cm-completionIcon-c_Number::before,
.cm-s-default span.cm-number {
    color: var(--cm-number-color);
}

.cm-s-default span.cm-property,
.cm-s-default span.cm-attribute {
    color: var(--cm-property-color);
}

.cm-s-default span.cm-keyword {
    color: var(--cm-keyword-color);
}

.cm-completionIcon-c_String::before,
.cm-completionIcon-completion_path::before,
.cm-completionIcon-completion_dict::before,
.cm-s-default span.cm-string {
    color: var(--cm-string-color);
}

.cm-s-default span.cm-operator {
    font-variant-ligatures: var(--pluto-operator-ligatures);
}

.cm-completionIcon-c_Any::before,
pluto-output > assignee,
.cm-s-default span.cm-variable {
    color: var(--cm-var-color) !important;
    font-weight: 700;
}

.cm-s-default span.cm-builtin {
    color: var(--cm-builtin-color);
    font-weight: 700;
}

.cm-s-default span.cm-variable-2 {
    color: var(--cm-var2-color);
}

.cm-completionIcon-c_Function::before,
.cm-s-default span.cm-def {
    color: var(--cm-def-color);
}

.cm-completionIcon-c_Array::before,
.cm-s-default span.cm-bracket {
    color: var(--cm-bracket-color);
}

.cm-s-default span.cm-tag {
    color: var(--cm-tag-color);
}

.cm-completionIcon-c_package::before,
.cm-completionIcon-c_Module::before,
.cm-s-default span.cm-link {
    color: var(--cm-link-color);
}

.cm-s-default span.cm-error {
    background: var(--cm-error-bg-color);
    color: var(--cm-error-color);
}
.cm-editor .cm-activeLine {
    background: unset;
}

.cm-editor .cm-matchingBracket,
.cm-editor .cm-nonmatchingBracket {
    background-color: unset;
    color: unset;
}
pluto-input:focus-within .cm-editor .cm-matchingBracket {
    color: var(--cm-matchingBracket-color) !important;
    font-weight: 700;
    background-color: var(--cm-matchingBracket-bg-color);
    border-radius: 2px;
}

.cm-editor .cm-placeholder {
    color: var(--cm-placeholder-text-color);
    font-style: italic;
}

.cm-completionMatchedText {
    text-decoration: unset !important;
}

/* Required for awesome-line-wrapping-plugin */
.awesome-wrapping-plugin-indent {
    /* Seems like tabs don't play too well with negative text-indent, and there seem to be some kind of cut-off point
       before it even has any effect... Honestly need to look at this better because I can't figure it out yet */
    --correction: 1px;
    text-indent: calc(-1 * var(--indented, 0px) - var(--correction, 0px)) !important;
    padding-left: calc(var(--indented, 0px) + var(--cm-left-padding, 4px)) + var(--correction, 0px) !important;
}
.awesome-wrapping-plugin-indent > * {
    /* text-indent apparently cascades... which I think is pretty stupid but this is the fix */
    text-indent: initial;
}

/* PLUTO HOOKS - special styling for cell that runs hook */
/* New feature, new section in the css! */
pluto-cell.hooked_up {
    --pluto-cell-force-color: #00b9ff7a;
}

pluto-cell.hooked_up pluto-trafficlight {
    background-color: var(--pluto-cell-force-color) !important;
}

pluto-cell.hooked_up pluto-input .cm-editor {
    border-color: var(--pluto-cell-force-color);
    border-width: 2px;
    border-left: none;
    border-top: none;
}

pluto-cell.hooked_up > pluto-runarea {
    opacity: 1;
    background-color: var(--pluto-cell-force-color);
}

pluto-cell.hooked_up pluto-runarea > span {
    color: #0000004f;
}

pluto-cell.hooked_up pluto-output {
    border-right: solid 2px;
    border-top: solid 2px;
    border-top-right-radius: 4px;
    border-bottom: solid 2px;
    border-color: var(--pluto-cell-force-color);
}<|MERGE_RESOLUTION|>--- conflicted
+++ resolved
@@ -294,14 +294,9 @@
 }
 
 pluto-output div.admonition {
-<<<<<<< HEAD
+    padding-left: 0.5rem;
     background: var(--admonition-bg-color);
     border: 5px solid var(--admonition-focus-color);
-=======
-    padding-left: 0.5rem;
-    background: rgba(68, 149, 28, 0.2);
-    border: 5px solid rgb(158, 200, 137);
->>>>>>> 41664ef4
 }
 pluto-output div.admonition .admonition-title {
     background: var(--admonition-focus-color);
@@ -888,17 +883,23 @@
     pointer-events: none;
 }
 
-<<<<<<< HEAD
 main > preamble #saveall-container {
     margin-left: auto;
     pointer-events: all;
     right: min(0px, 700px + 25px - 100vw);
     position: relative;
     background: var(--saveall-bg-color);
-=======
+    padding: 5px 8px;
+    border: 3px solid var(--saveall-border-color);
+    border-radius: 12px;
+    height: 35px;
+    font-family: "Segoe UI Emoji", "Roboto Mono", monospace;
+    font-size: 0.75rem;
+    pointer-events: all;
+}
+
 .overlay-button {
     background: #ffffff;
->>>>>>> 41664ef4
     padding: 5px 8px;
     border: 3px solid var(--saveall-border-color);
     border-radius: 12px;
@@ -945,14 +946,9 @@
     filter: var(--image-filters);
 }
 
-<<<<<<< HEAD
-main > preamble span.saved-icon::after {
+main > preamble span.saved-icon::after, .overlay-button span.saved-icon::after {
     background-image: url(https://cdn.jsdelivr.net/gh/ionic-team/ionicons@5.5.1/src/svg/checkmark-outline.svg);
     filter: var(--image-filters);
-=======
-.overlay-button span.saved-icon::after {
-    background-image: url("https://cdn.jsdelivr.net/gh/ionic-team/ionicons@5.5.1/src/svg/checkmark-outline.svg");
->>>>>>> 41664ef4
 }
 
 #saveall-container .only-on-hover {
