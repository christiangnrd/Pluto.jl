--- conflicted
+++ resolved
@@ -618,7 +618,6 @@
     }
 }
 
-<<<<<<< HEAD
 body.binder > header > nav#at_the_top > pluto-filepicker > * {
     display: none;
 }
@@ -630,20 +629,7 @@
     text-decoration: none;
 }
 
-body.binder.loading > header {
-    background-color: hsl(51deg 64% 90% / 50%);
-    position: sticky;
-    top: 0;
-    backdrop-filter: blur(10px);
-    -webkit-backdrop-filter: blur(10px);
-}
-
-body.loading > header {
-    background-color: hsla(290, 10%, 80%, 0.5);
-}
-
-=======
->>>>>>> 670cd7c6
+body.binder.loading > header,
 body.disconnected > header {
     position: sticky;
     top: 0;
@@ -652,10 +638,13 @@
 }
 
 body.loading > header {
-    background-color: hsla(290, 10%, 59%, 0.14);
+    background-color: hsla(290, 10%, 80%, 0.5);
 }
 body.disconnected > header {
     background-color: rgba(255, 169, 114, 0.56);
+}
+body.binder.loading > header {
+    background-color: hsl(51deg 64% 90% / 50%);
 }
 
 #process_status {
