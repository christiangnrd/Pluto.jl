/* @import url("https://fonts.googleapis.com/css?family=Roboto+Mono:400,400i,500,700&display=swap&subset=cyrillic,cyrillic-ext,greek,greek-ext,latin-ext"); */
@import url("https://cdn.jsdelivr.net/npm/fontsource-roboto-mono@3.0.3/400.css");
@import url("https://cdn.jsdelivr.net/npm/fontsource-roboto-mono@3.0.3/500-normal.css");
@import url("https://cdn.jsdelivr.net/npm/fontsource-roboto-mono@3.0.3/700-normal.css");

/* @import url("https://fonts.googleapis.com/css?family=Alegreya+Sans:400,400i,500,500i,700,700i&display=swap&subset=cyrillic,cyrillic-ext,greek,greek-ext,latin-ext,vietnamese"); */
@import url("https://cdn.jsdelivr.net/npm/fontsource-alegreya-sans@3.0.10/400.css");
@import url("https://cdn.jsdelivr.net/npm/fontsource-alegreya-sans@3.0.10/500.css");
@import url("https://cdn.jsdelivr.net/npm/fontsource-alegreya-sans@3.0.10/700.css");

@import url("juliamono.css");
@import url("vollkorn.css");
/* @import url("https://fonts.googleapis.com/css2?family=Lato&display=swap"); */
@import url("https://cdn.jsdelivr.net/npm/fontsource-lato@3.0.9/400.css");

/* VARIABLES */

:root {
    --pluto-cell-spacing: 17px;
    /* use the value "contextual" to enable contextual ligatures `document.documentElement.style.setProperty('--pluto-operator-ligatures', 'contextual');`
        for julia mono see here: https://cormullion.github.io/pages/2020-07-26-JuliaMono/#contextual_and_stylistic_alternates_and_ligatures */
    --pluto-operator-ligatures: none;
}

/* GENERAL PAGE LAYOUT */
html {
    font-size: 17px;
}

* {
    box-sizing: border-box;
}

body {
    margin: 0px;
    overflow-anchor: none;
    position: relative;

    min-height: 100vh;
    display: flex;
    flex-direction: column;
    align-items: center;
}

main {
    flex: 1;

    max-width: calc(700px + 25px + 6px); /* 700px + both paddings */
    padding-top: 20px;
    padding-bottom: 4rem;
    padding-left: 25px;
    padding-right: 6px;
    align-content: center;
    width: 100%;
}

/* | main=25px+700px+6px=731px | pluto-helpbox=350px - 500px | */
/* min-width: 731px+ */

@media screen and (min-width: calc(700px + 25px + 6px + 350px)) and (max-width: calc(700px + 25px + 6px + 500px)) {
    main {
        margin-left: 0px;
        align-self: flex-start;
    }
}
@media screen and (min-width: calc(700px + 25px + 6px + 500px)) and (max-width: calc(700px + 25px + 6px + 500px + 500px)) {
    main {
        margin-right: 500px;
        align-self: flex-end;
    }
}

pluto-notebook {
    display: block;
}

/* STANDARD HTML ELEMENTS */

/* (can be overriden by custom style) */

pluto-output {
    font-family: "Alegreya Sans", sans-serif;
    font-size: 1em;
    font-weight: 400;
    color: hsl(0, 0%, 25%);
}

pluto-output h1,
pluto-output h2,
pluto-output h3,
pluto-output h4,
pluto-output h5,
pluto-output h6 {
    font-family: "Vollkorn", serif;
    font-feature-settings: "lnum", "pnum";
    font-weight: 600;
    color: hsl(0, 0%, 12%);
    margin-block-start: 1rem;
    margin-block-end: 0rem;
}

pluto-output h1,
pluto-output h2 {
    font-weight: 700;
    margin-block-start: 2rem;
}

pluto-output h1:first-child,
pluto-output h2:first-child {
    margin-block-start: calc(2rem - var(--pluto-cell-spacing));
}

pluto-output h1 {
    font-size: 2.2rem;
    border-bottom: 3px solid rgba(0, 0, 0, 0.15);
    margin-bottom: 0.5rem;
}

pluto-output h2 {
    font-size: 1.8rem;
    border-bottom: 2px dotted rgba(0, 0, 0, 0.15);
    margin-bottom: 0.5rem;
}

pluto-output h1:empty,
pluto-output h2:empty {
    border-bottom: none;
}

pluto-output h3 {
    font-size: 1.6rem;
    /* border-bottom: 2px dotted rgba(0,0,0,.15); */
}

pluto-output h4 {
    font-size: 1.4rem;
}

pluto-output h5 {
    font-size: 1.2rem;
}

pluto-output h6 {
    font-size: 1rem;
}

pluto-output h3:first-child,
pluto-output h4:first-child,
pluto-output h5:first-child,
pluto-output h6:first-child {
    margin-block-start: 0px;
}

pluto-output br,
pluto-output p {
    margin-block-start: 0px;
    margin-block-end: var(--pluto-cell-spacing);
    word-spacing: 0.053em;
    line-height: 1.45em;
}

pluto-output p:first-child {
    margin-block-start: 0px;
}

/* I actually just want to get rid of the margin-block-start on the p tag,
    but css doesn't allow that. So I have to move the list up, instead of not moving it up */
pluto-output li p + ul,
pluto-output li p + ol {
    margin-block-start: calc(var(--pluto-cell-spacing) * -1);
}
pluto-output p:last-child {
    margin-block-end: 0px;
}

pluto-output img,
pluto-output video {
    max-width: 100%;
}

a {
    color: black;
    font-weight: bold;
}

pluto-output code {
    font-family: JuliaMono, monospace;
    font-size: 0.75em; /* not rem */
    font-variant-ligatures: none;
}

pluto-output.rich_output code {
    padding: 3px;
    border-radius: 8px;
    background-color: #f2f2f2;
}
pluto-output.rich_output pre code {
    padding: 0px;
}

pluto-output pre {
    display: inline-block;
    margin: 0px;
    white-space: pre-wrap;
    word-break: break-all;
    tab-size: 4;
    -moz-tab-size: 4; /* https://bugzilla.mozilla.org/show_bug.cgi?id=737785 */
    font-family: JuliaMono, monospace;
    font-variant-ligatures: none;
}

pluto-output hr {
    border: none;
    border-top: 3px solid rgba(0, 0, 0, 0.15);
    margin-left: 0;
    margin-right: 0;
}

pluto-output blockquote {
    margin-left: 1rem;
    margin-right: 1rem;
}

pluto-output.rich_output pre,
pluto-output blockquote {
    margin-block-start: 0px;
    margin-block-end: var(--pluto-cell-spacing);
    display: block;
    padding: 15px;

    border-radius: 15px;
    background-color: #f2f2f2;
    color: #555;
}

pluto-output div.admonition {
    border-radius: 8px;
    margin-block-start: 1em;
    margin-block-end: 1em;
}
pluto-output div.admonition .admonition-title {
    font-family: "Vollkorn", sans-serif;
    font-feature-settings: "lnum", "pnum";
    color: white;
    font-weight: 600;
    margin-block-end: 0px;
    padding-left: 0.3em;
}
pluto-output div.admonition .admonition-title ~ * {
    margin-block-end: 0.5em;
    margin-block-start: 0.5em;
    padding-left: 0.5em;
    transition: filter linear 0.1s;
}

pluto-output div.admonition {
    background: rgba(68, 149, 28, 0.2);
    border: 5px solid rgb(158, 200, 137);
}
pluto-output div.admonition .admonition-title {
    background: rgb(158, 200, 137);
    margin: -1px; /* Fixes a rendering glitch in Chrome */
}
pluto-output div.admonition.note,
pluto-output div.admonition.info,
pluto-output div.admonition.hint {
    background: rgba(50, 115, 200, 0.2);
    border: 5px solid rgb(148, 182, 226);
}
pluto-output div.admonition.note .admonition-title,
pluto-output div.admonition.info .admonition-title,
pluto-output div.admonition.hint .admonition-title {
    background: rgb(148, 182, 226);
}
pluto-output div.admonition.warning {
    background: rgba(162, 148, 30, 0.2);
    border: 5px solid rgb(207, 199, 138);
}
pluto-output div.admonition.warning .admonition-title {
    background: rgb(207, 199, 138);
}
pluto-output div.admonition.danger {
    background: rgba(200, 67, 50, 0.2);
    border: 5px solid rgb(226, 157, 148);
}
pluto-output div.admonition.danger .admonition-title {
    background: rgb(226, 157, 148);
}

pluto-output div.admonition.hint .admonition-title ~ * {
    filter: blur(0.25em);
}
pluto-output div.admonition.hint:hover .admonition-title ~ *,
pluto-output div.admonition.hint:focus-within .admonition-title ~ * {
    filter: blur(0em);
}

pluto-output div.footnote {
    margin-block-start: 1em;
    margin-block-end: 1em;
}

pluto-output div.footnote p.footnote-title::before {
    content: "[";
}
pluto-output div.footnote p.footnote-title::after {
    content: "]: ";
}
pluto-output a.footnote,
pluto-output div.footnote p.footnote-title {
    font-family: "Roboto Mono", monospace;
    font-size: 0.75rem;
    font-weight: 700;
    margin-block-end: 0px;
    letter-spacing: -0.05em;
    /* font-variant: small-caps; */
}

pluto-output div.footnote p.footnote-title ~ * {
    margin-left: 0.1em;
    padding-left: 0.4em;
    border-left: 5px solid rgba(23, 115, 119, 0.15);
    padding-bottom: var(--pluto-cell-spacing);
    margin-block-end: 0px;
}
pluto-output div.footnote p:last-child {
    padding-bottom: 0px;
}

pluto-output.scroll_y {
    max-height: 80vh;
    max-height: 400px;
    overflow: auto;
}

pluto-output table {
    border-collapse: collapse;
    border: 2px solid rgba(0, 0, 0, 0.2);
    border-left: none;
    border-right: none;
    margin: 0 auto;
    margin-block-start: var(--pluto-cell-spacing);
    margin-block-end: var(--pluto-cell-spacing);
}

pluto-output table > thead {
    border-bottom: 1px solid rgba(0, 0, 0, 0.2);
}

pluto-output table > tbody td {
    font-family: JuliaMono, monospace;
    font-size: 0.75rem;
    font-variant-ligatures: none;
}

pluto-output table td,
pluto-output table th {
    padding: 0.2rem 0.5rem;
}

pluto-output table > tbody tr:hover {
    background-color: rgba(224, 203, 158, 0.15);
}
pluto-output table pre {
    white-space: pre;
}
/* HEADER */

body > header {
    /* position: absolute;
    top: 0px; */
    width: 100%;
    min-height: 60px;

    z-index: 5;
    background-color: white;
    transform: translateY(0px);
    transition: background-color 0.5s ease-in-out, transform 0.25s cubic-bezier(0.18, 0.89, 0.49, 1.13);
    border-bottom: solid 1px rgba(0, 0, 0, 0.1);

    font-family: "Roboto Mono", monospace;
    font-weight: 400;
    font-size: 0.75rem;
}

body > header.show_export {
    position: sticky;
    top: 0;
    transform: translateY(130px);
}

aside#export {
    position: absolute;
    top: 0;
    width: 100%;
    height: 130px;
    background: rgb(60, 67, 101);
    color: rgba(255, 255, 255, 0.7);
    transform: translateY(-100%);
}
aside#export::before {
    content: "";
    position: absolute;
    bottom: 100%;
    left: 0;
    right: 0;
    height: 100px;
    background: inherit;
}
aside#export div#container {
    flex-direction: row;
    display: flex;
    max-width: 1000px;
    padding-right: 20px;
    margin: 0 auto;
}
header aside#export div#container {
    /* to prevent the div from taking up horizontal page when the export pane is closed. On small screen this causes overscroll on the right. */
    overflow-x: hidden;
}
header.show_export aside#export div#container {
    overflow-x: auto;
}
a.export_card {
    margin: 20px 5px;
    flex: 0 0 auto;
    width: 160px;
    height: 90px;

    border: 5px solid transparent;
    background: rgba(255, 255, 255, 0.8);
    border-radius: 8px;
    color: rgba(0, 0, 0, 0.7);
    box-shadow: 0px 2px 10px #00000029;
    text-decoration: none;
}
div.export_title {
    height: 90px;
    flex: 0 0 auto;
    border-radius: 8px;
    text-orientation: sideways-right;
    /* Not supported by Chrome: */
    /* writing-mode: sideways-lr; */
    writing-mode: vertical-lr;
    transform: rotate(180deg);

    margin-top: 10px;
    font-weight: 700;
    font-size: 1rem;
}
a.export_card header {
    margin-block: 0px;
    font-family: "Vollkorn", sans;
    font-feature-settings: "lnum", "pnum";
    font-size: 1rem;
}
a.export_card section {
    color: rgba(0, 0, 0, 0.5);
    font-weight: 500;
}
aside#export button.toggle_export {
    margin-left: auto;
    height: 60px;
}

nav#at_the_top h1 {
    color: black;
    letter-spacing: 2px;
}

nav#at_the_top {
    margin: 0 auto;
    max-width: 1000px;
    padding-left: 20px;
    padding-right: 20px;
    flex-wrap: wrap;
    min-height: 60px;
    display: flex;
    flex-direction: row;
}

nav#at_the_top > * {
    flex: 0 0 auto;
    align-self: center;
    margin: 10px 0px;
}

nav#at_the_top > .flex_grow_1 {
    flex-grow: 1;
}
nav#at_the_top > .flex_grow_2 {
    flex-grow: 2;
}

nav#at_the_top > a {
    /* margin-right: 5rem; */
}

nav#at_the_top img {
    height: 39px;
    margin-bottom: -8px;
}

nav#at_the_top h1 {
    font-weight: 700;
    font-size: 1.8rem;
    display: inline;
    border-bottom: none;
}

nav#at_the_top img#logo-small {
    display: none;
}

@media (max-width: 800px) {
    nav#at_the_top img#logo-small {
        display: unset;
    }
    nav#at_the_top img#logo-big {
        display: none;
    }
    nav#at_the_top > a {
        /* margin-right: 1rem; */
    }
}

nav#at_the_top > pluto-filepicker {
    width: 210px;
    flex-grow: 1;

    display: flex;
    flex-direction: row;
}

nav#at_the_top > pluto-filepicker .CodeMirror {
    height: calc(1rem + 4px + 4px + 4px);
    display: inline-block;
    min-width: 10rem;
    opacity: 0.6;
    font-style: normal;
    font-weight: 500;
    font-family: inherit;
    font-size: 0.8rem;
    letter-spacing: 1px;
    background: none;
    border: 2px solid #818181;
    border-radius: 3px;
    border-right: none;
    border-top-right-radius: 0;
    border-bottom-right-radius: 0;
}

nav#at_the_top > pluto-filepicker .CodeMirror-scroll {
    overflow: hidden !important;
}

nav#at_the_top > pluto-filepicker button {
    cursor: pointer;
}

button.toggle_export {
    border: none;
    background: none;
    cursor: pointer;
    opacity: 0.5;
}
button.toggle_export span {
    display: block;
    content: " " !important;
    background-size: 25px 25px;
    height: 25px;
    width: 25px;
}

nav#at_the_top button.toggle_export span {
    background-image: url(https://cdn.jsdelivr.net/gh/ionic-team/ionicons@5.0.0/src/svg/shapes-outline.svg);
}
aside#export button.toggle_export span {
    background-image: url(https://cdn.jsdelivr.net/gh/ionic-team/ionicons@5.0.0/src/svg/close-outline.svg);
    filter: invert();
}
nav#at_the_top:after {
    margin-left: auto;
    align-self: center;
}

li.file.new.CodeMirror-hint:before {
    content: "👉";
    color: black;
}

li.file.CodeMirror-hint:before {
    content: "📄";
    color: black;
}

li.dir.CodeMirror-hint:before {
    content: "📁";
    color: black;
}

@media screen and (any-pointer: fine) {
    nav#at_the_top > pluto-filepicker .CodeMirror {
        border: 2px solid transparent;
        border-right: none;
        transition: border 0.15s ease-in-out;
    }
    nav#at_the_top > pluto-filepicker button {
        opacity: 0;
        transition: opacity 0.15s ease-in-out;
    }
    header:hover > nav#at_the_top > pluto-filepicker .CodeMirror,
    header:focus-within > nav#at_the_top > pluto-filepicker .CodeMirror {
        border: 2px solid #818181;
        border-right: none;
    }
    header:hover > nav#at_the_top > pluto-filepicker button,
    header:focus-within > nav#at_the_top > pluto-filepicker button {
        opacity: 1;
    }
}

<<<<<<< HEAD
body.disconnected > header,
body.nbpkg_restart_recommended > header,
body.nbpkg_restart_required > header {
=======
body.process_dead > header,
body.disconnected > header {
>>>>>>> c441f956
    position: sticky;
    top: 0;
    backdrop-filter: blur(10px);
    -webkit-backdrop-filter: blur(10px);
}

body.process_dead > header {
    background-color: rgb(230 88 46 / 38%);
}
body.loading > header {
    background-color: hsla(290, 10%, 59%, 0.14);
}
body.nbpkg_restart_recommended > header {
    background-color: rgba(114, 192, 255, 0.56);
}
body.nbpkg_restart_required > header {
    background-color: rgba(170, 41, 32, 0.56);
}
body.disconnected > header {
    background-color: rgba(255, 169, 114, 0.56);
}

nav#at_the_top > #process_status {
    font-size: 1rem;
    font-weight: 500;
    padding: 5px 10px;
    margin: 5px;
    background: white;
    border-radius: 10px;
    z-index: 1;
    margin-left: 1em;
}

nav#at_the_top > #process_status:empty {
    display: none;
}

/* PREAMBLE */

main > preamble {
    display: flex;
    position: relative;
    height: 20px;
}

main > preamble > button {
    display: none;
    right: 0px;
}

main > preamble > button > span::after {
    content: "Submit all changes";
    display: block;
    padding-right: 20px;

    background-size: 17px 17px;
    background-image: url(https://cdn.jsdelivr.net/gh/ionic-team/ionicons@5.0.0/src/svg/sync-circle-outline.svg);
    background-repeat: no-repeat;
    background-position-x: right;
    background-position-y: 1px;
}

body.code_differs > main > preamble > button {
    display: block;
}

/* CELL */

pluto-cell {
    display: block;
    /* CodeMirror line height (defined by their JS somehow) + 1px border top + 1px border bottom */
    min-height: calc(23px + 1px + 1px);
    margin-top: var(--pluto-cell-spacing);
    position: relative;
}

pluto-output {
    display: block;
    padding-left: 10px;
    padding-right: 10px;
    align-items: baseline;
    overflow-x: auto;

    background-color: white;
}

.scroll_y {
    overflow-y: auto;
    max-height: 80vh;
}

pluto-output:focus {
    outline: none;
}

pluto-output:not(.rich_output) {
    display: flex;
    flex-wrap: wrap;
    padding-top: 3px;
    padding-bottom: 3px;
}

pluto-output > assignee {
    font-family: JuliaMono, monospace;
    font-size: 0.75rem;
    font-variant-ligatures: none;
}

pluto-output > assignee::after {
    content: "\a0=\a0";
    opacity: 0.6;
}

pluto-output > assignee:empty {
    display: none;
}

pluto-output > div {
    flex-shrink: 0;
    overflow-y: hidden;
}

pluto-output:not(.rich_output) > div > pre {
    display: flex;
}

/* SELECTION */

pluto-cell.selected {
    background: rgba(40, 78, 189, 0.24);
    border-radius: 0 3px 3px 0;
}

pluto-cell.selected > pluto-input > div.CodeMirror,
pluto-cell.selected > pluto-output {
    opacity: 0.7;
}

main {
    cursor: vertical-text;
}
pluto-cell {
    cursor: auto;
}

/* SCROLLBAR FIREFOX */

pluto-output > div {
    scrollbar-width: thin;
    scrollbar-color: transparent transparent;
}

pluto-cell:hover > pluto-output > div {
    scrollbar-color: rgba(0, 0, 0, 0.15) rgba(0, 0, 0, 0.05);
}

/* SCROLLBAR CHROME */

pluto-output > div::-webkit-scrollbar {
    height: 6px;
    background: transparent;
}

pluto-output > div::-webkit-scrollbar-thumb {
    background: transparent;
}

pluto-cell:hover > pluto-output > div::-webkit-scrollbar {
    background: rgba(0, 0, 0, 0.05);
}

pluto-cell:hover > pluto-output > div::-webkit-scrollbar-thumb {
    background: rgba(0, 0, 0, 0.15);
}

/* CELL INPUT */

pluto-input .CodeMirror {
    height: auto !important;
    width: auto;
    z-index: 2;
    border-bottom-right-radius: 4px;
    border: 1px solid rgba(0, 0, 0, 0.1);
    border-left: none;
    transition: border 0.15s ease-in-out;
}

pluto-input .CodeMirror-scroll {
    min-height: 0px;
}

pluto-input .CodeMirror-empty {
    color: rgba(0, 0, 0, 0.15);
}

pluto-cell.code_folded:not(.show_input) > pluto-input {
    display: none;
}

pluto-cell.code_differs > pluto-input > .CodeMirror {
    border: 1px solid hsla(46, 70%, 37%, 0.68);
    border-left: none;
}

/* UI */

preamble > button,
pluto-cell > button,
pluto-input > button,
pluto-runarea > button,
pluto-shoulder > button,
nav#slide_controls > button {
    position: absolute;
    margin: 0px;
    padding: 1px;
    opacity: 50%;
    border: none;
    background: none;
    cursor: pointer;
    /* color: hsl(204, 86%, 35%); */
    color: black;
    font-family: "Segoe UI Emoji", "Roboto Mono", monospace;
    font-size: 0.75rem;
    z-index: 3;
    /* CodeMirror is 2 */
}

/* CELL SHOULDER */

pluto-shoulder {
    position: absolute;
    /* top: 0px; */
    /* bottom: 0px; */
    left: -2000px;
    width: 2000px;
    cursor: move;
    display: flex;
    flex-direction: row;
    justify-content: flex-end;
    align-items: flex-start;
    /* Add an invisible border around the shoulder, to make it easier to click on. (The are between two cells is divided in two, each half belongs to the closest pluto-cell.) */
    top: calc(0px - 0.5 * var(--pluto-cell-spacing));
    bottom: calc(0px - 0.5 * var(--pluto-cell-spacing));
    border-top: calc(0.5 * var(--pluto-cell-spacing)) solid rgba(0, 0, 0, 0);
    border-bottom: calc(0.5 * var(--pluto-cell-spacing)) solid rgba(0, 0, 0, 0);
}

pluto-shoulder:hover {
    background: rgba(0, 0, 0, 0.05);
    background-clip: padding-box;
}

pluto-shoulder > button {
    flex: 0 0 auto;
    position: sticky;
    top: 0px;
    margin-top: 4px;
    margin-right: 5px;
    padding: 0px 1px;
}

pluto-cell:focus-within > pluto-shoulder > button {
    /* we use padding instead of 4px extra margin to move the eye to the left so that the hitbox becomes grows - you want to be able to double click the button */
    padding-right: 4px;
}

/* pluto-cell.code_folded.inline-output > pluto-shoulder > button {
    margin-top: 3px;
} */

pluto-shoulder > button > span::after {
    background-image: url(https://cdn.jsdelivr.net/gh/ionic-team/ionicons@5.0.0/src/svg/eye-outline.svg);
}

pluto-cell.code_folded > pluto-shoulder > button > span::after {
    background-image: url(https://cdn.jsdelivr.net/gh/ionic-team/ionicons@5.0.0/src/svg/eye-off-outline.svg);
}

/* TRAFFIC LIGHT */

pluto-trafficlight {
    /* --patternHeight is derived from the pattern length (16px) div sin(45deg) = 16px * sqrt(2)  */
    --patternHeight: 22.62741699797px;
    box-sizing: content-box;
    margin-right: -1px; /* fix a visual glitch of imperfect alignment */
    width: 4px;
    position: absolute;
    left: -4px;
    top: 0px;
    bottom: 0px;
    pointer-events: none;
    border-top-left-radius: 4px;
    border-bottom-left-radius: 4px;
    border-left-color: rgba(0, 0, 0, 0.1);
    background: rgba(0, 0, 0, 0.1);
    overflow: hidden;
}

pluto-trafficlight::after {
    content: "";
    /* Calc needs units everywhere to work */
    top: calc(0px - 10 * var(--patternHeight));
    left: 0;
    width: 100%;
    height: calc(100% + 10 * var(--patternHeight));
    position: absolute;
    opacity: 0;
}

/*
 * This class will toggle animation.
 * Other classes will make animation visible with opacity (which is CHEAP?)
 * 
 */
pluto-cell.activate_animation pluto-trafficlight::after {
    animation: 10s linear 0s infinite running scrollbackground;
}

/* in ascending order of severity: */

pluto-cell.code_folded > pluto-trafficlight {
    background: none;
}

@media screen and (any-pointer: fine) {
    pluto-cell:hover > pluto-trafficlight {
        background: rgba(0, 0, 0, 0.1);
        transition: background 0.05s ease-in;
    }
}

pluto-cell:focus-within > pluto-trafficlight {
    border-left-width: 4px;
    border-left-style: solid;
    margin-left: -4px;
    background-clip: content-box;
    background-color: rgba(0, 0, 0, 0.1);
}

pluto-cell.selected > pluto-trafficlight {
    background: rgba(40, 78, 189, 0.4);
    border-left-color: rgba(40, 78, 189, 0.4);
    background-clip: content-box;
}

pluto-cell.code_differs > pluto-trafficlight {
    background: hsla(46, 70%, 37%, 0.68);
    border-left-color: hsla(46, 70%, 37%, 0.68);
    background-clip: content-box;
}

pluto-cell.errored > pluto-trafficlight {
    background: hsla(0, 70%, 80%, 0.7);
    border-left-color: hsla(0, 70%, 80%, 0.7);
    background-clip: content-box;
}

pluto-cell.queued > pluto-trafficlight::after {
    background: repeating-linear-gradient(-45deg, rgba(0, 0, 0, 0), rgba(0, 0, 0, 0) 8px, rgba(0, 0, 0, 0.1) 8px, rgba(0, 0, 0, 0.1) 16px);
    background-clip: content-box;
    /* [1]
    Queued, Running, Errored are really fast changing props.
    We make sure to on-off the gradients with opacity and not toggle the animation
    (Which is running all this time)
    Make sure the browser won't skip creating a stacking context
    https://developer.mozilla.org/en-US/docs/Web/CSS/CSS_Positioning/Understanding_z_index/The_stacking_context
    https://www.w3.org/TR/css-color-3/#transparency
    */
    opacity: 0.99;
    background-size: 4px var(--patternHeight);
}

pluto-cell.running > pluto-trafficlight::after {
    background: repeating-linear-gradient(-45deg, rgba(0, 0, 0, 0.1), rgba(0, 0, 0, 0.1) 8px, rgba(0, 0, 0, 0.2) 8px, rgba(0, 0, 0, 0.2) 16px);
    background-clip: content-box;
    opacity: 0.99; /* [1] */
    background-size: 4px var(--patternHeight);
}

pluto-cell.queued.errored > pluto-trafficlight::after {
    background: repeating-linear-gradient(
        -45deg,
        hsla(0, 70%, 80%, 0.7),
        hsla(0, 70%, 80%, 0.7) 8px,
        hsla(0, 70%, 80%, 0.05) 8px,
        hsla(0, 70%, 80%, 0.05) 16px
    );
    background-clip: content-box;
    opacity: 0.99; /* [1] */
    background-size: 4px var(--patternHeight); /* 16 * sqrt(2) */
}

pluto-cell.running.errored > pluto-trafficlight::after {
    background: repeating-linear-gradient(-45deg, hsla(0, 100%, 80%, 1), hsla(0, 100%, 80%, 1) 8px, hsla(0, 70%, 80%, 0.7) 8px, hsla(0, 70%, 80%, 0.7) 16px);
    background-clip: content-box;
    opacity: 0.99; /* [1] */
    background-size: 4px var(--patternHeight); /* 16 * sqrt(2) */
}

pluto-cell.drop_target {
    position: relative;
}

pluto-cell.drop_target pluto-input::after {
    position: absolute;
    top: 0;
    left: 0;
    height: 100%;
    width: 100%;
    color: black;
    display: flex;
    align-items: center;
    justify-content: center;
    z-index: 2;
    background-color: rgba(255, 255, 255, 0.75);
    content: "+ Drop file here";
}

pluto-cell.drop_target.saving_file pluto-input::after {
    content: "The 💾 File you dropped is being saved... ";
    color: white;
    background-color: rgba(3, 92, 151, 0.75);
}

pluto-cell.drop_target.drop_invalid pluto-input::after {
    background-color: #ece5e5bf;
    color: rgba(0, 0, 0, 0.85);
    content: "Try dropping your file in an empty cell!";
}

/* Define --patternHeight for this keyframes animation to work! */
@keyframes scrollbackground {
    0% {
        transform: translate(0px, 0px);
    }
    100% {
        transform: translate(0, calc(10 * var(--patternHeight)));
    }
}

/* BUTTONS */

pluto-cell > button > span,
pluto-input > button > span {
    pointer-events: none;
}

@media screen and (any-pointer: fine) {
    pluto-cell > button,
    pluto-input > button,
    pluto-runarea > button,
    pluto-shoulder > button,
    pluto-cell > pluto-runarea {
        opacity: 0;
        /* to make it feel smooth: */
        transition: opacity 0.25s ease-in-out;
    }
    button.toggle_export,
    pluto-cell:hover > button,
    pluto-cell:hover > pluto-input > button,
    pluto-cell > pluto-runarea > button,
    pluto-cell:hover > pluto-shoulder > button {
        opacity: 0.25;
        transition: opacity 0.25s ease-in-out;
    }
    button.toggle_export:hover,
    preamble > button:hover,
    pluto-cell > button:hover,
    pluto-cell > pluto-input > button:hover,
    pluto-cell > pluto-runarea > button:hover,
    pluto-cell > pluto-shoulder > button:hover,
    pluto-cell:hover > pluto-runarea {
        opacity: 1;
        /* to make it feel snappy: */
        transition: opacity 0.05s ease-in-out;
    }
}

@media screen and (any-pointer: coarse) {
    pluto-cell > button,
    pluto-cell > pluto-runarea {
        opacity: 0;
        /* to make it feel smooth: */
        transition: opacity 0.25s ease-in-out;
    }
    pluto-input > button,
    pluto-shoulder > button {
        opacity: 0.25;
    }
    pluto-cell:focus-within > button,
    pluto-cell:focus-within > pluto-input > button,
    pluto-cell:focus-within > pluto-runarea,
    pluto-cell:focus-within > pluto-shoulder > button {
        opacity: 0.25;
    }
    pluto-cell > button:focus-within,
    pluto-cell > pluto-input > button:focus-within pluto-cell > pluto-runarea > button:focus-within,
    pluto-cell > pluto-shoulder > button:focus-within,
    pluto-cell > pluto-runarea {
        opacity: 1;
        /* to make it feel snappy: */
        transition: opacity 0.05s ease-in-out;
    }
}

pluto-cell > button > span::after,
pluto-input > button > span::after,
pluto-runarea > button > span::after,
pluto-shoulder > button > span::after {
    display: block;
    content: " " !important;
    background-size: 17px 17px;
    height: 17px;
    width: 17px;
}

pluto-cell > button.add_cell {
    left: -12px;
}

pluto-cell > button.add_cell.before {
    margin-top: calc(-19px - 0.5 * (var(--pluto-cell-spacing) - 19px)) !important;
}

pluto-cell > button.add_cell.after {
    bottom: 1px;
    margin-bottom: calc(-20px - 0.5 * (var(--pluto-cell-spacing) - 19px));
}

pluto-cell > button.add_cell > span::after {
    /* background-image: url(https://cdn.jsdelivr.net/gh/ionic-team/ionicons@5.0.0/src/svg/add-circle-outline.svg); */
    background-image: url(https://cdn.jsdelivr.net/gh/ionic-team/ionicons@5.0.0/src/svg/add-outline.svg);
}

pluto-input > button.delete_cell {
    /* top: 3px; */
    /* left: -26px; */
    right: 0px;
    padding: 5px;
}

pluto-input > button.delete_cell > span::after {
    background-image: url(https://cdn.jsdelivr.net/gh/ionic-team/ionicons@5.0.0/src/svg/close-circle-outline.svg);
}

/* PKG UI */

body.nbpkg_disabled pkg-status-mark,
body.nbpkg_disabled pkg-popup {
    display: none;
}

pkg-status-mark {
    width: 1em;
    height: 1em;
    margin: 0px 0.3em;
    display: inline-block;
}

pkg-status-mark > button {
    margin: 0px;
    padding: 0px;
    border: none;
    background: none;
    cursor: context-menu;
    position: relative;
    top: -0.2em;

    /* background: rgba(127, 176, 76, 0.24);
    border: 3px solid rgba(84, 182, 237, 0);
    border-radius: 5px; */
}

pkg-status-mark > button > span::after {
    display: block;
    content: " " !important;
    background-size: 1.5em;
    height: 1.5em;
    width: 1.5em;

    background-image: url(https://cdn.jsdelivr.net/gh/ionic-team/ionicons@5.0.0/src/svg/checkmark-outline.svg);
    background-image: url(https://cdn.jsdelivr.net/gh/ionic-team/ionicons@5.0.0/src/svg/add-circle-outline.svg);
    background-image: url(https://cdn.jsdelivr.net/gh/ionic-team/ionicons@5.0.0/src/svg/time-outline.svg);
    opacity: 0.3;
}

pkg-status-mark.installed > button > span::after {
    background-image: url(https://cdn.jsdelivr.net/gh/ionic-team/ionicons@5.0.0/src/svg/checkmark-outline.svg);
    /* background-image: url(https://cdn.jsdelivr.net/gh/ionic-team/ionicons@5.0.0/src/svg/cloud-done-outline.svg); */
}
pkg-status-mark.not_found > button > span::after {
    background-image: url(https://cdn.jsdelivr.net/gh/ionic-team/ionicons@5.0.0/src/svg/cloud-offline-outline.svg);
    opacity: 0.6;
}
pkg-status-mark.will_be_installed > button > span::after {
    background-image: url(https://cdn.jsdelivr.net/gh/ionic-team/ionicons@5.0.0/src/svg/cloud-download-outline.svg);
    opacity: 0.6;
}
pkg-status-mark select {
    width: 100%;
    white-space: nowrap;
    border: none;
    background-color: transparent;
    font-size: 0.65rem;
    font-family: "Space Mono", monospace;
    font-weight: 500;
    text-align: center;
    text-align-last: center;
}

pkg-status-mark option {
    background: #d3752538;
    color: #00000060;
}
pkg-status-mark option.installed {
    background: unset;
    color: black;
}

pkg-popup {
    display: block;
    position: absolute;
    z-index: 50;
    /* left: 1.5em; */
    /* top: calc((1.5em - 200px) * 0.5); */
    width: 200px;
    min-height: 80px;
    margin-left: 1.1rem;
    margin-top: calc(0.5 * (1rem - 80px));
    background: rgb(255, 255, 255);
    border: 3px solid #e4eff0;
    border-radius: 10px;
    padding: 8px;
    overflow-wrap: break-word;

    font-family: "Lato", -apple-system, BlinkMacSystemFont, "Segoe UI", "Helvetica Neue", "Helvetica", "Arial", sans-serif;

    opacity: 0;
    transform: scale(0.2);
    transform-origin: left;
    transition: transform 0.5s ease-in-out, opacity 0.1s ease-in-out;
    pointer-events: none;
}

pkg-popup.visible {
    opacity: 1;
    transform: scale(1);
    transition: transform 0.2s ease-in-out, opacity 0.2s ease-in-out;
    pointer-events: initial;
}

pkg-version {
    font-family: "Space Mono", monospace;
    font-size: 0.75rem;
    opacity: 0.5;
}

pkg-popup .help {
    position: absolute;
    right: 0px;
    bottom: 0px;
    display: block;
    height: 17px;
    padding: 4px;
    box-sizing: content-box;
    background: white;
}

/* RUNAREA */

pluto-runarea {
    margin-right: 3px;
    display: block;
    height: 17px;
    position: absolute;
    right: 0px;
    min-width: 75px;
    background-color: hsl(0, 0%, 97%);
    /* border: 2px solid hsla(0, 0%, 0%, 0.1); */
    border-bottom-left-radius: 5px;
    border-bottom-right-radius: 5px;
    border-top: none;
}

pluto-runarea > span {
    display: inline-block;
    position: absolute;
    top: 1px;
    left: 22px;
    width: 45px;

    font-family: "Roboto Mono", monospace;
    font-size: 0.6em;
    font-style: italic;
    color: hsl(353, 5%, 64%);
    text-align: center;
}

pluto-runarea > button.runcell {
    top: -1px;
    left: 1px;
}

pluto-runarea > button.runcell > span::after {
    background-image: url(https://cdn.jsdelivr.net/gh/ionic-team/ionicons@5.0.0/src/svg/caret-forward-circle-outline.svg);
}

pluto-cell.running > pluto-runarea > button.runcell > span::after,
pluto-cell.queued > pluto-runarea > button.runcell > span::after {
    background-image: url(https://cdn.jsdelivr.net/gh/ionic-team/ionicons@5.0.0/src/svg/stop-circle-outline.svg);
}

pluto-cell.code_folded > pluto-runarea {
    display: none;
}

pluto-cell.code_differs > pluto-runarea {
    display: block;
}

pluto-cell:focus-within > pluto-runarea,
pluto-cell.code_differs > pluto-runarea {
    opacity: 100%;
}

pluto-cell.code_differs > pluto-runarea > button {
    animation-name: 👀;
    animation-duration: 4s;
    animation-iteration-count: infinite;
}

@keyframes 👀 {
    0%,
    80%,
    100% {
        transform: scale(1);
        opacity: 50%;
    }
    90% {
        transform: scale(1.2);
        opacity: 100%;
    }
}

/* DRAG DROP */

dropruler {
    position: absolute;
    display: none;
    left: 0px;
    right: 0px;
    height: 4px;
    margin-top: calc(-2px - 0.5 * var(--pluto-cell-spacing));
    background: rgba(0, 0, 0, 0.5);
}

/* LIVE DOCS */

#helpbox-wrapper {
    display: none;
    position: sticky;
    bottom: 0px;
    height: 0px;
    width: 100%;
    z-index: 5;
}

@media screen and (min-width: 500px) {
    #helpbox-wrapper {
        display: block;
    }
}
pluto-helpbox {
    bottom: 0px;
    right: 20px;
    position: absolute;
    display: flex;
    flex-direction: column;
    width: calc(100vw - 50px - (700px + 25px + 6px)); /* compat */
    width: calc(max(min(100vw - 50px - (700px + 25px + 6px), 450px), 300px));
    height: 70vh; /* compat */
    height: min(70vh, 900px);
    /* overflow: hidden; */
    background-color: white;
    /* border: 2px solid darkgray; */
    border-right: none;
    border-bottom: none;
    border-top-left-radius: 9px;
    border-top-right-radius: 9px;
    box-shadow: 0 0 11px 0px #00000010;
}
pluto-helpbox > header {
    display: flex;
    padding: 15px;
    background-color: #eef1f7;
    color: hsl(230, 14%, 11%);
    font-family: "Roboto Mono", monospace;
    font-weight: 700;
    border-top-left-radius: 6px;
    border-top-right-radius: 6px;
    /* border-top: 4px solid #8a8a8a; */
}
pluto-helpbox > header::before {
    content: "📖 ";
    margin-right: 10px;
}
/* pluto-helpbox.loading>header::before{
    content: "⌛ ";
    margin-right: 10px;
} */
pluto-helpbox.hidden > header::before {
    content: "📚 ";
    margin-right: 10px;
}
pluto-helpbox > header > input {
    flex-grow: 1;
    background-color: inherit;
    color: inherit;
    font-family: inherit;
    font-weight: inherit;
    font-size: inherit;
    border: none;
}
pluto-helpbox.notfound > header > input {
    color: rgb(139, 139, 139);
}
pluto-helpbox > header > input:focus {
    outline: none;
}
pluto-helpbox > header > button {
    border: none;
    background: none;
    cursor: pointer;

    /* for bigger hitbox */
    margin: -15px;
    border: 15px solid transparent;
}
pluto-helpbox > header > button > span {
    display: block;
    content: " " !important;
    background-size: 1em 1em;
    height: 1em;
    width: 1em;
    background-image: url("https://cdn.jsdelivr.net/gh/ionic-team/ionicons@5.0.0/src/svg/chevron-down-outline.svg");
}
pluto-helpbox.hidden {
    height: initial;
    cursor: pointer;
}
pluto-helpbox.hidden > section {
    display: none;
}

/* NOTE */
/* We try to match the visual style of Documenter.jl, so we have copied over some rules from */
/* https://docs.julialang.org/en/v1/assets/themes/documenter-light.css */
/* see https://github.com/JuliaDocs/Documenter.jl for author information */

pluto-helpbox {
    font-family: "Lato", -apple-system, BlinkMacSystemFont, "Segoe UI", "Helvetica Neue", "Helvetica", "Arial", sans-serif;
    line-height: 1.5;
}
pluto-helpbox pre,
pluto-helpbox code {
    /* from https://docs.julialang.org/en/v1/assets/themes/documenter-light.css */
    font-family: "Roboto Mono", "SFMono-Regular", "Menlo", "Consolas", "Liberation Mono", "DejaVu Sans Mono", monospace;
    font-size: 0.875em;
}
pluto-helpbox pre code {
    font-size: 1em;
}

pluto-helpbox > section {
    height: 100%;
    overflow: auto;
    padding: 10px;
}
pluto-helpbox > section h1,
pluto-helpbox > section h2,
pluto-helpbox > section h3,
pluto-helpbox > section h4,
pluto-helpbox > section h5,
pluto-helpbox > section h6 {
    font-family: inherit;
    border-bottom: none;
    font-size: 1rem;
}
pluto-helpbox > section h1 {
    font-size: 1.3rem;
}
pluto-helpbox > section pre {
    padding: 0.7rem 0.5rem;
    -webkit-overflow-scrolling: touch;
    overflow-x: auto;
    background: whitesmoke;
    border: 1px solid #dbdbdb;
    white-space: pre;
    word-wrap: normal;
}
/* pluto-helpbox > section code {
    background-color: whitesmoke;
    padding: 0.1em;
} */
pluto-helpbox > section hr {
    border: none;
    border-top: 3px solid rgba(0, 0, 0, 0.15);
}

/* FOOTER */

footer {
    width: 100%;
    height: 3.5rem;
    font-family: "Roboto Mono", monospace;
    font-size: 0.75rem;
    background-color: #d7dcd3;
    color: #333333;
    z-index: 7;
}

footer form {
    height: 1.5rem;
    display: flex;
    flex-direction: row;
    justify-content: flex-end;
}

footer form > * {
    flex: 0 0 auto;
}

footer form > a,
footer form > label {
    align-self: center;
}

footer form > label {
    margin-right: 1em;
}

footer form > a {
    margin-right: 1em;
}

footer a {
    color: black;
    opacity: 0.6;
    font-weight: 700;
}

@media (max-width: 650px) {
    footer form > label {
        display: none;
    }
}

footer input {
    margin: 0px;
    border: 2px solid #818181;
    font-family: inherit;
    font-size: inherit;
    border-radius: 3px 0 0 3px;
    padding: 3px;
    border-right: none;
}

body > header pluto-filepicker button,
footer button {
    margin: 0px;
    background: #896c6c;
    border-radius: 0 3px 3px 0;
    border: 2px solid #896c6c;
    color: white;
    /* border: none; */
    font-family: inherit;
    font-weight: 600;
    font-size: 0.75rem;
}

#info {
    max-width: 9400px;
    margin: 0 auto;
    padding: 1rem;
    text-align: right;
}

/* UNDO DELETED CELL */

nav#undo_delete {
    z-index: 20;
    display: block;
    position: fixed;
    bottom: 0px;
    left: 0px;
    margin: 0.75rem;
    padding: 0.5rem;

    font-family: "Roboto Mono", monospace;
    font-size: 0.75rem;

    background: white;
    border-radius: 3px;

    box-shadow: 00px 00px 10px 2px #0003;
    opacity: 1;
    transition: 0.2s linear box-shadow, 0.2s ease-out margin-bottom, 0.05s linear opacity;
}

nav#undo_delete.hidden {
    margin-bottom: 0px;
    box-shadow: 00px 00px 10px -5px #0003;
    opacity: 0;
    pointer-events: none;
}

@keyframes shadow-fadeout {
    0% {
        box-shadow: 00px 00px 10px 2px #0003;
        opacity: 1;
    }
    80% {
        opacity: 1;
    }
    100% {
        opacity: 0;
    }
}

/* PRESENTATION MODE */

body.presentation pluto-output h1,
body.presentation pluto-output h2 {
    margin-top: 100vh;
}
body.presentation pluto-notebook {
    padding-bottom: 100vh;
}
body.presentation #helpbox-wrapper {
    display: none !important;
}

body > nav#slide_controls {
    display: none;
}
body.presentation > nav#slide_controls {
    display: flex;
    position: fixed;
    bottom: 0px;
    right: 0px;
    z-index: 10;
}

body > nav#slide_controls > button {
    position: static;
    padding: 5px;
}

body > nav#slide_controls > button > span::after {
    content: " " !important;
    display: block;
    height: 30px;
    width: 30px;
    background-size: 30px 30px;
}
body > nav#slide_controls > button.prev > span::after {
    background-image: url(https://cdn.jsdelivr.net/gh/ionic-team/ionicons@5.0.0/src/svg/arrow-back-outline.svg);
}
body > nav#slide_controls > button.next > span::after {
    background-image: url(https://cdn.jsdelivr.net/gh/ionic-team/ionicons@5.0.0/src/svg/arrow-forward-outline.svg);
}

/* CODEMIRROR HINTS */

.CodeMirror-hints {
    max-height: calc(20 * 16px);
    box-sizing: content-box;
}

li.CodeMirror-hint {
    /* this is the line height rounded to an integer to prevent jiggle */
    height: 16px;
    /* font-size: 16px; */
    line-height: 16px;
}

li.CodeMirror-hint.c_notexported {
    color: rgba(0, 0, 0, 0.5);
}
li.CodeMirror-hint-active.c_notexported {
    color: white;
}

li.CodeMirror-hint::before {
    content: "⚫";
    color: transparent;
    margin-right: 0.5em;
    opacity: 1;
}

/* CODEMIRROR STYLE */

/*
Based on "Paraíso (Light)" by Jan T. Sott:
    Color scheme by Jan T. Sott (https://github.com/idleberg/Paraiso-CodeMirror)
    Inspired by the art of Rubens LP (http://www.rubenslp.com.br)
*/

ul.CodeMirror-hints {
    padding: 0;
    margin-left: -1.5em;
}

pluto-input .CodeMirror,
ul.CodeMirror-hints {
    font-family: JuliaMono, monospace !important;
    font-variant-ligatures: none;
    font-size: 0.75em;
}

.cm-s-default.CodeMirror {
    background: hsla(46, 90%, 98%, 1);
    color: #41323f;
}

.cm-s-default.CodeMirror pre.CodeMirror-line,
.cm-s-default.CodeMirror pre.CodeMirror-line-like {
    font-variant-ligatures: none;
}

.cm-s-default div.CodeMirror-selected {
    background: #d9dfef;
}

.cm-s-default .CodeMirror-line::selection,
.cm-s-default .CodeMirror-line > span::selection,
.cm-s-default .CodeMirror-line > span > span::selection {
    background: #d9dfef;
}

.cm-s-default .CodeMirror-line::-moz-selection,
.cm-s-default .CodeMirror-line > span::-moz-selection,
.cm-s-default .CodeMirror-line > span > span::-moz-selection {
    background: #d9dfef;
}

.cm-s-default .CodeMirror-gutters {
    /* background: hsla(46, 90%, 98%, 1); */
    background: transparent;
    border-right: solid 1px hsla(0, 0%, 0%, 0);
}

pluto-cell.code_differs .cm-s-default .CodeMirror-gutters {
    /* background: hsla(46, 70%, 88%, 1); */
    background-color: rgba(214, 172, 35, 0.2);
}

.cm-s-default .CodeMirror-guttermarker {
    color: black;
}

.cm-s-default .CodeMirror-guttermarker-subtle {
    color: #8d8687;
}

.cm-s-default .CodeMirror-linenumber {
    color: #8d86875e;
}

.cm-s-default .CodeMirror-linenumber::after {
    content: "⋅";
    font-size: 0.75rem;
}

.cm-s-default .CodeMirror-linenumber {
    font-size: 0px;
}

.cm-s-default .CodeMirror-linenumber:hover {
    font-size: 0.75rem;
}

.cm-s-default .CodeMirror-linenumber:hover::after {
    font-size: 0px;
}

.cm-s-default .CodeMirror-cursor {
    border-left: 1.5px solid #776e71;
}

.cm-s-default span.cm-comment {
    color: #e96ba8;
    font-style: italic;
}

.cm-s-default span.cm-atom {
    color: #815ba4;
}

li.CodeMirror-hint.c_Number::before,
.cm-s-default span.cm-number {
    color: #815ba4;
}

.cm-s-default span.cm-property,
.cm-s-default span.cm-attribute {
    color: #48b685;
}

.cm-s-default span.cm-keyword {
    color: #ef6155;
}

li.CodeMirror-hint.c_String::before,
.cm-s-default span.cm-string {
    color: #ce7d0a;
}

.cm-s-default span.cm-operator {
    font-variant-ligatures: var(--pluto-operator-ligatures);
}

li.CodeMirror-hint.c_Any::before,
pluto-output > assignee,
.cm-s-default span.cm-variable {
    color: #5668a4;
    font-weight: 700;
}

.cm-s-default span.cm-builtin {
    color: #5e7ad3;
    font-weight: 700;
}

.cm-s-default span.cm-variable-2 {
    color: #06b6ef;
}

li.CodeMirror-hint.c_Function::before,
.cm-s-default span.cm-def {
    color: #f99b15;
}

li.CodeMirror-hint.c_Array::before,
.cm-s-default span.cm-bracket {
    color: #41323f;
}

.cm-s-default span.cm-tag {
    color: #ef6155;
}

.cm-s-default span.cm-link {
    color: #815ba4;
}

.cm-s-default span.cm-error {
    background: #ef6155;
    color: #f7f7f7;
}

.cm-s-default .CodeMirror-activeline-background {
    background: #cfd1c4;
}

div.CodeMirror span.CodeMirror-matchingbracket {
    color: unset;
}

pluto-input:focus-within .cm-s-default .CodeMirror-matchingbracket {
    color: black !important;
    font-weight: 700;
    background-color: #1b4bbb21;
    border-radius: 2px;
}

.cm-s-default.CodeMirror-empty {
    color: rgba(0, 0, 0, 0.2);
    font-style: italic;
}<|MERGE_RESOLUTION|>--- conflicted
+++ resolved
@@ -620,31 +620,27 @@
     }
 }
 
-<<<<<<< HEAD
-body.disconnected > header,
 body.nbpkg_restart_recommended > header,
-body.nbpkg_restart_required > header {
-=======
+body.nbpkg_restart_required > header,
 body.process_dead > header,
 body.disconnected > header {
->>>>>>> c441f956
     position: sticky;
     top: 0;
     backdrop-filter: blur(10px);
     -webkit-backdrop-filter: blur(10px);
 }
 
+body.nbpkg_restart_recommended > header {
+    background-color: rgba(114, 192, 255, 0.56);
+}
+body.nbpkg_restart_required > header {
+    background-color: rgba(170, 41, 32, 0.56);
+}
 body.process_dead > header {
     background-color: rgb(230 88 46 / 38%);
 }
 body.loading > header {
     background-color: hsla(290, 10%, 59%, 0.14);
-}
-body.nbpkg_restart_recommended > header {
-    background-color: rgba(114, 192, 255, 0.56);
-}
-body.nbpkg_restart_required > header {
-    background-color: rgba(170, 41, 32, 0.56);
 }
 body.disconnected > header {
     background-color: rgba(255, 169, 114, 0.56);
