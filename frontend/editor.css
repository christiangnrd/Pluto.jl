/* @import url("https://fonts.googleapis.com/css?family=Roboto+Mono:400,400i,500,700&display=swap&subset=cyrillic,cyrillic-ext,greek,greek-ext,latin-ext"); */
@import url("https://cdn.jsdelivr.net/npm/@fontsource/roboto-mono@4.4.5/400.css");
@import url("https://cdn.jsdelivr.net/npm/@fontsource/roboto-mono@4.4.5/400-italic.css");
@import url("https://cdn.jsdelivr.net/npm/@fontsource/roboto-mono@4.4.5/500.css");
@import url("https://cdn.jsdelivr.net/npm/@fontsource/roboto-mono@4.4.5/700.css");

/* @import url("https://fonts.googleapis.com/css?family=Alegreya+Sans:400,400i,500,500i,700,700i&display=swap&subset=cyrillic,cyrillic-ext,greek,greek-ext,latin-ext,vietnamese"); */
@import url("https://cdn.jsdelivr.net/npm/@fontsource/alegreya-sans@4.4.5/400.css");
@import url("https://cdn.jsdelivr.net/npm/@fontsource/alegreya-sans@4.4.5/500.css");
@import url("https://cdn.jsdelivr.net/npm/@fontsource/alegreya-sans@4.4.5/700.css");
@import url("https://cdn.jsdelivr.net/npm/@fontsource/alegreya-sans@4.4.5/400-italic.css");
@import url("https://cdn.jsdelivr.net/npm/@fontsource/alegreya-sans@4.4.5/500-italic.css");
@import url("https://cdn.jsdelivr.net/npm/@fontsource/alegreya-sans@4.4.5/700-italic.css");

@import url("juliamono.css");
@import url("vollkorn.css");
/* @import url("https://fonts.googleapis.com/css2?family=Lato&display=swap"); */
@import url("https://cdn.jsdelivr.net/npm/@fontsource/lato@4.4.5/400.css");
@import url("https://cdn.jsdelivr.net/npm/@fontsource/lato@4.4.5/400-italic.css");

@import url("light_color.css");
@import url("dark_color.css");

/* VARIABLES */

:root {
    --pluto-cell-spacing: 17px;
    /* use the value "contextual" to enable contextual ligatures `document.documentElement.style.setProperty('--pluto-operator-ligatures', 'contextual');`
        for julia mono see here: https://cormullion.github.io/pages/2020-07-26-JuliaMono/#contextual_and_stylistic_alternates_and_ligatures */
    --pluto-operator-ligatures: none;
    --sans-serif-font-stack: -apple-system, BlinkMacSystemFont, "Segoe UI", Roboto, Oxygen, Ubuntu, Cantarell, "Open Sans", "Helvetica Neue", sans-serif;

    color-scheme: light dark;
}

/* GENERAL PAGE LAYOUT */
html {
    font-size: 17px;
}

* {
    box-sizing: border-box;
}

body {
    margin: 0px;
    overflow-anchor: none;
    overflow-x: hidden;
    position: relative;
    min-height: 100vh;
    display: flex;
    flex-direction: column;
    align-items: center;
    background-color: var(--main-bg-color);
}

main {
    flex: 1;

    max-width: calc(700px + 25px + 6px); /* 700px + both paddings */
    padding-top: 0px;
    padding-bottom: 4rem;
    padding-left: 25px;
    padding-right: 6px;
    align-content: center;
    width: 100%;
}

body:not(.disable_ui) main {
    padding-bottom: 16rem;
}

body:not(.disable_ui) {
    overscroll-behavior-x: contain;
}

/* | main=25px+700px+6px=731px | pluto-helpbox=350px - 500px | */
/* min-width: 731px+ */

@media screen and (min-width: calc(700px + 25px + 6px)) and (max-width: calc(700px + 25px + 6px + 500px)) {
    body:not(.disable_ui) main {
        margin-left: 0px;
        align-self: flex-start;
    }
}
@media screen and (min-width: calc(700px + 25px + 6px + 500px)) and (max-width: calc(700px + 25px + 6px + 500px + 500px)) {
    body:not(.disable_ui) main {
        margin-right: 500px;
        align-self: flex-end;
    }
}

pluto-notebook {
    display: block;
    background: var(--main-bg-color);
}

/* STANDARD HTML ELEMENTS */

/* (can be overriden by custom style) */

pluto-output {
    font-family: "Alegreya Sans", sans-serif;
    font-size: 1em;
    font-weight: 400;
    color: var(--pluto-output-color);
}

pluto-output h1,
pluto-output h2,
pluto-output h3,
pluto-output h4,
pluto-output h5,
pluto-output h6 {
    font-family: "Vollkorn", serif;
    font-feature-settings: "lnum", "pnum";
    font-weight: 600;
    color: var(--pluto-output-h-color);
    margin-block-start: 1rem;
    margin-block-end: 0rem;
}

pluto-output h1,
pluto-output h2 {
    font-weight: 700;
    margin-block-start: 2rem;
}

pluto-output h1:first-child,
pluto-output h2:first-child {
    margin-block-start: calc(2rem - var(--pluto-cell-spacing));
}

pluto-output h1 {
    font-size: 2.2rem;
    border-bottom: 3px solid var(--rule-color);
    margin-bottom: 0.5rem;
}

pluto-output h2 {
    font-size: 1.8rem;
    border-bottom: 2px dotted var(--rule-color);
    margin-bottom: 0.5rem;
}

pluto-output h1:empty,
pluto-output h2:empty {
    border-bottom: none;
}

pluto-output h3 {
    font-size: 1.6rem;
    /* border-bottom: 2px dotted rgba(0,0,0,.15); */
}

pluto-output h4 {
    font-size: 1.4rem;
}

pluto-output h5 {
    font-size: 1.2rem;
}

pluto-output h6 {
    font-size: 1rem;
}

pluto-output h3:first-child,
pluto-output h4:first-child,
pluto-output h5:first-child,
pluto-output h6:first-child {
    margin-block-start: 0px;
}

pluto-output br,
pluto-output p {
    margin-block-start: 0px;
    margin-block-end: var(--pluto-cell-spacing);
    word-spacing: 0.053em;
    line-height: 1.45em;
}

pluto-output p:first-child {
    margin-block-start: 0px;
}

/* https://github.com/necolas/normalize.css/blob/fc091cce1534909334c1911709a39c22d406977b/normalize.css#L96 */
b,
strong {
    font-weight: bolder;
}

/* I actually just want to get rid of the margin-block-start on the p tag,
    but css doesn't allow that. So I have to move the list up, instead of not moving it up */
pluto-output li p + ul,
pluto-output li p + ol {
    margin-block-start: calc(var(--pluto-cell-spacing) * -1);
}
pluto-output p:last-child {
    margin-block-end: 0px;
}

pluto-output img,
pluto-output video {
    max-width: 100%;
}

a {
    color: var(--atag-color);
    font-weight: bold;
}

.cm-cursor {
    border-left: 1.2px solid var(--cursor-color) !important;
}

pluto-output code {
    font-family: JuliaMono, monospace;
    font-size: 0.75em; /* not rem */
    font-variant-ligatures: none;
}

pluto-output code .cm-editor .cm-line {
    font-family: JuliaMono, monospace;
}

pluto-output pre > code {
    font-size: inherit;
}

pluto-output.rich_output code {
    padding: 3px;
    border-radius: 8px;
    background-color: var(--pluto-output-bg-color);
}
pluto-output.rich_output pre > code {
    padding: 0px;
}

pluto-output pre {
    display: inline-block;
    margin: 0px;
    white-space: pre-wrap;
    word-break: break-all;
    tab-size: 4;
    -moz-tab-size: 4; /* https://bugzilla.mozilla.org/show_bug.cgi?id=737785 */
    font-family: JuliaMono, monospace;
    font-size: 0.75rem;
    font-variant-ligatures: none;
}

pluto-display pre {
    white-space: pre;
    word-break: normal;
}

pluto-output hr {
    border: none;
    border-top: 3px solid var(--rule-color);
    margin-left: 0;
    margin-right: 0;
}

pluto-output blockquote {
    margin-left: 1rem;
    margin-right: 1rem;
}

pluto-output.rich_output pre:not(.no-block),
pluto-output blockquote {
    margin-block-start: 0px;
    margin-block-end: var(--pluto-cell-spacing);
    display: block;
    padding: 15px;

    border-radius: 15px;
    background-color: var(--pluto-output-bg-color);
    color: var(--blockquote-color);
}
pluto-output.rich_output pre:not(.no-block):last-child,
pluto-output blockquote:last-child {
    margin-block-end: 0px;
}

pluto-output div.admonition {
    border-radius: 8px;
    margin-block-start: 1em;
    margin-block-end: 1em;
}
pluto-output div.admonition .admonition-title {
    font-family: "Vollkorn", sans-serif;
    font-feature-settings: "lnum", "pnum";
    color: var(--admonition-title-color);
    font-weight: 600;
    margin-block-end: 0px;
    padding-left: 0.3em;
}
pluto-output div.admonition .admonition-title ~ * {
    margin-block-end: 0.5em;
    margin-block-start: 0.5em;
    transition: filter linear 0.1s;
}

pluto-output div.admonition {
    padding-left: 0.5rem;
    background: var(--admonition-bg-color);
    border: 5px solid var(--admonition-focus-color);
}
pluto-output div.admonition .admonition-title {
    background: var(--admonition-focus-color);
    margin: -1px; /* Fixes a rendering glitch in Chrome */
    margin-left: -0.55rem;
}
pluto-output div.admonition.note,
pluto-output div.admonition.info,
pluto-output div.admonition.hint {
    background: var(--admonition-note-main-color);
    border: 5px solid var(--admonition-note-focus-color);
}
pluto-output div.admonition.note .admonition-title,
pluto-output div.admonition.info .admonition-title,
pluto-output div.admonition.hint .admonition-title {
    background: var(--admonition-note-focus-color);
}
pluto-output div.admonition.warning {
    background: var(--admonition-warn-main-color);
    border: 5px solid var(--admonition-warn-focus-color);
}
pluto-output div.admonition.warning .admonition-title {
    background: var(--admonition-warn-focus-color);
}
pluto-output div.admonition.danger {
    background: var(--admonition-danger-main-color);
    border: 5px solid var(--admonition-danger-focus-color);
}
pluto-output div.admonition.danger .admonition-title {
    background: var(--admonition-danger-focus-color);
}

pluto-output div.admonition.hint .admonition-title ~ * {
    filter: blur(0.25em);
}
pluto-output div.admonition.hint:hover .admonition-title ~ *,
pluto-output div.admonition.hint:focus-within .admonition-title ~ * {
    filter: blur(0em);
}

pluto-output div.footnote {
    margin-block-start: 1em;
    margin-block-end: 1em;
}

pluto-output div.footnote p.footnote-title::before {
    content: "[";
}
pluto-output div.footnote p.footnote-title::after {
    content: "]: ";
}
pluto-output a.footnote,
pluto-output div.footnote p.footnote-title {
    font-family: "Roboto Mono", monospace;
    font-size: 0.75rem;
    font-weight: 700;
    margin-block-end: 0px;
    letter-spacing: -0.05em;
    /* font-variant: small-caps; */
}

pluto-output div.footnote p.footnote-title ~ * {
    margin-left: 0.1em;
    padding-left: 0.4em;
    border-left: 5px solid var(--footnote-border-color);
    padding-bottom: var(--pluto-cell-spacing);
    margin-block-end: 0px;
}
pluto-output div.footnote p:last-child {
    padding-bottom: 0px;
}

pluto-output.scroll_y {
    max-height: 80vh;
    max-height: 502px;
    overflow: auto;
}

pluto-output table {
    border-collapse: collapse;
    border: 2px solid var(--table-border-color);
    border-left: none;
    border-right: none;
    margin: 0 auto;
    margin-block-start: var(--pluto-cell-spacing);
    margin-block-end: var(--pluto-cell-spacing);
}

pluto-output table > thead {
    border-bottom: 1px solid var(--table-border-color);
}

pluto-output table > tbody td {
    font-family: JuliaMono, monospace;
    font-size: 0.75rem;
    font-variant-ligatures: none;
}
pluto-output table > tbody td code {
    font-size: 0.75rem;
}

pluto-output table td,
pluto-output table th {
    padding: 0.2rem 0.5rem;
}

pluto-output table > tbody tr:hover {
    background-color: var(--table-bg-hover-color);
}
pluto-output table pre {
    white-space: pre;
}

pluto-output kbd,
kbd {
    font-family: "Space Mono", monospace;
    font-size: 0.7rem;
    letter-spacing: -0.7px;
    border: 1px solid var(--kbd-border-color);
    padding: 0px 2px;
    border-radius: 3px;
}

/* Avoid scrollbar in in-line latex with markdown, see https://github.com/fonsp/Pluto.jl/issues/1309 */
pluto-output mjx-assistive-mml {
    height: 1px;
}

/* HEADER */

body > header {
    /* position: absolute;
    top: 0px; */
    width: 100%;
    min-height: 60px;
    z-index: 50;
    background-color: var(--main-bg-color);
    transform: translateY(0px);
    transition: background-color 0.5s ease-in-out, transform 0.25s cubic-bezier(0.18, 0.89, 0.49, 1.13);
    border-bottom: solid 1px var(--header-border-color);
    font-family: "Roboto Mono", monospace;
    font-weight: 400;
    font-size: 0.75rem;
}

body > header.show_export {
    position: sticky;
    top: 0;
    transform: translateY(130px);
}

aside#export {
    position: absolute;
    top: 0;
    width: 100%;
    height: 130px;
    background: var(--export-bg-color);
    color: var(--export-color);
    transform: translateY(-101%);
}
aside#export::before {
    content: "";
    position: absolute;
    bottom: 100%;
    left: 0;
    right: 0;
    height: 100px;
    background: inherit;
}
aside#export div#container {
    flex-direction: row;
    display: flex;
    max-width: 1000px;
    padding-right: 20px;
    margin: 0 auto;
}
header aside#export div#container {
    /* to prevent the div from taking up horizontal page when the export pane is closed. On small screen this causes overscroll on the right. */
    overflow-x: hidden;
}
header.show_export aside#export div#container {
    overflow-x: auto;
}
a.export_card {
    margin: 20px 5px;
    flex: 0 0 auto;
    width: 160px;
    height: 90px;

    border: 5px solid transparent;
    background: var(--export-card-bg-color);
    border-radius: 8px;
    color: var(--export-card-title-color);
    box-shadow: 0px 2px 10px var(--export-card-shadow-color);
    text-decoration: none;
}
div.export_title {
    height: 90px;
    flex: 0 0 auto;
    border-radius: 8px;
    text-orientation: sideways-right;
    /* Not supported by Chrome: */
    /* writing-mode: sideways-lr; */
    writing-mode: vertical-lr;
    transform: rotate(180deg);

    margin-top: 10px;
    font-weight: 700;
    font-size: 1rem;
}
a.export_card header {
    margin-block: 0px;
    font-family: "Vollkorn", sans;
    font-feature-settings: "lnum", "pnum";
    font-size: 1rem;
}
a.export_card section {
    color: var(--export-card-text-color);
    font-weight: 500;
}
aside#export button.toggle_export {
    margin-left: auto;
    height: 60px;
}
body.static_preview button.toggle_export {
    display: none;
}

nav#at_the_top h1 {
    color: var(--nav-h1-text-color);
    letter-spacing: 2px;
}

nav#at_the_top {
    margin: 0 auto;
    max-width: 1000px;
    padding-left: 20px;
    padding-right: 20px;
    flex-wrap: wrap;
    min-height: 60px;
    display: flex;
    flex-direction: row;
    z-index: 100;
}

nav#at_the_top > * {
    flex: 0 0 auto;
    align-self: center;
    margin: 10px 0px;
}

nav#at_the_top > .flex_grow_1 {
    flex-grow: 1;
}
nav#at_the_top > .flex_grow_2 {
    flex-grow: 2;
}

nav#at_the_top > a {
    /* margin-right: 5rem; */
}

nav#at_the_top img {
    height: 39px;
    margin-bottom: -8px;
    filter: var(--image-filters);
}

nav#at_the_top h1 {
    font-weight: 700;
    font-size: 1.8rem;
    display: inline;
    border-bottom: none;
}

nav#at_the_top img#logo-small {
    display: none;
}

@media (max-width: 800px) {
    nav#at_the_top img#logo-small {
        display: unset;
    }
    nav#at_the_top img#logo-big {
        display: none;
    }
    nav#at_the_top > a {
        /* margin-right: 1rem; */
    }
}

nav#at_the_top > pluto-filepicker {
    width: 210px;
    flex-grow: 1;

    display: flex;
    flex-direction: row;
}

nav#at_the_top > pluto-filepicker .cm-editor {
    height: calc(1rem + 4px + 4px + 4px);
    display: inline-block;
    min-width: 10rem;
    font-style: normal;
    font-weight: 500;
    font-family: inherit;
    font-size: 0.8rem;
    letter-spacing: 1px;
    background: none;
    color: var(--nav-filepicker-color);
    border: 2px solid var(--nav-filepicker-border-color);
    border-radius: 3px;
    border-right: none;
    border-top-right-radius: 0;
    border-bottom-right-radius: 0;
}

pluto-filepicker .cm-scroller {
    scrollbar-width: none; /* Firefox */
}
pluto-filepicker .cm-scroller::-webkit-scrollbar {
    display: none; /* Safari and Chrome */
}

nav#at_the_top > pluto-filepicker button {
    cursor: pointer;
}

button.start_stop_recording,
button.toggle_export {
    border: none;
    background: none;
    cursor: pointer;
    opacity: 0.5;
}
button.start_stop_recording span,
button.toggle_export span {
    display: block;
    content: " " !important;
    background-size: 25px 25px;
    height: 25px;
    width: 25px;
}

nav#at_the_top button.start_stop_recording span {
    background-image: url("https://cdn.jsdelivr.net/gh/ionic-team/ionicons@5.5.1/src/svg/radio-button-on-outline.svg");
}
nav#at_the_top button.start_stop_recording.stop span {
    background-image: url("https://cdn.jsdelivr.net/gh/ionic-team/ionicons@5.5.1/src/svg/stop-circle-outline.svg");
}
nav#at_the_top button.toggle_export span {
    background-image: url(https://cdn.jsdelivr.net/gh/ionic-team/ionicons@5.5.1/src/svg/shapes-outline.svg);
    filter: var(--image-filters);
}
aside#export button.toggle_export span {
    background-image: url(https://cdn.jsdelivr.net/gh/ionic-team/ionicons@5.5.1/src/svg/close-outline.svg);
    filter: var(--image-filters);
}
nav#at_the_top:after {
    margin-left: auto;
    align-self: center;
}

.cm-tooltip-autocomplete li.file.new:before {
    content: "👉";
    color: black;
}

.cm-tooltip-autocomplete li.file:before {
    content: "📄";
    color: black;
}

.cm-tooltip-autocomplete li.dir:before {
    content: "📁";
    color: black;
}

@media (any-pointer: fine) {
    nav#at_the_top > pluto-filepicker .cm-editor {
        border: 2px solid transparent;
        border-right: none;
        transition: border 0.15s ease-in-out;
    }
    nav#at_the_top > pluto-filepicker button {
        opacity: 0;
        transition: opacity 0.15s ease-in-out;
    }
    header:hover > nav#at_the_top > pluto-filepicker .cm-editor,
    header:focus-within > nav#at_the_top > pluto-filepicker .cm-editor {
        border: 2px solid var(--nav-filepicker-border-color);
        border-right: none;
    }
    header:hover > nav#at_the_top > pluto-filepicker button,
    header:focus-within > nav#at_the_top > pluto-filepicker button {
        opacity: 1;
    }
}

body.binder > header > nav#at_the_top > pluto-filepicker > * {
    display: none;
}
body.binder > header > nav#at_the_top > pluto-filepicker > a {
    display: block;
    font-size: 16px;
    font-family: JuliaMono, monospace;
    opacity: 0.8;
    text-decoration: none;
}

body.nbpkg_restart_recommended > header,
body.nbpkg_restart_required > header,
body.binder.loading > header,
body.process_dead > header,
body.disconnected > header {
    position: sticky;
    top: 0;
    backdrop-filter: blur(10px);
    -webkit-backdrop-filter: blur(10px);
}

body.nbpkg_restart_recommended > header {
    background-color: var(--restart-recc-header-color);
}
body.nbpkg_restart_required > header {
    background-color: var(--restart-req-header-color);
}
body.process_dead > header {
    background-color: var(--dead-process-header-color);
}
body.loading > header {
    background-color: var(--loading-header-color);
}
body.disconnected > header {
    background-color: var(--disconnected-header-color);
}
body.binder.loading > header {
    background-color: var(--binder-loading-header-color);
}

nav#at_the_top > #process_status {
    font-size: 1rem;
    font-weight: 500;
    padding: 5px 10px;
    margin: 5px;
    background: var(--nav-process-status-bg-color);
    color: var(--nav-process-status-color);
    border-radius: 10px;
    z-index: 10;
    margin-left: 1em;
}

nav#at_the_top > #process_status:empty {
    display: none;
}

loading-bar {
    height: 6px;
    width: 10vw;
    /* background-color: #b1c9dd; */
    background: linear-gradient(90deg, var(--loading-grad-color-1), var(--loading-grad-color-2), var(--loading-grad-color-1));
    background-size: 100vw 100%;
    position: fixed;
    top: 0px;
    left: 0px;
    display: block;
    transition: width cubic-bezier(0.14, 0.71, 0, 0.99) 2s, opacity linear 0.2s;
    opacity: 0;
    z-index: 12000;
    animation: move-background 2s ease-in-out infinite;
}
loading-bar.slow {
    transition: width cubic-bezier(0.14, 0.71, 0, 0.99) 10s, opacity linear 0.5s;
}
@media (prefers-reduced-motion) {
    loading-bar {
        transition: none;
    }
}

body.binder.loading #binder_spinners {
    opacity: 0.25;
}

@keyframes move-background {
    0% {
        background-position-x: 0vw;
    }
    100% {
        background-position-x: 100vw;
    }
}

.outline-frame {
    z-index: 9990;
    pointer-events: none;
    position: fixed;
    top: 0px;
    left: 0px;
    width: 100vw;
    height: 100vh;
    /* outline: red inset 15px; */
    box-sizing: border-box;
}

body.recording_waiting_to_start .outline-frame.recording {
    border: 12px solid #be6f6fba;
}
body.is_recording .outline-frame.recording {
    border: 12px solid #dc3535ba;
}
.outline-frame.playback {
    opacity: 1;
    position: absolute;
    transition: top 0.3s ease-in-out, opacity 0.3s ease-in-out;
    border: 12px solid #357ddcba;
    /* background: #7b77ff12; */
    box-shadow: inset 0px 0px 20px 20px #919bff2b;
}

body.recording_waiting_to_start > header,
body.is_recording > header {
    display: none;
}

#record-ui-container {
    position: fixed;
    top: 3px;
    z-index: 9999;
    display: flex;
    flex-direction: row;
    flex-wrap: wrap;
}

#record-ui-container > .overlay-button {
    /* background: pink; */
    border-color: #e86f6c;
    margin: 0 3px;
}
#record-ui-container > .overlay-button.record-no-audio {
    border-color: #dcc6c6;
}
#record-ui-container > .overlay-button.playback {
    border-color: #c6c6dc;
}
#record-ui-container span.stop-recording-icon::after {
    background-image: url("https://cdn.jsdelivr.net/gh/ionic-team/ionicons@5.5.1/src/svg/stop-circle-outline.svg");
}
#record-ui-container span.microphone-icon::after {
    background-image: url("https://cdn.jsdelivr.net/gh/ionic-team/ionicons@5.5.1/src/svg/mic-outline.svg");
}
#record-ui-container span.mute-icon::after {
    background-image: url("https://cdn.jsdelivr.net/gh/ionic-team/ionicons@5.5.1/src/svg/mic-off-outline.svg");
}
#record-ui-container span.follow-recording-icon::after {
    background-image: url("https://cdn.jsdelivr.net/gh/ionic-team/ionicons@5.5.1/src/svg/arrow-undo-outline.svg");
}

div.recording-playback {
    width: min(500px, 90vw);
    position: fixed;
    bottom: 16px;
    z-index: 9999;
}
div.recording-playback audio {
    width: 100%;
}

/* PREAMBLE */

.raw-html-wrapper.preamble {
    width: 100%;
}

main > preamble {
    display: flex;
    height: 20px;
    position: sticky;
    top: 5px;
    margin-top: 5px;
    padding-right: 5px;
    z-index: 200;
    pointer-events: none;
}

main > preamble #saveall-container {
    margin-left: auto;
    pointer-events: all;
    right: min(0px, 700px + 25px - 100vw);
    position: relative;
    background: var(--saveall-bg-color);
    padding: 5px 8px;
    border: 3px solid var(--saveall-border-color);
    border-radius: 12px;
    height: 35px;
    font-family: "Segoe UI Emoji", "Roboto Mono", monospace;
    font-size: 0.75rem;
    pointer-events: all;
}

.overlay-button {
    background: #ffffff;
    padding: 5px 8px;
    border: 3px solid var(--saveall-border-color);
    border-radius: 12px;
    height: 35px;
    font-family: "Segoe UI Emoji", "Roboto Mono", monospace;
    font-size: 0.75rem;
    pointer-events: all;
}

main > preamble #saveall-container {
    margin-left: auto;
    right: min(0px, 700px + 25px - 100vw);
    position: relative;
}

@media screen and (min-width: calc(700px + 25px + 6px + 500px)) {
    main > preamble #saveall-container {
        right: -500px;
    }
}

main > preamble #saveall-container.saving,
main > preamble #saveall-container.saved {
    border-color: transparent;
}

main > preamble #saveall-container.saving > span,
main > preamble #saveall-container.saved > span {
    opacity: 0.5;
}

.overlay-button span.pluto-icon::after {
    content: "";
    display: inline-block;
    padding-right: 20px;
    /* width: 17px; */
    height: 18px;
    margin-bottom: -5px;
    background-size: 17px 17px;
    background-image: url("https://cdn.jsdelivr.net/gh/ionic-team/ionicons@5.5.1/src/svg/sync-circle-outline.svg");
    background-repeat: no-repeat;
    background-position-x: right;
    background-position-y: 1px;
    filter: var(--image-filters);
}

main > preamble span.saved-icon::after,
.overlay-button span.saved-icon::after {
    background-image: url(https://cdn.jsdelivr.net/gh/ionic-team/ionicons@5.5.1/src/svg/checkmark-outline.svg);
    filter: var(--image-filters);
}

#saveall-container .only-on-hover {
    display: none;
}
#saveall-container:hover .only-on-hover {
    display: inline;
}

/* body:not(.code_differs) > main > preamble #saveall-container {
    display: none;
} */

/* CELL */

pluto-cell {
    display: block;
    /* CodeMirror line height (defined by their JS somehow) + 1px border top + 1px border bottom */
    min-height: calc(23px + 1px + 1px);
    margin-top: var(--pluto-cell-spacing);
    position: relative;
    break-inside: avoid;
}

pluto-output {
    display: block;
    padding-left: 10px;
    padding-right: 10px;
    align-items: baseline;
    overflow-x: auto;

    background-color: var(--pluto-output-bg-color);
}

pluto-cell.depends_on_disabled_cells > pluto-output,
pluto-cell.running_disabled > pluto-output {
    opacity: 0.3;
}

pluto-cell.running_disabled > pluto-output {
    background-color: var(--disabled-cell-bg-color);
}

.scroll_y {
    overflow-y: auto;
    max-height: 80vh;
}

pluto-output:focus {
    outline: none;
}

pluto-output:not(.rich_output) {
    display: flex;
    flex-wrap: wrap;
    padding-top: 3px;
    padding-bottom: 3px;
}

pluto-output > assignee {
    font-family: JuliaMono, monospace;
    font-size: 0.75rem;
    font-variant-ligatures: none;
}

pluto-output > assignee::after {
    content: "\a0=\a0";
    opacity: 0.6;
}

pluto-output > assignee:empty {
    display: none;
}

pluto-output > div {
    flex-shrink: 0;
    overflow-y: hidden;
}

pluto-output div.raw-html-wrapper {
    display: contents;
}

pluto-output:not(.rich_output) > div > pre {
    display: flex;
}

/* as embedded display: */

pluto-display {
    display: contents;
}
pluto-display > div {
    display: contents;
}

/* isolated cell view */
.isolated-cell > pluto-output {
    padding: 0;
}
.hidden-cell {
    display: none;
}

/* SELECTION */

pluto-cell.selected {
    background: var(--selected-cell-bg-color);
    border-radius: 0 3px 3px 0;
}

pluto-cell.selected > pluto-input > div.cm-editor,
pluto-cell.selected > pluto-output {
    opacity: 0.7;
}

main {
    cursor: vertical-text;
}
pluto-cell {
    cursor: auto;
}

/* SCROLLBAR FIREFOX */

pluto-output > div {
    scrollbar-width: thin;
    scrollbar-color: transparent transparent;
}

pluto-cell:hover > pluto-output > div {
    scrollbar-color: var(--hover-scrollbar-color-1) var(--hover-scrollbar-color-2);
}

/* SCROLLBAR CHROME */

pluto-output > div::-webkit-scrollbar {
    height: 6px;
    background: transparent;
}

pluto-output > div::-webkit-scrollbar-thumb {
    background: transparent;
}

pluto-cell:hover > pluto-output > div::-webkit-scrollbar {
    background: var(--hover-scrollbar-color-2);
}

pluto-cell:hover > pluto-output > div::-webkit-scrollbar-thumb {
    background: var(--hover-scrollbar-color-1);
}

/* CELL INPUT */

pluto-input .cm-editor {
    z-index: 20;
    border-bottom-right-radius: 4px;
    border: 1px solid var(--normal-cell-color);
    border-left: none;
    transition: border-color 0.15s ease-in-out;

    /* Make sure that scrolling an editor into view gives some breathing room */
    scroll-margin-block: 20vh;
    min-height: 25px;
}
pluto-input:focus-within .cm-editor {
    /* z-index increased by 1 to make sure that the autocomplete window shows above all other editors, see https://developer.mozilla.org/en-US/docs/Web/CSS/CSS_Positioning/Understanding_z_index/The_stacking_context */
    z-index: 21;
}

pluto-cell:not(.show_input) > pluto-input {
    display: none;
}

pluto-cell.code_differs > pluto-input > .cm-editor {
    border: 1px solid var(--code-differs-cell-color);
    border-left: none;
}

pluto-cell.depends_on_disabled_cells > pluto-input .cm-editor,
pluto-cell.running_disabled > pluto-input .cm-editor {
    opacity: 0.3;
}

pluto-cell.running_disabled > pluto-input .cm-editor {
    background-color: var(--disabled-cell-bg-color);
}

/* UI */

.overlay-button button,
pluto-cell > button,
pluto-input > button,
pluto-runarea > button,
pluto-shoulder > button,
nav#slide_controls > button {
    position: absolute;
    margin: 0px;
    padding: 1px;
    opacity: 50%;
    border: none;
    background: none;
    cursor: pointer;
    /* color: hsl(204, 86%, 35%); */
    color: var(--ui-button-color);
    font-family: "Segoe UI Emoji", "Roboto Mono", monospace;
    font-size: 0.75rem;
    z-index: 30;
    /* CodeMirror is 2 */
}

.overlay-button button {
    position: relative;
}

/* CELL SHOULDER */

pluto-shoulder {
    position: absolute;
    /* top: 0px; */
    /* bottom: 0px; */
    left: -2000px;
    width: 2000px;
    cursor: move;
    display: flex;
    flex-direction: row;
    justify-content: flex-end;
    align-items: flex-start;
    /* Add an invisible border around the shoulder, to make it easier to click on. (The are between two cells is divided in two, each half belongs to the closest pluto-cell.) */
    top: calc(0px - 0.5 * var(--pluto-cell-spacing));
    bottom: calc(0px - 0.5 * var(--pluto-cell-spacing));
    border-top: calc(0.5 * var(--pluto-cell-spacing)) solid rgba(0, 0, 0, 0);
    border-bottom: calc(0.5 * var(--pluto-cell-spacing)) solid rgba(0, 0, 0, 0);
}

pluto-shoulder:hover {
    background: var(--shoulder-hover-bg-color);
    background-clip: padding-box;
}

pluto-shoulder > button {
    flex: 0 0 auto;
    position: sticky;
    top: 0px;
    margin-top: 4px;
    margin-right: 5px;
    padding: 0px 1px;
}

pluto-cell:focus-within > pluto-shoulder > button {
    /* we use padding instead of 4px extra margin to move the eye to the left so that the hitbox becomes grows - you want to be able to double click the button */
    padding-right: 4px;
}

/* pluto-cell.code_folded.inline-output > pluto-shoulder > button {
    margin-top: 3px;
} */

pluto-shoulder > button > span::after {
    background-image: url(https://cdn.jsdelivr.net/gh/ionic-team/ionicons@5.5.1/src/svg/eye-outline.svg);
    filter: var(--image-filters);
}

pluto-cell.code_folded > pluto-shoulder > button > span::after {
    background-image: url(https://cdn.jsdelivr.net/gh/ionic-team/ionicons@5.5.1/src/svg/eye-off-outline.svg);
    filter: var(--image-filters);
}

/* TRAFFIC LIGHT */

pluto-trafficlight {
    /* --patternHeight is derived from the pattern length (16px) div sin(45deg) = 16px * sqrt(2)  */
    --patternHeight: 22.62741699797px;
    box-sizing: content-box;
    margin-right: -1px; /* fix a visual glitch of imperfect alignment */
    width: 4px;
    position: absolute;
    left: -4px;
    top: 0px;
    bottom: 0px;
    pointer-events: none;
    border-top-left-radius: 4px;
    border-bottom-left-radius: 4px;
    border-left-color: var(--normal-cell-color);
    background: var(--normal-cell-color);
    overflow: hidden;
}

pluto-trafficlight::after {
    content: "";
    /* Calc needs units everywhere to work */
    top: calc(0px - 10 * var(--patternHeight));
    left: 0;
    width: 100%;
    height: calc(100% + 10 * var(--patternHeight));
    position: absolute;
    opacity: 0;
}

/*
 * This class will toggle animation.
 * Other classes will make animation visible with opacity (which is CHEAP?)
 * 
 */
pluto-cell.activate_animation pluto-trafficlight::after {
    animation: 10s linear 0s infinite running scrollbackground;
}

/* in ascending order of severity: */
/* we need the :not(.___) to fix our CSS selector specificity when `body.disable_ui` */
body:not(.___) pluto-cell.code_folded > pluto-trafficlight {
    background: none;
}

@media screen and (any-pointer: fine) {
    body:not(.disable_ui) pluto-cell:hover > pluto-trafficlight {
        background: var(--normal-cell-color);
        transition: background 0.05s ease-in;
    }
}

body:not(.___) pluto-cell:focus-within > pluto-trafficlight {
    border-left-width: 4px;
    border-left-style: solid;
    margin-left: -4px;
    background-clip: padding-box;
    background-color: var(--normal-cell-color);
}

body:not(.___) pluto-cell.selected > pluto-trafficlight {
    background: var(--selected-cell-color);
    border-left-color: var(--selected-cell-color);
    background-clip: padding-box;
}

body:not(.___) pluto-cell.code_differs > pluto-trafficlight {
    background: var(--code-differs-cell-color);
    border-left-color: var(--code-differs-cell-color);
    background-clip: padding-box;
}

body:not(.___) pluto-cell.errored > pluto-trafficlight {
    background: var(--error-cell-color);
    border-left-color: var(--error-cell-color);
    background-clip: padding-box;
}

body:not(.___) pluto-cell.queued > pluto-trafficlight::after {
    background: repeating-linear-gradient(-45deg, rgba(0, 0, 0, 0), rgba(0, 0, 0, 0) 8px, var(--normal-cell-color) 8px, var(--normal-cell-color) 16px);
    background-clip: padding-box;
    /* [1]
    Queued, Running, Errored are really fast changing props.
    We make sure to on-off the gradients with opacity and not toggle the animation
    (Which is running all this time)
    Make sure the browser won't skip creating a stacking context
    https://developer.mozilla.org/en-US/docs/Web/CSS/CSS_Positioning/Understanding_z_index/The_stacking_context
    https://www.w3.org/TR/css-color-3/#transparency
    */
    opacity: 0.99;
    background-size: 4px var(--patternHeight);
    animation-duration: 20s;
}

body:not(.___) pluto-cell.running > pluto-trafficlight::after {
    background: repeating-linear-gradient(
        -45deg,
        var(--normal-cell-color),
        var(--normal-cell-color) 8px,
        var(--dark-normal-cell-color) 8px,
        var(--dark-normal-cell-color) 16px
    );
    background-clip: content-box;
    opacity: 0.99; /* [1] */
    background-size: 4px var(--patternHeight);
}

body:not(.___) pluto-cell.queued.errored > pluto-trafficlight::after {
    background: repeating-linear-gradient(
        -45deg,
        var(--light-error-cell-color),
        var(--light-error-cell-color) 8px,
        var(--bright-error-cell-color) 8px,
        var(--bright-error-cell-color) 16px
    );
    background-clip: content-box;
    opacity: 0.99; /* [1] */
    background-size: 4px var(--patternHeight); /* 16 * sqrt(2) */
}

body:not(.___) pluto-cell.running.errored > pluto-trafficlight::after {
    background: repeating-linear-gradient(
        -45deg,
        var(--light-error-cell-color),
        var(--light-error-cell-color) 8px,
        var(--bright-error-cell-color) 8px,
        var(--bright-error-cell-color) 16px
    );
    background-clip: content-box;
    opacity: 0.99; /* [1] */
    background-size: 4px var(--patternHeight); /* 16 * sqrt(2) */
}

pluto-cell.depends_on_disabled_cells > pluto-trafficlight,
pluto-cell.running_disabled > pluto-trafficlight {
    background-color: rgb(255, 0, 0);
}

pluto-cell.running_disabled:not(.asjkdhf) > pluto-trafficlight {
    background-color: var(--disabled-cell-bg-color);
    opacity: 0.3;
}

/* Define --patternHeight for this keyframes animation to work! */
@keyframes scrollbackground {
    0% {
        transform: translate(0px, 0px);
    }
    100% {
        transform: translate(0, calc(10 * var(--patternHeight)));
    }
}

/* BUTTONS */

pluto-cell > button > span,
pluto-input > button > span {
    pointer-events: none;
}

@media screen and (any-pointer: fine) {
    pluto-cell > button,
    pluto-input > button,
    pluto-runarea > button,
    pluto-shoulder > button,
    pluto-cell > pluto-runarea {
        opacity: 0;
        /* to make it feel smooth: */
        transition: opacity 0.25s ease-in-out;
    }
    button.toggle_export,
    button.start_stop_recording,
    pluto-cell:hover > button,
    pluto-cell:hover > pluto-input > button,
    pluto-cell > pluto-runarea > button,
    pluto-cell:hover > pluto-shoulder > button {
        opacity: 0.25;
        transition: opacity 0.25s ease-in-out;
    }
    button.toggle_export:hover,
    button.start_stop_recording:hover,
    .overlay-button button:hover,
    pluto-cell > button:hover,
    pluto-cell > pluto-input > button:hover,
    pluto-cell > pluto-runarea > button:hover,
    pluto-cell > pluto-shoulder > button:hover,
    pluto-cell:hover > pluto-runarea {
        opacity: 1;
        /* to make it feel snappy: */
        transition: opacity 0.05s ease-in-out;
    }
}

@media screen and (any-pointer: coarse) {
    pluto-cell > button,
    pluto-cell > pluto-runarea {
        opacity: 0;
        /* to make it feel smooth: */
        transition: opacity 0.25s ease-in-out;
    }
    pluto-input > button,
    pluto-shoulder > button {
        opacity: 0.25;
        transition: opacity 0.25s ease-in-out;
    }
    pluto-cell:focus-within > button,
    pluto-cell:focus-within > pluto-input > button,
    pluto-cell:focus-within > pluto-runarea,
    pluto-cell:focus-within > pluto-shoulder > button {
        opacity: 0.25;
        transition: opacity 0.25s ease-in-out;
    }
    pluto-cell > pluto-input > button:focus-within,
    pluto-cell > button:focus-within,
    pluto-cell > pluto-input > button:focus-within pluto-cell > pluto-runarea > button:focus-within,
    pluto-cell > pluto-shoulder > button:focus-within,
    pluto-cell > pluto-runarea {
        opacity: 1;
        /* to make it feel snappy: */
        transition: opacity 0.05s ease-in-out;
    }
}

pluto-cell > button > span::after,
pluto-input > button > span::after,
pluto-runarea > button > span::after,
pluto-shoulder > button > span::after {
    display: block;
    content: " " !important;
    background-size: 17px 17px;
    height: 17px;
    width: 17px;
}

pluto-cell > button.add_cell {
    left: -12px;
}

pluto-cell > button.add_cell.before {
    margin-top: calc(-19px - 0.5 * (var(--pluto-cell-spacing) - 19px)) !important;
}

pluto-cell > button.add_cell.after {
    bottom: 1px;
    margin-bottom: calc(-20px - 0.5 * (var(--pluto-cell-spacing) - 19px));
}

pluto-cell > button.add_cell > span::after {
    /* background-image: url(https://cdn.jsdelivr.net/gh/ionic-team/ionicons@5.5.1/src/svg/add-circle-outline.svg); */
    background-image: url(https://cdn.jsdelivr.net/gh/ionic-team/ionicons@5.5.1/src/svg/add-outline.svg);
    filter: var(--image-filters);
}
pluto-input > button.input_context_menu ul {
    --width: 156px;
    left: 100%;
    top: -8px;
    margin: 0;
    padding: 0px;
    border-radius: 6px;
    display: block;
    position: absolute;
    border: 1px solid var(--input-context-menu-border-color);
    background-color: var(--input-context-menu-bg-color);
}
@media screen and (min-width: 921px) {
    pluto-input > button.input_context_menu ul {
        left: calc(100% - 3px);
    }
}
@media screen and (max-width: 920px) {
    pluto-input > button.input_context_menu {
        z-index: 31;
    }
    pluto-input > button.input_context_menu ul {
        left: calc(100% - var(--width) - 36px);
    }
}
.input_context_menu li {
    font-family: "Roboto Mono", system-ui;
    font-size: 0.8rem;
    margin-block-end: 0px;
    letter-spacing: -0.02em;
    color: var(--input-context-menu-li-color);
    position: relative;
    list-style: none;
    padding: 8px;
    width: var(--width);
    height: 32px;
    display: flex;
    align-items: center;
    justify-content: flex-start;
    border-radius: 2px;
}
.input_context_menu li:last-child {
    border-bottom-left-radius: 6px;
    border-bottom-right-radius: 6px;
}
.input_context_menu li:first-child {
    border-top-left-radius: 6px;
    border-top-right-radius: 6px;
}

.input_context_menu li.coming_soon {
    color: var(--input-context-menu-soon-color);
}
.input_context_menu li.coming_soon:hover {
    cursor: not-allowed;
    background-color: var(--input-context-menu-hover-bg-color);
}

.input_context_menu li:hover {
    transition-property: background-color;
    transition-duration: 200ms;
    background-color: var(--input-context-menu-hover-bg-color);
}

.disable_cell_icon,
.delete_icon,
.enable_cell_icon,
.bandage_icon,
.icon {
    --size: 17px;
    width: var(--size);
    height: var(--size);
    margin-top: 1px;
    background-size: var(--size) var(--size);
    background-position: center;
    margin-right: calc(var(--size) / 3);
}
.bandage_icon {
    filter: opacity(0.3);
    background-image: url(https://cdn.jsdelivr.net/gh/ionic-team/ionicons@5.5.1/src/svg/bandage-outline.svg);
    filter: var(--image-filters);
}
.enable_cell_icon {
    background-image: url(https://cdn.jsdelivr.net/gh/ionic-team/ionicons@5.5.1/src/svg/caret-forward-circle-outline.svg);
    filter: var(--image-filters);
}

.disable_cell_icon {
    background-image: url("https://cdn.jsdelivr.net/gh/ionic-team/ionicons@5.5.1/src/svg/ban-outline.svg");
    background-size: 15px;
    background-repeat: no-repeat;
    filter: var(--image-filters);
}
.delete_icon {
    background-image: url(https://cdn.jsdelivr.net/gh/ionic-team/ionicons@5.5.1/src/svg/close-circle-outline.svg);
    filter: var(--image-filters);
}

pluto-input > button.input_context_menu {
    /* top: 3px; */
    /* left: -26px; */
    right: 0px;
    padding: 5px;
}

pluto-input > button.input_context_menu.open {
    opacity: 1;
}

pluto-input > button.input_context_menu > span.icon::after {
    background-image: url(https://cdn.jsdelivr.net/gh/ionic-team/ionicons@5.5.1/src/svg/ellipsis-horizontal-circle-outline.svg);
    filter: var(--image-filters);
}

/* PKG UI */

body.nbpkg_disabled pkg-status-mark:not(.disable_pkg) {
    display: none;
}

pkg-status-mark {
    width: 1em;
    height: 1em;
    margin: 0px 0.6em 0px 0.2em;
    display: inline-block;
}

pkg-status-mark > button {
    margin: 0px;
    padding: 0px;
    border: none;
    background: none;
    cursor: context-menu;
    position: relative;
    top: -0.2em;

    /* background: rgba(127, 176, 76, 0.24);
    border: 3px solid rgba(84, 182, 237, 0);
    border-radius: 5px; */
}

pkg-status-mark > button > span::after {
    display: inline-block;
    content: " " !important;
    background-size: 1.5em;
    height: 1.5em;
    width: 1.5em;

    background-image: url("https://cdn.jsdelivr.net/gh/ionic-team/ionicons@5.5.1/src/svg/time-outline.svg");
    opacity: 0.3;
    filter: var(--image-filters);
}

pkg-status-mark.installed > button > span::after {
    background-image: url(https://cdn.jsdelivr.net/gh/ionic-team/ionicons@5.5.1/src/svg/checkmark-outline.svg);
    /* background-image: url(https://cdn.jsdelivr.net/gh/ionic-team/ionicons@5.5.1/src/svg/cloud-done-outline.svg); */
    filter: var(--image-filters);
}
pkg-status-mark.busy > button > span::after {
    background-image: url("https://cdn.jsdelivr.net/gh/ionic-team/ionicons@5.5.1/src/svg/sync-outline.svg");
    animation: loadspin 3s ease-in-out infinite;
    filter: var(--image-filters);
}
pkg-status-mark.not_found > button > span::after {
    background-image: url("https://cdn.jsdelivr.net/gh/ionic-team/ionicons@5.5.1/src/svg/cloud-offline-outline.svg");
    opacity: 0.6;
    filter: var(--image-filters);
}
pkg-status-mark.will_be_installed > button > span::after {
    background-image: url("https://cdn.jsdelivr.net/gh/ionic-team/ionicons@5.5.1/src/svg/cloud-download-outline.svg");
    opacity: 0.6;
    filter: var(--image-filters);
}
pkg-status-mark.disable_pkg > button > span::after {
    background-image: url("https://cdn.jsdelivr.net/gh/ionic-team/ionicons@5.5.1/src/svg/chatbox-ellipses-outline.svg");
    opacity: 0.6;
    filter: var(--image-filters);
}
<<<<<<< HEAD
pkg-status-mark select {
    width: 100%;
    white-space: nowrap;
    border: none;
    background-color: transparent;
    font-size: 0.65rem;
    font-family: "Space Mono", monospace;
    font-weight: 500;
    text-align: center;
    text-align-last: center;
}

pkg-status-mark option {
    background: var(--pkg-status-bg-color);
    color: var(--pkg-status-color);
}
pkg-status-mark option.installed {
    background: unset;
    color: var(--pkg-status-mark-option-color);
}
=======
>>>>>>> 88d709c8

pkg-popup {
    display: block;
    position: absolute;
    z-index: 50;
    /* left: 1.5em; */
    /* top: calc((1.5em - 200px) * 0.5); */
    width: min(90vw, 251px);
    /* min-height: 80px; */
    margin-left: 1.1rem;
    margin-top: calc(0.5 * (1rem - 80px));
    background: var(--pkg-popup-bg-color);
    border: 3px solid var(--pkg-popup-border-color);
    color: var(--pkg-popup-color);
    border-radius: 10px;
    padding: 8px;
    overflow-wrap: break-word;
    font-family: "Lato", -apple-system, BlinkMacSystemFont, "Segoe UI", "Helvetica Neue", "Helvetica", "Arial", sans-serif;
    opacity: 0;
    transform: scale(0.2);
    transform-origin: left;
    transition: transform 0.5s ease-in-out, opacity 0.1s ease-in-out;
    pointer-events: none;
}

pkg-popup.visible {
    opacity: 1;
    transform: scale(1);
    transition: transform 0.2s ease-in-out, opacity 0.2s ease-in-out;
    pointer-events: initial;
}

pkg-popup.busy {
    border: 3px solid hsl(282deg 31% 62%);
}

pkg-version {
    font-family: "Space Mono", monospace;
    font-size: 0.75rem;
    opacity: 0.5;
}

pkg-popup .pkg-buttons {
    float: right;
    /* position: absolute; */
    /* right: 0px; */
    /* bottom: 0px; */
    display: inline-flex;
    height: 1em;
    flex-direction: row;
}

pkg-popup .pkg-buttons img {
    filter: var(--image-filters);
}

pkg-popup .pkg-buttons > * {
    display: block;
    height: 17px;
    padding: 4px;
    box-sizing: content-box;
    background: var(--pkg-popup-buttons-bg-color);
    border-radius: 10px;
    z-index: 52;
    margin-left: -4px;
}

pkg-popup .toggle-terminal {
    right: 20px;
}

pkg-terminal {
    display: block;
    /* width: 20rem; */
    cursor: text;
    margin-top: 6px;
    background: var(--pkg-terminal-bg-color);
    color: var(--pkg-terminal-color);
    border-radius: 6px;
    border: 3px solid var(--pkg-terminal-border-color);
    padding: 3px;
}

pkg-terminal > .scroller {
    max-height: 10rem;
    overflow-y: auto;
    padding: 4px;
    width: 100%;
}

pkg-terminal pre {
    white-space: pre-wrap;
    word-break: break-all;
    font-size: 0.6rem;
    font-family: "Space Mono", monospace;
    margin: 0;
}

pkg-popup pkg-terminal {
    display: none;
}

pkg-popup.showterminal pkg-terminal {
    display: block;
}

@keyframes loadspin {
    0% {
        transform: rotate(0deg);
    }
    25% {
        transform: rotate(180deg);
    }
    50% {
        transform: rotate(180deg);
    }
    75% {
        transform: rotate(360deg);
    }
    100% {
        transform: rotate(360deg);
    }
}

/* RUNAREA */

pluto-runarea {
    margin-right: 3px;
    display: block;
    height: 17px;
    position: absolute;
    right: 0px;
    min-width: 75px;
    background-color: var(--pluto-runarea-bg-color);
    /* border: 2px solid hsla(0, 0%, 0%, 0.1); */
    border-bottom-left-radius: 5px;
    border-bottom-right-radius: 5px;
    border-top: none;
}

pluto-runarea > span {
    display: inline-block;
    position: absolute;
    top: 1px;
    left: 22px;
    width: 45px;

    font-family: "Roboto Mono", monospace;
    font-size: 0.6em;
    font-style: italic;
    color: var(--pluto-runarea-span-color);
    text-align: center;
}

pluto-runarea > button.runcell {
    top: -1px;
    left: 1px;
}

pluto-runarea > button.runcell > span::after {
    background-image: url(https://cdn.jsdelivr.net/gh/ionic-team/ionicons@5.5.1/src/svg/caret-forward-circle-outline.svg);
    filter: var(--image-filters);
}

pluto-runarea.interrupt > button.runcell > span::after {
    background-image: url(https://cdn.jsdelivr.net/gh/ionic-team/ionicons@5.5.1/src/svg/stop-circle-outline.svg);
    filter: var(--image-filters);
}

pluto-runarea.jump > button.runcell > span::after {
    background-image: url(https://cdn.jsdelivr.net/gh/ionic-team/ionicons@5.5.1/src/svg/arrow-redo-circle-outline.svg);
    filter: var(--image-filters);
}
pluto-runarea.save > button.runcell > span::after {
    background-image: url(https://cdn.jsdelivr.net/gh/ionic-team/ionicons@5.5.1/src/svg/chevron-forward-circle-outline.svg);
    filter: var(--image-filters);
}

pluto-cell:not(.show_input) > pluto-runarea {
    display: none;
}

pluto-cell:focus-within > pluto-runarea,
pluto-cell.code_differs > pluto-runarea {
    opacity: 100%;
}

pluto-cell.code_differs > pluto-runarea > button {
    animation-name: 👀;
    animation-duration: 4s;
    animation-iteration-count: infinite;
}

@keyframes 👀 {
    0%,
    80%,
    100% {
        transform: scale(1);
        opacity: 50%;
    }
    90% {
        transform: scale(1.2);
        opacity: 100%;
    }
}

/* DRAG DROP */

dropruler {
    position: absolute;
    display: none;
    left: 0px;
    right: 0px;
    height: 4px;
    margin-top: calc(-2px - 0.5 * var(--pluto-cell-spacing));
    background: var(--dropruler-bg-color);
}

/* LIVE DOCS */

#helpbox-wrapper {
    display: none;
    position: sticky;
    bottom: 0px;
    height: 0px;
    width: 100%;
    z-index: 50;
}

@media (min-width: 500px) {
    #helpbox-wrapper {
        display: block;
    }
}
pluto-helpbox {
    bottom: 0px;
    right: 20px;
    position: absolute;
    display: flex;
    flex-direction: column;
    width: calc(100vw - 50px - (700px + 25px + 6px)); /* compat */
    width: clamp(300px, calc(100vw - 50px - (700px + 25px + 6px)), 450px);
    height: 70vh; /* compat */
    height: min(70vh, 900px);
    /* overflow: hidden; */
    background-color: var(--helpbox-bg-color);
    color: var(--helpbox-text-color);
    /* border: 2px solid darkgray; */
    border-right: none;
    border-bottom: none;
    border-top-left-radius: 9px;
    border-top-right-radius: 9px;
    box-shadow: 0 0 11px 0px var(--helpbox-box-shadow-color);
}
pluto-helpbox > header {
    display: flex;
    padding: 15px;
    background-color: var(--helpbox-header-bg-color);
    color: var(--helpbox-header-color);
    font-family: "Roboto Mono", monospace;
    font-size: 0.9rem;
    font-weight: 700;
    border-top-left-radius: 6px;
    border-top-right-radius: 6px;
    /* border-top: 4px solid #8a8a8a; */
}
pluto-helpbox > header::before {
    content: "📖 ";
    margin-right: 10px;
}
/* pluto-helpbox.loading>header::before{
    content: "⌛ ";
    margin-right: 10px;
} */
pluto-helpbox.hidden > header::before {
    content: "📚 ";
    margin-right: 10px;
}
pluto-helpbox > header > input {
    flex-grow: 1;
    background-color: inherit;
    color: inherit;
    font-family: inherit;
    font-weight: inherit;
    font-size: inherit;
    border: none;
}
pluto-helpbox.notfound > header > input {
    color: var(--helpbox-notfound-header-color);
}
pluto-helpbox > header > input:focus {
    outline: none;
}
pluto-helpbox > header > button {
    border: none;
    background: none;
    cursor: pointer;

    /* for bigger hitbox */
    margin: -15px;
    border: 15px solid transparent;
}
pluto-helpbox > header > button > span {
    display: block;
    content: " " !important;
    background-size: 1em 1em;
    height: 1em;
    width: 1em;
    background-image: url("https://cdn.jsdelivr.net/gh/ionic-team/ionicons@5.5.1/src/svg/chevron-down-outline.svg");
    filter: var(--image-filters);
}
pluto-helpbox.hidden {
    height: initial;
    cursor: pointer;
}
pluto-helpbox.hidden > section {
    display: none;
}

/* NOTE */
/* We try to match the visual style of Documenter.jl, so we have copied over some rules from */
/* https://docs.julialang.org/en/v1/assets/themes/documenter-light.css */
/* see https://github.com/JuliaDocs/Documenter.jl for author information */

pluto-helpbox {
    font-family: "Lato", -apple-system, BlinkMacSystemFont, "Segoe UI", "Helvetica Neue", "Helvetica", "Arial", sans-serif;
    line-height: 1.5;
    font-size: 0.9rem;
}
pluto-helpbox pre,
pluto-helpbox code,
pluto-helpbox .cm-line {
    /* from https://docs.julialang.org/en/v1/assets/themes/documenter-light.css */
    font-family: "Roboto Mono", "SFMono-Regular", "Menlo", "Consolas", "Liberation Mono", "DejaVu Sans Mono", monospace;
    font-size: 0.95em;
}
pluto-helpbox pre code {
    font-size: 1em;
}

pluto-helpbox pre code.hljs {
    padding: 0;
    background: none;
}

pluto-helpbox code .cm-editor .cm-content {
    padding: 0px;
}

pluto-helpbox img {
    max-width: 100%;
}

pluto-helpbox > section {
    height: 100%;
    overflow: auto;
    padding: 10px;
}
pluto-helpbox > section h1,
pluto-helpbox > section h2,
pluto-helpbox > section h3,
pluto-helpbox > section h4,
pluto-helpbox > section h5,
pluto-helpbox > section h6 {
    font-family: inherit;
    border-bottom: none;
    font-size: 1rem;
}
pluto-helpbox > section h1 {
    font-size: 1.3rem;
}
pluto-helpbox > section pre {
    padding: 0.7rem 0.5rem;
    -webkit-overflow-scrolling: touch;
    overflow-x: auto;
    background: var(--code-section-bg-color);
    border: 1px solid var(--code-section-border-color);
    white-space: pre;
    word-wrap: normal;
}
/* pluto-helpbox > section code {
    background-color: whitesmoke;
    padding: 0.1em;
} */
pluto-helpbox > section hr {
    border: none;
    border-top: 3px solid var(--rule-color);
}

.pluto-docs-binding {
    margin: 0.5em;
    padding: 1em;
    border-radius: 1em;
    background: var(--docs-binding-bg);
    color: var(--pluto-output-color);
}

.pluto-docs-binding > span {
    display: inline-block;
    transform: translate(-19px, -16px);
    font-family: "JuliaMono", monospace;
    font-size: 0.9rem;
    font-weight: 700;
    margin-top: -1em;
    padding: 4px;
    border-radius: 7px;

    background: var(--pluto-output-bg-color);
    color: var(--black);
}

/* FOOTER */

footer {
    width: 100%;
    height: 3.5rem;
    font-family: "Roboto Mono", monospace;
    font-size: 0.75rem;
    background-color: var(--footer-bg-color);
    color: var(--footer-color);
    z-index: 70;
}

footer form {
    height: 1.5rem;

    opacity: 1;
    transition: opacity 5s;
}

footer form > * {
    flex: 0 0 auto;
}

footer form > a,
footer form > label {
    align-self: center;
}

footer form > label {
    margin-right: 1em;
}

footer form > a {
    margin-right: 1em;
}

footer a {
    color: var(--footer-atag-color);
    opacity: 0.6;
    font-weight: 700;
}

@media (max-width: 650px) {
    footer form > label {
        display: none;
    }
}

footer input {
    margin: 0px;
    border: 2px solid var(--footer-input-border-color);
    font-family: inherit;
    font-size: inherit;
    border-radius: 3px 0 0 3px;
    padding: 3px;
    border-right: none;
}

body > header pluto-filepicker button,
footer button {
    margin: 0px;
    background: var(--footer-filepicker-focus-color);
    border-radius: 0 3px 3px 0;
    border: 3px solid var(--footer-filepicker-focus-color);
    color: var(--footer-filepicker-button-color);
    /* border: none; */
    font-family: inherit;
    font-weight: 600;
    height: 100%;
    font-size: 0.75rem;
}

#info {
    max-width: 9400px;
    margin: 0 auto;
    padding: 1rem;
    text-align: right;

    /* height: 1.5rem; */
    display: flex;
    flex-direction: row;
    justify-content: flex-end;
    align-items: center;
}

/* UNDO DELETED CELL */

nav#undo_delete {
    z-index: 1000;
    display: block;
    position: fixed;
    bottom: 0px;
    left: 0px;
    margin: 0.75rem;
    padding: 0.5rem;

    font-family: "Roboto Mono", monospace;
    font-size: 0.75rem;

    background-color: var(--undo-delete-bg-color);
    border-radius: 3px;
    color: var(--undo-delete-color);

    box-shadow: 00px 00px 10px 2px var(--undo-delete-box-shadow-color);
    opacity: 1;
    transition: 0.2s linear box-shadow, 0.2s ease-out margin-bottom, 0.05s linear opacity;
}

nav#undo_delete.hidden {
    margin-bottom: 0px;
    box-shadow: 00px 00px 10px -5px var(--undo-delete-box-shadow-color);
    opacity: 0;
    pointer-events: none;
}

@keyframes shadow-fadeout {
    0% {
        box-shadow: 00px 00px 10px 2px var(--undo-delete-box-shadow-color);
        opacity: 1;
    }
    80% {
        opacity: 1;
    }
    100% {
        opacity: 0;
    }
}

/* PRESENTATION MODE */

body.presentation pluto-output h1,
body.presentation pluto-output h2 {
    margin-top: 100vh;
}
body.presentation pluto-notebook {
    padding-bottom: 100vh;
}
body.presentation #helpbox-wrapper {
    display: none !important;
}

body > nav#slide_controls {
    display: none;
}
body.presentation > nav#slide_controls {
    display: flex;
    position: fixed;
    bottom: 0px;
    right: 0px;
    z-index: 100;
}

body > nav#slide_controls > button {
    position: static;
    padding: 5px;
}

body > nav#slide_controls > button > span::after {
    content: " " !important;
    display: block;
    height: 30px;
    width: 30px;
    background-size: 30px 30px;
}
body > nav#slide_controls > button.prev > span::after {
    background-image: url(https://cdn.jsdelivr.net/gh/ionic-team/ionicons@5.5.1/src/svg/arrow-back-outline.svg);
    filter: var(--image-filters);
}
body > nav#slide_controls > button.next > span::after {
    background-image: url(https://cdn.jsdelivr.net/gh/ionic-team/ionicons@5.5.1/src/svg/arrow-forward-outline.svg);
    filter: var(--image-filters);
}

/* CODEMIRROR HINTS */

.cm-editor .cm-tooltip {
    border: 1px solid var(--cm-editor-tooltip-border-color);
    box-shadow: 3px 3px 4px rgb(0 0 0 / 20%);
    border-radius: 4px;
}

.cm-tooltip-autocomplete {
    max-height: calc(20 * 16px);
    box-sizing: content-box;
    z-index: 100;
}

.cm-tooltip.cm-completionInfo.cm-completionInfo-right:empty {
    /* https://github.com/codemirror/codemirror.next/issues/574 */
    display: none;
}

.cm-editor .cm-tooltip.cm-tooltip-autocomplete > ul > li {
    /* this is the line height rounded to an integer to prevent jiggle */
    height: 16px;
    /* font-size: 16px; */
    line-height: 16px;
    border-radius: 3px;
}
pluto-input .cm-editor .cm-tooltip.cm-tooltip-autocomplete > ul > li {
    height: unset;
}

.cm-editor .cm-tooltip.cm-tooltip-autocomplete > ul > li[aria-selected] {
    color: var(--cm-editor-li-aria-selected-color);
    background: var(--cm-editor-li-aria-selected-bg-color);
}
.cm-editor .cm-tooltip.cm-tooltip-autocomplete > ul > li[aria-selected] .cm-completionLabel {
    border-color: transparent;
}

.cm-editor .cm-tooltip.cm-tooltip-autocomplete li.c_notexported {
    color: var(--cm-editor-li-notexported-color);
}

.cm-editor .cm-completionIcon {
    opacity: 1;
    width: 1em;
    transform: translateY(-1.5px);
}

.cm-completionIcon::before {
    /* TODO This loses all color when it's not font-family: JuliaMono, which can happen */
    content: "⚫";
    font-family: JuliaMono, monospace !important;
    color: transparent;
    font-size: 0.75rem;
    margin-right: 0.5em;
    opacity: 1;
}

/* CODEMIRROR STYLE */

/*
Based on "Paraíso (Light)" by Jan T. Sott:
    Color scheme by Jan T. Sott (https://github.com/idleberg/Paraiso-CodeMirror)
    Inspired by the art of Rubens LP (http://www.rubenslp.com.br)
*/

[data-pluto-variable] {
    /* text-decoration-thickness: 3px; */
    font-weight: inherit;
}

[data-pluto-variable],
.cm-editor .cm-tooltip.cm-tooltip-autocomplete li.c_from_notebook .cm-completionLabel {
    font-weight: bold;
    text-decoration: underline;
    text-decoration-color: #ced2ef;
    text-decoration-thickness: 3px;
    text-decoration-skip-ink: none;
}

body.ctrl_down [data-pluto-variable],
body.ctrl_down [data-cell-variable] {
    text-decoration-color: #d177e6;
    cursor: pointer;
}
body.ctrl_down [data-pluto-variable]:hover,
body.ctrl_down [data-pluto-variable]:hover * {
    color: #af5bc3 !important;
}

/* Variable that is declared in the same cell */
[data-cell-variable] {
    /* Can give this cool styles later as well, but not for now nahhh */
    text-decoration: none;
}
body.ctrl_down [data-cell-variable]:hover * {
    color: #af5bc3 !important;
}

.cm-tooltip.cm-tooltip-autocomplete {
    padding: 0;
    margin-left: -1.5em;
    background: var(--autocomplete-menu-bg-color);
}

pluto-input .cm-editor .cm-content,
pluto-input .cm-editor .cm-scroller,
.cm-editor .cm-tooltip-autocomplete .cm-completionLabel {
    font-family: JuliaMono, monospace !important;
    font-variant-ligatures: none;
    font-size: 0.75rem;
}

pluto-input .cm-editor .cm-content {
    padding: 2px 0px;
}

.cm-editor {
    background: var(--cm-editor-bg-color);
    color: var(--cm-editor-text-color);
}
.cm-editor.cm-focused:not(.__) {
    outline: unset;
}

.cm-editor .cm-gutter {
    min-width: 29px;
}

.cm-editor .cm-gutters {
    /* background: hsla(46, 90%, 98%, 1); */
    background: transparent;
    border-right: solid 1px hsla(0, 0%, 0%, 0);
}

pluto-cell.code_differs .cm-editor .cm-gutters {
    /* background: hsla(46, 70%, 88%, 1); */
    background-color: var(--cm-code-changed-gutters-color);
}

.cm-editor .cm-lineNumbers .cm-gutterElement {
    color: var(--cm-line-numbers-color);
}

.cm-editor .cm-lineNumbers .cm-gutterElement::after {
    content: "⋅";
    font-size: 0.75rem;
}

.cm-editor .cm-lineNumbers .cm-gutterElement {
    font-size: 0px;
}

.cm-editor .cm-lineNumbers .cm-gutterElement:hover {
    font-size: 0.75rem;
}

.cm-editor .cm-lineNumbers .cm-gutterElement:hover::after {
    font-size: 0px;
}

.cm-s-default span.cm-comment {
    color: var(--cm-comment-color);
    font-style: italic;
}

.cm-s-default span.cm-atom {
    color: var(--cm-atom-color);
}

.cm-completionIcon-c_Number::before,
.cm-s-default span.cm-number {
    color: var(--cm-number-color);
}

.cm-s-default span.cm-property,
.cm-s-default span.cm-attribute {
    color: var(--cm-property-color);
}

.cm-s-default span.cm-keyword {
    color: var(--cm-keyword-color);
}

.cm-completionIcon-c_String::before,
.cm-completionIcon-completion_path::before,
.cm-completionIcon-completion_dict::before,
.cm-s-default span.cm-string {
    color: var(--cm-string-color);
}

.cm-s-default span.cm-operator {
    font-variant-ligatures: var(--pluto-operator-ligatures);
}

.cm-completionIcon-c_Any::before,
pluto-output > assignee,
.cm-s-default span.cm-variable {
    color: var(--cm-var-color) !important;
    font-weight: 700;
}

.cm-s-default span.cm-builtin {
    color: var(--cm-builtin-color);
    font-weight: 700;
}

.cm-s-default span.cm-variable-2 {
    color: var(--cm-var2-color);
}

.cm-completionIcon-c_Function::before,
.cm-s-default span.cm-def {
    color: var(--cm-def-color);
}

.cm-completionIcon-c_Array::before,
.cm-s-default span.cm-bracket {
    color: var(--cm-bracket-color);
}

.cm-s-default span.cm-tag {
    color: var(--cm-tag-color);
}

.cm-completionIcon-c_package::before,
.cm-completionIcon-c_Module::before,
.cm-s-default span.cm-link {
    color: var(--cm-link-color);
}

.cm-s-default span.cm-error {
    background: var(--cm-error-bg-color);
    color: var(--cm-error-color);
}
.cm-editor .cm-activeLine {
    background: unset;
}

.cm-editor .cm-matchingBracket,
.cm-editor .cm-nonmatchingBracket {
    background-color: unset;
    color: unset;
}
pluto-input:focus-within .cm-editor .cm-matchingBracket {
    color: var(--cm-matchingBracket-color) !important;
    font-weight: 700;
    background-color: var(--cm-matchingBracket-bg-color);
    border-radius: 2px;
}

.cm-editor .cm-placeholder {
    color: var(--cm-placeholder-text-color);
    font-style: italic;
}

.cm-completionMatchedText {
    text-decoration: unset !important;
}

/* Required for awesome-line-wrapping-plugin */
.awesome-wrapping-plugin-indent {
    /* Seems like tabs don't play too well with negative text-indent, and there seem to be some kind of cut-off point
       before it even has any effect... Honestly need to look at this better because I can't figure it out yet */
    --correction: 1px;
    text-indent: calc(-1 * var(--indented, 0px) - var(--correction, 0px)) !important;
    padding-left: calc(var(--indented, 0px) + var(--cm-left-padding, 4px)) + var(--correction, 0px) !important;
}
.awesome-wrapping-plugin-indent > * {
    /* text-indent apparently cascades... which I think is pretty stupid but this is the fix */
    text-indent: initial;
}

/* PLUTO HOOKS - special styling for cell that runs hook */
/* New feature, new section in the css! */
pluto-cell.hooked_up {
    --pluto-cell-force-color: #00b9ff7a;
}

pluto-cell.hooked_up pluto-trafficlight {
    background-color: var(--pluto-cell-force-color) !important;
}

pluto-cell.hooked_up pluto-input .cm-editor {
    border-color: var(--pluto-cell-force-color);
    border-width: 2px;
    border-left: none;
    border-top: none;
}

pluto-cell.hooked_up > pluto-runarea {
    opacity: 1;
    background-color: var(--pluto-cell-force-color);
}

pluto-cell.hooked_up pluto-runarea > span {
    color: #0000004f;
}

pluto-cell.hooked_up pluto-output {
    border-right: solid 2px;
    border-top: solid 2px;
    border-top-right-radius: 4px;
    border-bottom: solid 2px;
    border-color: var(--pluto-cell-force-color);
}<|MERGE_RESOLUTION|>--- conflicted
+++ resolved
@@ -1657,29 +1657,6 @@
     opacity: 0.6;
     filter: var(--image-filters);
 }
-<<<<<<< HEAD
-pkg-status-mark select {
-    width: 100%;
-    white-space: nowrap;
-    border: none;
-    background-color: transparent;
-    font-size: 0.65rem;
-    font-family: "Space Mono", monospace;
-    font-weight: 500;
-    text-align: center;
-    text-align-last: center;
-}
-
-pkg-status-mark option {
-    background: var(--pkg-status-bg-color);
-    color: var(--pkg-status-color);
-}
-pkg-status-mark option.installed {
-    background: unset;
-    color: var(--pkg-status-mark-option-color);
-}
-=======
->>>>>>> 88d709c8
 
 pkg-popup {
     display: block;
